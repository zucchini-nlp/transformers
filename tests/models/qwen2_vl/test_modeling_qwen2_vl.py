# Copyright 2024 The HuggingFace Inc. team. All rights reserved.
#
# Licensed under the Apache License, Version 2.0 (the "License");
# you may not use this file except in compliance with the License.
# You may obtain a copy of the License at
#
#     http://www.apache.org/licenses/LICENSE-2.0
#
# Unless required by applicable law or agreed to in writing, software
# distributed under the License is distributed on an "AS IS" BASIS,
# WITHOUT WARRANTIES OR CONDITIONS OF ANY KIND, either express or implied.
# See the License for the specific language governing permissions and
# limitations under the License.
"""Testing suite for the PyTorch Qwen2-VL model."""

import copy
import gc
import tempfile
import unittest

import requests

from transformers import (
    AutoProcessor,
    Qwen2VLConfig,
    Qwen2VLForConditionalGeneration,
    Qwen2VLModel,
    is_torch_available,
    is_vision_available,
)
from transformers.testing_utils import (
    Expectations,
    backend_empty_cache,
    require_flash_attn,
    require_torch,
    require_torch_gpu,
    slow,
    torch_device,
)

from ...generation.test_utils import GenerationTesterMixin
from ...test_configuration_common import ConfigTester
from ...test_modeling_common import (
    ModelTesterMixin,
    floats_tensor,
    ids_tensor,
)
from ...test_pipeline_mixin import PipelineTesterMixin


if is_torch_available():
    import torch


if is_vision_available():
    from PIL import Image


class Qwen2VLVisionText2TextModelTester:
    def __init__(
        self,
        parent,
        batch_size=3,
        seq_length=7,
        num_channels=3,
        ignore_index=-100,
        image_size=14,
        text_config={
            "bos_token_id": 0,
            "eos_token_id": 1,
            "pad_token_id": 2,
            "hidden_act": "silu",
            "hidden_size": 32,
            "vocab_size": 99,
            "intermediate_size": 37,
            "max_position_embeddings": 512,
            "max_window_layers": 3,
            "num_attention_heads": 4,
            "num_hidden_layers": 2,
            "num_key_value_heads": 2,
            "rope_theta": 10000,
            "tie_word_embeddings": True,
            "rope_scaling": {"type": "mrope", "mrope_section": [2, 1, 1]},
        },
        vision_start_token_id=3,
        image_token_id=4,
        video_token_id=5,
        is_training=True,
        vision_config={
            "depth": 2,
            "embed_dim": 32,
            "hidden_act": "quick_gelu",
            "hidden_size": 32,
            "mlp_ratio": 4,
            "num_heads": 4,
            "patch_size": 14,
            "spatial_merge_size": 1,
            "temporal_patch_size": 2,
        },
    ):
        self.parent = parent
        self.ignore_index = ignore_index
        self.bos_token_id = text_config["bos_token_id"]
        self.eos_token_id = text_config["eos_token_id"]
        self.pad_token_id = text_config["pad_token_id"]
        self.num_hidden_layers = text_config["num_hidden_layers"]
        self.num_attention_heads = text_config["num_attention_heads"]
        self.hidden_size = text_config["hidden_size"]
        self.vision_start_token_id = vision_start_token_id
        self.image_token_id = image_token_id
        self.video_token_id = video_token_id
        self.text_config = text_config
        self.vision_config = vision_config
        self.batch_size = batch_size
        self.num_channels = num_channels
        self.image_size = image_size
        self.is_training = is_training
        self.vocab_size = text_config["vocab_size"]
        self.num_image_tokens = 32
        self.seq_length = seq_length + self.num_image_tokens

    def get_config(self):
        return Qwen2VLConfig(
            text_config=self.text_config,
            vision_config=self.vision_config,
            vision_start_token_id=self.vision_start_token_id,
            image_token_id=self.image_token_id,
            video_token_id=self.video_token_id,
        )

    def prepare_config_and_inputs(self):
        config = self.get_config()
        patch_size = config.vision_config.patch_size
        temporal_patch_size = config.vision_config.temporal_patch_size
        pixel_values = floats_tensor(
            [
                self.batch_size * (self.image_size**2) // (patch_size**2),
                self.num_channels * (patch_size**2) * temporal_patch_size,
            ]
        )

        return config, pixel_values

    def prepare_config_and_inputs_for_common(self):
        config_and_inputs = self.prepare_config_and_inputs()
        config, pixel_values = config_and_inputs
        input_ids = ids_tensor([self.batch_size, self.seq_length], self.vocab_size)
        attention_mask = torch.ones(input_ids.shape, dtype=torch.long, device=torch_device)

        input_ids[:, -1] = self.pad_token_id
        attention_mask[:, -1] = 0
        input_ids[input_ids == self.video_token_id] = self.pad_token_id
        input_ids[input_ids == self.image_token_id] = self.pad_token_id
        input_ids[input_ids == self.vision_start_token_id] = self.pad_token_id
        input_ids[:, self.num_image_tokens] = self.image_token_id
        input_ids[:, self.num_image_tokens - 1] = self.vision_start_token_id

        inputs_dict = {
            "pixel_values": pixel_values,
            "image_grid_thw": torch.tensor([[1, 1, 1]] * self.batch_size, device=torch_device),
            "input_ids": input_ids,
            "attention_mask": attention_mask,
        }
        return config, inputs_dict


@require_torch
class Qwen2VLModelTest(ModelTesterMixin, GenerationTesterMixin, PipelineTesterMixin, unittest.TestCase):
    """
    Model tester for `Qwen2VLForConditionalGeneration`.
    """

    all_model_classes = (
        (
            Qwen2VLModel,
            Qwen2VLForConditionalGeneration,
        )
        if is_torch_available()
        else ()
    )
<<<<<<< HEAD
    pipeline_model_mapping = {
        "image-text-to-text": Qwen2VLForConditionalGeneration,
        "any-to-any": Qwen2VLForConditionalGeneration,
    }
    test_pruning = False
    test_head_masking = False
=======
    pipeline_model_mapping = {"image-text-to-text": Qwen2VLForConditionalGeneration}

>>>>>>> 503c933f
    _is_composite = True

    def setUp(self):
        self.model_tester = Qwen2VLVisionText2TextModelTester(self)
        self.config_tester = ConfigTester(self, config_class=Qwen2VLConfig, has_text_modality=False)

    def test_config(self):
        self.config_tester.run_common_tests()

    def test_text_config(self):
        config, _ = self.model_tester.prepare_config_and_inputs_for_common()
        base_config_dict = config.to_dict()
        base_config = Qwen2VLConfig(**base_config_dict)

        # Trying to get or set text related attributes happens via text config
        vocab_size = base_config.vocab_size
        text_vocab_size = base_config.text_config.vocab_size
        self.assertEqual(vocab_size, text_vocab_size)

        base_config.vocab_size = 55
        self.assertEqual(base_config.vocab_size, 55)
        self.assertEqual(base_config.text_config.vocab_size, 55)

        # We can still initialize config from old-format json, i.e. flat structure
        text_config_dict = base_config_dict.pop("text_config")
        flat_config_dict = {**text_config_dict, **base_config_dict}
        config_from_flat_dict = Qwen2VLConfig(**flat_config_dict)
        config_from_flat_dict.vocab_size = 78
        self.assertEqual(config_from_flat_dict.vocab_size, 78)
        self.assertEqual(config_from_flat_dict.text_config.vocab_size, 78)

        # Vision config attributes are NOT force-set via vision config
        base_config.patch_size = 8
        self.assertEqual(base_config.patch_size, 8)
        self.assertNotEqual(base_config.vision_config.patch_size, 8)

    def test_mismatching_num_image_tokens(self):
        """
        Tests that VLMs through an error with explicit message saying what is wrong
        when number of images don't match number of image tokens in the text.
        Also we need to test multi-image cases when one prompt has multiple image tokens.
        """
        config, input_dict = self.model_tester.prepare_config_and_inputs_for_common()
        for model_class in self.all_model_classes:
            model = model_class(config).to(torch_device)
            model.eval()
            curr_input_dict = copy.deepcopy(input_dict)
            _ = model(**curr_input_dict)  # successful forward with no modifications

            # remove one image but leave the image token in text
            patch_size = config.vision_config.patch_size
            one_img_length = (self.model_tester.image_size**2) // (patch_size**2)
            curr_input_dict["pixel_values"] = curr_input_dict["pixel_values"][-one_img_length:, ...]
            curr_input_dict["image_grid_thw"] = curr_input_dict["image_grid_thw"][-1:, ...]
            with self.assertRaises(ValueError):
                _ = model(**curr_input_dict)

            # simulate multi-image case by concatenating inputs where each has exactly one image/image-token
            input_ids = curr_input_dict["input_ids"][:1]
            pixel_values = curr_input_dict["pixel_values"][:one_img_length]
            image_grid_thw = curr_input_dict["image_grid_thw"][:1]
            input_ids = torch.cat([input_ids, input_ids], dim=0)

            # one image and two image tokens raise an error
            with self.assertRaises(ValueError):
                _ = model(input_ids=input_ids, pixel_values=pixel_values, image_grid_thw=image_grid_thw)

            # two images and two image tokens don't raise an error
            pixel_values = torch.cat([pixel_values, pixel_values], dim=0)
            image_grid_thw = torch.cat([image_grid_thw, image_grid_thw], dim=0)
            _ = model(input_ids=input_ids, pixel_values=pixel_values, image_grid_thw=image_grid_thw)

    def test_forward_with_rope_deltas_cached(self):
        """
        Tests that Qwen2-VL computes new rope deltas every forward pass with new set of inputs.
        Rope deltas are cached when we generate and re-used for decoding phase, byt are not reset
        automatically after generation ends. See https://github.com/huggingface/transformers/pull/36013 for more
        """
        config, input_dict = self.model_tester.prepare_config_and_inputs_for_common()
        for model_class in self.all_generative_model_classes:
            model = model_class(config).to(torch_device)

            # Generate and make sure rope_deltas are not `None`
            self.assertTrue(model.model.rope_deltas is None)
            generation_output = model.generate(
                **input_dict, max_new_tokens=4, return_dict_in_generate=True, output_logits=True
            )
            self.assertTrue(model.model.rope_deltas is not None)

            # Now if we try to do forward pass, we should get new rope logits, because cache is not passed
            forward_output = model(**input_dict)
            torch.testing.assert_close(
                generation_output.logits[0], forward_output.logits[:, -1, :], rtol=1e-4, atol=1e-4
            )

    def attention_mask_padding_matches_padding_free_with_position_ids(
        self, attn_implementation: str, fa_kwargs: bool = False
    ):
        max_new_tokens = 30
        for model_class in self.all_generative_model_classes:
            config, inputs_dict = self.model_tester.prepare_config_and_inputs_for_common()

            dummy_input = inputs_dict[model_class.main_input_name]
            if dummy_input.dtype in [torch.float32, torch.float16]:
                dummy_input = dummy_input.to(torch.bfloat16)

            # make sure that all models have enough positions for generation
            if hasattr(config, "max_position_embeddings"):
                config.max_position_embeddings = max_new_tokens + dummy_input.shape[1] + 1

            model = model_class(config)

            with tempfile.TemporaryDirectory() as tmpdirname:
                model.save_pretrained(tmpdirname)

                if 0 in inputs_dict["attention_mask"][:, -1]:
                    inputs_dict["attention_mask"] = inputs_dict["attention_mask"].flip(1)
                dummy_attention_mask = inputs_dict["attention_mask"]
                inputs_dict["input_ids"][~dummy_attention_mask.bool()] = config.get_text_config().pad_token_id

                model = (
                    model_class.from_pretrained(
                        tmpdirname,
                        dtype=torch.bfloat16,
                        attn_implementation=attn_implementation,
                    )
                    .to(torch_device)
                    .eval()
                )

                # flatten
                padfree_inputs_dict = {
                    "pixel_values": inputs_dict["pixel_values"],
                    "image_grid_thw": inputs_dict["image_grid_thw"],
                    "input_ids": inputs_dict["input_ids"][dummy_attention_mask.bool()].unsqueeze(0),
                }

                # add position_ids
                vision_position_ids, deltas = model.model.get_rope_index(
                    input_ids=inputs_dict["input_ids"],
                    image_grid_thw=inputs_dict["image_grid_thw"],
                    attention_mask=inputs_dict["attention_mask"],
                )  # [3, bs, padded-seq-len]
                vision_padfree_positions = vision_position_ids[:, dummy_attention_mask.bool()].view(
                    3, -1
                )  # [3, bs*padfree-len]
                text_padfree_positions = torch.cat(
                    [torch.arange(length) for length in dummy_attention_mask.sum(1).tolist()]
                )  # [1, bs*padfree-len]
                text_padfree_positions = text_padfree_positions.long().unsqueeze(0).to(torch_device)
                padfree_inputs_dict["position_ids"] = torch.cat([text_padfree_positions, vision_padfree_positions])[
                    :, None, :
                ]

                if fa_kwargs:
                    cu_seq_lens = [0] + dummy_attention_mask.sum(1).tolist()
                    cu_seq_lens = torch.tensor(cu_seq_lens, device=torch_device)
                    max_length = cu_seq_lens.diff().max().item()
                    padfree_inputs_dict.update(
                        {
                            "cu_seq_lens_q": cu_seq_lens.cumsum(-1).to(dtype=torch.int32),
                            "cu_seq_lens_k": cu_seq_lens.cumsum(-1).to(dtype=torch.int32),
                            "max_length_q": max_length,
                            "max_length_k": max_length,
                        }
                    )

                # We need to do simple forward without cache in roder to trigger packed SDPA/FLEX/EAGER path
                res_padded = model(**inputs_dict, use_cache=False)
                res_padfree = model(**padfree_inputs_dict, use_cache=False)

                logits_padded = res_padded.logits[inputs_dict["attention_mask"].bool()]
                logits_padfree = res_padfree.logits[0]

                # acceptable numerical instability
                tol = torch.finfo(torch.bfloat16).eps
                torch.testing.assert_close(logits_padded, logits_padfree, rtol=tol, atol=tol)

    @unittest.skip(reason="Feedforward chunking is not yet supported")
    def test_feed_forward_chunking(self):
        pass

    @unittest.skip(reason="CPU offload is not yet supported")
    def test_cpu_offload(self):
        pass

    @unittest.skip(reason="Some undefined behavior encountered with test versions of this model. Skip for now.")
    def test_disk_offload_bin(self):
        pass

    @unittest.skip(reason="Some undefined behavior encountered with test versions of this model. Skip for now.")
    def test_disk_offload_safetensors(self):
        pass

    @unittest.skip(reason="Some undefined behavior encountered with test versions of this model. Skip for now.")
    def test_model_parallelism(self):
        pass

    @unittest.skip(reason="Compile not yet supported because in Qwen2VL models")
    def test_sdpa_can_dispatch_on_flash(self):
        pass

    @unittest.skip(reason="Got `CUDA error: misaligned address` with PyTorch 2.0.0.")
    def test_multi_gpu_data_parallel_forward(self):
        pass


@require_torch
class Qwen2VLIntegrationTest(unittest.TestCase):
    def setUp(self):
        self.processor = AutoProcessor.from_pretrained("Qwen/Qwen2-VL-7B-Instruct")
        self.messages = [
            {
                "role": "user",
                "content": [
                    {"type": "image"},
                    {"type": "text", "text": "What kind of dog is this?"},
                ],
            }
        ]
        url = "https://qianwen-res.oss-accelerate-overseas.aliyuncs.com/Qwen2-VL/demo_small.jpg"
        self.image = Image.open(requests.get(url, stream=True).raw)

    def tearDown(self):
        gc.collect()
        backend_empty_cache(torch_device)

    @slow
    def test_small_model_integration_test(self):
        model = Qwen2VLForConditionalGeneration.from_pretrained(
            "Qwen/Qwen2-VL-7B-Instruct", dtype="auto", device_map="auto"
        )

        text = self.processor.apply_chat_template(self.messages, tokenize=False, add_generation_prompt=True)
        inputs = self.processor(text=[text], images=[self.image], return_tensors="pt")

        expected_input_ids = [151644, 8948, 198, 2610, 525, 264, 10950, 17847, 13, 151645, 198, 151644, 872, 198, 151652, 151655, 151655]  # fmt: skip
        assert expected_input_ids == inputs.input_ids[0].tolist()[:17]

        expected_pixel_slice = torch.tensor(
            [
                [0.8792, 0.8792, 0.9084],
                [1.1858, 1.1858, 1.2296],
                [1.2004, 1.2004, 1.2150],
                [1.4340, 1.4340, 1.4194],
                [1.3902, 1.4048, 1.4194],
                [1.5216, 1.5362, 1.5362],
            ],
            dtype=torch.float32,
            device="cpu",
        )
        assert torch.allclose(expected_pixel_slice, inputs.pixel_values[:6, :3], atol=3e-3)

        # verify generation
        inputs = inputs.to(torch_device)

        output = model.generate(**inputs, max_new_tokens=30)
        EXPECTED_DECODED_TEXT = "system\nYou are a helpful assistant.\nuser\nWhat kind of dog is this?\nassistant\nThe dog in the picture appears to be a Labrador Retriever. Labradors are known for their friendly and intelligent nature, making them popular choices"

        self.assertEqual(
            self.processor.decode(output[0], skip_special_tokens=True),
            EXPECTED_DECODED_TEXT,
        )

    @slow
    def test_small_model_integration_test_batch(self):
        model = Qwen2VLForConditionalGeneration.from_pretrained(
            "Qwen/Qwen2-VL-7B-Instruct", dtype="auto", device_map="auto"
        )
        text = self.processor.apply_chat_template(self.messages, tokenize=False, add_generation_prompt=True)
        inputs = self.processor(text=[text, text], images=[self.image, self.image], return_tensors="pt").to(
            torch_device
        )

        # it should not matter whether two images are the same size or not
        output = model.generate(**inputs, max_new_tokens=30)

        EXPECTED_DECODED_TEXT = [
            'system\nYou are a helpful assistant.\nuser\nWhat kind of dog is this?\nassistant\nThe dog in the picture appears to be a Labrador Retriever. Labradors are known for their friendly and intelligent nature, making them popular choices',
            'system\nYou are a helpful assistant.\nuser\nWhat kind of dog is this?\nassistant\nThe dog in the picture appears to be a Labrador Retriever. Labradors are known for their friendly and intelligent nature, making them popular choices',
        ]  # fmt: skip
        self.assertEqual(
            self.processor.batch_decode(output, skip_special_tokens=True),
            EXPECTED_DECODED_TEXT,
        )

    @slow
    def test_small_model_integration_test_expand(self):
        model = Qwen2VLForConditionalGeneration.from_pretrained(
            "Qwen/Qwen2-VL-7B-Instruct", dtype="auto", device_map="auto"
        )
        text = self.processor.apply_chat_template(self.messages, tokenize=False, add_generation_prompt=True)
        inputs = self.processor(text=[text], images=[self.image], return_tensors="pt").to(torch_device)

        output = model.generate(**inputs, max_new_tokens=30, num_return_sequences=3)

        EXPECTED_DECODED_TEXT = [
            'system\nYou are a helpful assistant.\nuser\nWhat kind of dog is this?\nassistant\nThe dog in the picture appears to be a Labrador Retriever. Labradors are known for their friendly and intelligent nature, making them popular choices',
            'system\nYou are a helpful assistant.\nuser\nWhat kind of dog is this?\nassistant\nThe dog in the picture appears to be a Labrador Retriever. Labradors are known for their friendly and intelligent nature, making them popular choices',
            'system\nYou are a helpful assistant.\nuser\nWhat kind of dog is this?\nassistant\nThe dog in the picture appears to be a Labrador Retriever. Labradors are known for their friendly and intelligent nature, making them popular choices',
        ]  # fmt: skip
        self.assertEqual(
            self.processor.batch_decode(output, skip_special_tokens=True),
            EXPECTED_DECODED_TEXT,
        )

    @slow
    def test_small_model_integration_test_batch_wo_image(self):
        model = Qwen2VLForConditionalGeneration.from_pretrained(
            "Qwen/Qwen2-VL-7B-Instruct", dtype="auto", device_map="auto"
        )
        text = self.processor.apply_chat_template(self.messages, tokenize=False, add_generation_prompt=True)
        messages2 = [
            {"role": "system", "content": "You are a helpful assistant."},
            {"role": "user", "content": "Who are you?"},
        ]
        text2 = self.processor.apply_chat_template(messages2, tokenize=False, add_generation_prompt=True)
        inputs = self.processor(text=[text, text2], images=[self.image], padding=True, return_tensors="pt").to(
            torch_device
        )

        # it should not matter whether two images are the same size or not
        output = model.generate(**inputs, max_new_tokens=30)

        EXPECTED_DECODED_TEXT = [
            'system\nYou are a helpful assistant.\nuser\nWhat kind of dog is this?\nassistant\nThe dog in the picture appears to be a Labrador Retriever. Labradors are known for their friendly and intelligent nature, making them popular choices',
            'system\nYou are a helpful assistant.\nuser\nWho are you?\nassistant\nI am a large language model created by Alibaba Cloud. I am called Qwen.'
        ]  # fmt: skip
        self.assertEqual(
            self.processor.batch_decode(output, skip_special_tokens=True),
            EXPECTED_DECODED_TEXT,
        )

    @slow
    def test_small_model_integration_test_batch_different_resolutions(self):
        model = Qwen2VLForConditionalGeneration.from_pretrained(
            "Qwen/Qwen2-VL-7B-Instruct", dtype="auto", device_map="auto"
        )
        text = self.processor.apply_chat_template(self.messages, tokenize=False, add_generation_prompt=True)
        text2 = self.processor.apply_chat_template(self.messages, tokenize=False, add_generation_prompt=True)
        image2 = self.image.resize((224, 224))
        inputs = self.processor(text=[text, text2], images=[self.image, image2], padding=True, return_tensors="pt").to(
            torch_device
        )

        # it should not matter whether two images are the same size or not
        output = model.generate(**inputs, max_new_tokens=30)
        DECODED_TEXT = self.processor.batch_decode(output, skip_special_tokens=True)

        EXPECTED_DECODED_TEXTS = Expectations(
            {
                ("xpu", 3): [
                    'system\nYou are a helpful assistant.\nuser\nWhat kind of dog is this?\nassistant\nThe dog in the picture appears to be a Labrador Retriever. Labradors are known for their friendly and intelligent nature, making them popular choices',
                    'system\nYou are a helpful assistant.\nuser\nWhat kind of dog is this?\nassistant\nThe dog in the picture appears to be a Labrador Retriever. Labradors are known for their friendly and intelligent nature, making them popular choices',
                ],
                ("cuda", None): [
                    'system\nYou are a helpful assistant.\nuser\nWhat kind of dog is this?\nassistant\nThe dog in the picture appears to be a Labrador Retriever. Labradors are known for their friendly and intelligent nature, making them popular choices',
                    'system\nYou are a helpful assistant.\nuser\nWhat kind of dog is this?\nassistant\nThe dog in the picture appears to be a Labrador Retriever. Labradors are known for their friendly and intelligent nature, making them popular pets',
                ],
                ("cuda", 8): [
                    'system\nYou are a helpful assistant.\nuser\nWhat kind of dog is this?\nassistant\nThe dog in the picture appears to be a Labrador Retriever. Labradors are known for their friendly and intelligent nature, making them popular choices',
                    'system\nYou are a helpful assistant.\nuser\nWhat kind of dog is this?\nassistant\nThe dog in the picture appears to be a Labrador Retriever. Labradors are known for their friendly and intelligent nature, making them popular choices'
                ],
            }
        )  # fmt: skip
        EXPECTED_DECODED_TEXT = EXPECTED_DECODED_TEXTS.get_expectation()

        self.assertEqual(DECODED_TEXT, EXPECTED_DECODED_TEXT)

    @slow
    @require_flash_attn
    @require_torch_gpu
    def test_small_model_integration_test_batch_flashatt2(self):
        model = Qwen2VLForConditionalGeneration.from_pretrained(
            "Qwen/Qwen2-VL-7B-Instruct",
            dtype=torch.bfloat16,
            attn_implementation="flash_attention_2",
            device_map="auto",
        )
        text = self.processor.apply_chat_template(self.messages, tokenize=False, add_generation_prompt=True)
        inputs = self.processor(text=[text, text], images=[self.image, self.image], return_tensors="pt").to(
            torch_device
        )

        # it should not matter whether two images are the same size or not
        output = model.generate(**inputs, max_new_tokens=30)

        EXPECTED_DECODED_TEXT = [
            "system\nYou are a helpful assistant.\nuser\nWhat kind of dog is this?\nassistant\nThe dog in the picture appears to be a Labrador Retriever. Labradors are known for their friendly and intelligent nature, making them popular choices",
            "system\nYou are a helpful assistant.\nuser\nWhat kind of dog is this?\nassistant\nThe dog in the picture appears to be a Labrador Retriever. Labradors are known for their friendly and intelligent nature, making them popular choices",
        ]
        self.assertEqual(
            self.processor.batch_decode(output, skip_special_tokens=True),
            EXPECTED_DECODED_TEXT,
        )

    @slow
    @require_flash_attn
    @require_torch_gpu
    def test_small_model_integration_test_batch_wo_image_flashatt2(self):
        model = Qwen2VLForConditionalGeneration.from_pretrained(
            "Qwen/Qwen2-VL-7B-Instruct",
            dtype=torch.bfloat16,
            attn_implementation="flash_attention_2",
            device_map="auto",
        )
        text = self.processor.apply_chat_template(self.messages, tokenize=False, add_generation_prompt=True)
        messages2 = [
            {"role": "system", "content": "You are a helpful assistant."},
            {"role": "user", "content": "Who are you?"},
        ]
        text2 = self.processor.apply_chat_template(messages2, tokenize=False, add_generation_prompt=True)
        inputs = self.processor(text=[text, text2], images=[self.image], padding=True, return_tensors="pt").to(
            torch_device
        )

        # it should not matter whether two images are the same size or not
        output = model.generate(**inputs, max_new_tokens=30)

        EXPECTED_DECODED_TEXT = [
            'system\nYou are a helpful assistant.\nuser\nWhat kind of dog is this?\nassistant\nThe dog in the picture appears to be a Labrador Retriever. Labradors are known for their friendly and intelligent nature, making them popular choices',
            'system\nYou are a helpful assistant.\nuser\nWho are you?\nassistant\nI am a large language model created by Alibaba Cloud. I am called Qwen.'
        ]  # fmt: skip

        self.assertEqual(
            self.processor.batch_decode(output, skip_special_tokens=True),
            EXPECTED_DECODED_TEXT,
        )<|MERGE_RESOLUTION|>--- conflicted
+++ resolved
@@ -178,17 +178,10 @@
         if is_torch_available()
         else ()
     )
-<<<<<<< HEAD
     pipeline_model_mapping = {
         "image-text-to-text": Qwen2VLForConditionalGeneration,
         "any-to-any": Qwen2VLForConditionalGeneration,
     }
-    test_pruning = False
-    test_head_masking = False
-=======
-    pipeline_model_mapping = {"image-text-to-text": Qwen2VLForConditionalGeneration}
-
->>>>>>> 503c933f
     _is_composite = True
 
     def setUp(self):
