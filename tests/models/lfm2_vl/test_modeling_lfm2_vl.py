# Copyright 2025 The HuggingFace Inc. team. All rights reserved.
#
# Licensed under the Apache License, Version 2.0 (the "License");
# you may not use this file except in compliance with the License.
# You may obtain a copy of the License at
#
#     http://www.apache.org/licenses/LICENSE-2.0
#
# Unless required by applicable law or agreed to in writing, software
# distributed under the License is distributed on an "AS IS" BASIS,
# WITHOUT WARRANTIES OR CONDITIONS OF ANY KIND, either express or implied.
# See the License for the specific language governing permissions and
# limitations under the License.
"""Testing suite for the LFM2-VL model."""

import math
import unittest
from io import BytesIO

import pytest
import requests

from transformers import AutoProcessor, is_torch_available
from transformers.models.lfm2_vl.modeling_lfm2_vl import Lfm2VlForConditionalGeneration
from transformers.testing_utils import (
    cleanup,
    require_read_token,
    require_torch,
    require_torch_accelerator,
    slow,
    torch_device,
)
from transformers.utils.import_utils import is_vision_available

from ...causal_lm_tester import CausalLMModelTester
from ...generation.test_utils import GenerationTesterMixin
from ...test_configuration_common import ConfigTester
from ...test_modeling_common import ModelTesterMixin, floats_tensor, ids_tensor


if is_vision_available():
    from PIL import Image

if is_torch_available():
    import torch

    from transformers import Lfm2VlConfig, Lfm2VlForConditionalGeneration, Lfm2VlModel
    from transformers.models.lfm2.modeling_lfm2 import Lfm2HybridConvCache


class Lfm2VlModelTester(CausalLMModelTester):
    if is_torch_available():
        config_class = Lfm2VlConfig
        base_model_class = Lfm2VlModel
        causal_lm_class = Lfm2VlForConditionalGeneration

    def __init__(
        self,
        parent,
        is_training=True,
        batch_size=2,
        scale_factor=2,
        num_images=2,
        vision_config={
            "hidden_size": 32,
            "intermediate_size": 37,
            "num_hidden_layers": 2,
            "num_attention_heads": 2,
            "num_channels": 3,
            "num_patches": 16,
            "patch_size": 4,
            "hidden_act": "gelu_pytorch_tanh",
            "layer_norm_eps": 1e-6,
            "attention_dropout": 0.0,
        },
        text_config={
            "vocab_size": 100,
            "hidden_size": 32,
            "intermediate_size": 37,
            "num_hidden_layers": 2,
            "num_attention_heads": 4,
            "num_key_value_heads": 2,
            "max_position_embeddings": 100,
            "pad_token_id": 0,
            "bos_token_id": 1,
            "eos_token_id": 2,
            "tie_word_embeddings": True,
            "rope_theta": 1000000.0,
            "conv_bias": False,
            "conv_L_cache": 3,
            "block_multiple_of": 2,
            "full_attn_idxs": [0],
        },
        image_token_id=4,
        downsample_factor=4,
        projector_hidden_size=32,
    ):
        super().__init__(parent)
        self.vision_config = vision_config
        self.text_config = text_config
        self.image_token_id = image_token_id
        self.is_training = is_training
        self.batch_size = batch_size
        self.scale_factor = scale_factor
        self.num_images = num_images
        self.downsample_factor = downsample_factor
        self.projector_hidden_size = projector_hidden_size
        self.image_seq_length = 4

    def get_config(self):
        return Lfm2VlConfig(
            vision_config=self.vision_config,
            text_config=self.text_config,
            image_token_id=self.image_token_id,
            downsample_factor=self.downsample_factor,
            projector_hidden_size=self.projector_hidden_size,
        )

    def prepare_config_and_inputs(self):
        # Create dummy pixel values: [num_images, num_patches, channels * patch_size^2]
        patch_size = self.vision_config["patch_size"]
        pixel_values = floats_tensor([self.num_images, 64, 3 * patch_size * patch_size])

        # Spatial shapes: one (height_patches, width_patches) per image
        patches = int(math.sqrt(64))
        spatial_shapes = torch.tensor([[patches, patches]] * self.num_images, dtype=torch.long, device=torch_device)

        # Pixel attention mask: mark all patches as valid (no padding)
        pixel_attention_mask = torch.ones((self.num_images, 64), dtype=torch.long, device=torch_device)
        config = self.get_config()
        return config, pixel_values, spatial_shapes, pixel_attention_mask

    def prepare_config_and_inputs_for_common(self):
        config_and_inputs = self.prepare_config_and_inputs()
        config, pixel_values, spatial_shapes, pixel_attention_mask = config_and_inputs
        input_ids = ids_tensor([self.batch_size, self.seq_length], config.text_config.vocab_size - 2) + 1

        # For simplicity just set the last n tokens to the image token
        input_ids[input_ids == self.image_token_id] = self.text_config["pad_token_id"]
        input_ids[:, -self.image_seq_length :] = self.image_token_id

        attention_mask = input_ids.ne(1).to(torch_device)
        inputs_dict = {
            "pixel_values": pixel_values,
            "input_ids": input_ids,
            "attention_mask": attention_mask,
            "spatial_shapes": spatial_shapes,
            "pixel_attention_mask": pixel_attention_mask,
        }
        return config, inputs_dict


@require_torch
class Lfm2VlModelTest(ModelTesterMixin, GenerationTesterMixin, unittest.TestCase):
    all_model_classes = (Lfm2VlModel, Lfm2VlForConditionalGeneration) if is_torch_available() else ()
    pipeline_model_mapping = (
        {
            "feature-extraction": Lfm2VlModel,
            "text-generation": Lfm2VlForConditionalGeneration,
        }
        if is_torch_available()
        else {}
    )

    model_tester_class = Lfm2VlModelTester
    _is_composite = True

    def setUp(self):
        self.model_tester = Lfm2VlModelTester(self)
        common_properties = ["image_token_id", "projector_hidden_size"]
        self.config_tester = ConfigTester(
            self, config_class=Lfm2VlConfig, has_text_modality=False, common_properties=common_properties
        )

    def _check_past_key_values_for_generate(self, batch_size, past_key_values, seq_length, config):
        self.assertIsInstance(past_key_values, Lfm2HybridConvCache)

        # (batch, kv heads, seq_length, head_dim)
        num_heads = getattr(config, "num_key_value_heads", config.num_attention_heads)
        head_dim = getattr(config, "head_dim", config.hidden_size // config.num_attention_heads)
        attention_shape = (batch_size, num_heads, seq_length, head_dim)
        conv_shape = (batch_size, config.hidden_size, config.conv_L_cache)

        for i in range(config.num_hidden_layers):
            if config.layer_types[i] == "full_attention":
                self.assertEqual(past_key_values.key_cache[i].shape, attention_shape)
                self.assertEqual(past_key_values.value_cache[i].shape, attention_shape)
            else:
                self.assertEqual(past_key_values.conv_cache[i].shape, conv_shape)

    def _check_caches_are_equal(self, cache1: Lfm2HybridConvCache, cache2: Lfm2HybridConvCache):
        """Text model uses lfm2, which has non-standard cache"""
        if not isinstance(cache1, Lfm2HybridConvCache) or not isinstance(cache2, Lfm2HybridConvCache):
            raise ValueError("The wrong cache is being used!")

        if not len(cache1) == len(cache2):
            raise ValueError("Both caches do not have the same number of layers.")

        num_layers = len(cache1)
        for idx in range(num_layers):
            torch.testing.assert_close(cache1.key_cache[idx], cache2.key_cache[idx])
            torch.testing.assert_close(cache1.value_cache[idx], cache2.value_cache[idx])
            torch.testing.assert_close(cache1.conv_cache[idx], cache2.conv_cache[idx])

    def test_config(self):
        self.config_tester.run_common_tests()

    @unittest.skip(
        "Lfm2 backbone alternates between attention and conv layers, so attention are only returned for attention layers"
    )
    def test_attention_outputs(self):
        pass

    @unittest.skip(
        "Lfm2 backbone has a special cache format which is not compatible with compile as it has static address for conv cache"
    )
    @pytest.mark.torch_compile_test
    def test_sdpa_can_compile_dynamic(self):
        pass

    @unittest.skip(reason="Backbone Siglip2VisionModel does not support standalone training")
    def test_training_gradient_checkpointing(self):
        pass

    @unittest.skip(reason="Backbone Siglip2VisionModel does not support standalone training")
    def test_training_gradient_checkpointing_use_reentrant(self):
        pass

    @unittest.skip(reason="Backbone Siglip2VisionModel does not support standalone training")
    def test_training_gradient_checkpointing_use_reentrant_false(self):
        pass


@require_torch_accelerator
@require_read_token
@slow
class Lfm2VlForConditionalGenerationIntegrationTest(unittest.TestCase):
    def setUp(self):
        self.processor = AutoProcessor.from_pretrained("LiquidAI/LFM2-VL-1.6B")
        self.processor.tokenizer.padding_side = "left"
        self.image = Image.open(
            requests.get("http://images.cocodataset.org/val2017/000000039769.jpg", stream=True).raw
        )
        self.image2 = Image.open(
            BytesIO(
                requests.get(
                    "https://cdn.britannica.com/61/93061-050-99147DCE/Statue-of-Liberty-Island-New-York-Bay.jpg"
                ).content
            )
        )

    def tearDown(self):
        cleanup(torch_device, gc_collect=True)

    def test_integration_test(self):
        model = Lfm2VlForConditionalGeneration.from_pretrained(
            "LiquidAI/LFM2-VL-1.6B",
            dtype=torch.bfloat16,
            device_map="auto",
        )

        # Create inputs
        text = "<image>In this image, we see"
        images = self.image
        inputs = self.processor(text=text, images=images, return_tensors="pt")
        inputs.to(device=torch_device, dtype=torch.bfloat16)

        generated_ids = model.generate(**inputs, max_new_tokens=20, do_sample=False)
        generated_texts = self.processor.batch_decode(generated_ids, skip_special_tokens=True)

        expected_generated_text = "In this image, we see a cat and a dog lying on a pink blanket. They are both sleeping peacefully. They are"
        self.assertEqual(generated_texts[0], expected_generated_text)

    def test_integration_test_high_resolution(self):
        model = Lfm2VlForConditionalGeneration.from_pretrained(
            "LiquidAI/LFM2-VL-1.6B",
            dtype=torch.bfloat16,
            device_map="auto",
        )

        # Create inputs
        text = "<image>In this image, we see"
        images = self.image2
        inputs = self.processor(text=text, images=images, return_tensors="pt")
        inputs.to(device=torch_device, dtype=torch.bfloat16)

        generated_ids = model.generate(**inputs, max_new_tokens=20, do_sample=False)
        generated_texts = self.processor.batch_decode(generated_ids, skip_special_tokens=True)

        expected_generated_text = (
            "In this image, we see the Statue of Liberty, standing tall on its pedestal. The statue is made of metal,"
        )
        self.assertEqual(generated_texts[0], expected_generated_text)

    def test_integration_test_batched(self):
        model = Lfm2VlForConditionalGeneration.from_pretrained(
            "LiquidAI/LFM2-VL-450M",
            dtype=torch.bfloat16,
            device_map="auto",
        )

        # Create inputs
<<<<<<< HEAD
        text = ["<image>In this image, we see", "<image>In this image, we see cat"]
=======
        text = ["<image>In this image, we see", "<image>In this image, we see"]
>>>>>>> 2ca506ca
        images = [[self.image2], [self.image]]
        inputs = self.processor(text=text, images=images, return_tensors="pt", padding=True)
        inputs.to(device=torch_device, dtype=torch.bfloat16)

        generated_ids = model.generate(**inputs, max_new_tokens=20, do_sample=False)
        generated_texts = self.processor.batch_decode(generated_ids, skip_special_tokens=True)

        expected_generated_text = [
            "In this image, we see a panoramic view of the New York City skyline. The iconic Statics and the New York",
            "In this image, we see a cat that is lying on its side on a cat bed.",
        ]
        self.assertListEqual(generated_texts, expected_generated_text)<|MERGE_RESOLUTION|>--- conflicted
+++ resolved
@@ -300,11 +300,7 @@
         )
 
         # Create inputs
-<<<<<<< HEAD
-        text = ["<image>In this image, we see", "<image>In this image, we see cat"]
-=======
-        text = ["<image>In this image, we see", "<image>In this image, we see"]
->>>>>>> 2ca506ca
+        text = ["<image>In this image, we see", "<image>In this image, we see a cat"]
         images = [[self.image2], [self.image]]
         inputs = self.processor(text=text, images=images, return_tensors="pt", padding=True)
         inputs.to(device=torch_device, dtype=torch.bfloat16)
