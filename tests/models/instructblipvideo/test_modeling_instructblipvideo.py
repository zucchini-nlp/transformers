--- conflicted
+++ resolved
@@ -749,39 +749,4 @@
         self.assertEqual(
             generated_text,
             "Explain what is happening in this short video. a baby girl wearing glasses is reading a book on the bed 1080p",
-<<<<<<< HEAD
-        )
-=======
-        )
-
-    def test_expansion_in_processing(self):
-        processor = InstructBlipVideoProcessor.from_pretrained("Salesforce/instructblip-vicuna-7b")
-        model = InstructBlipVideoForConditionalGeneration.from_pretrained(
-            "Salesforce/instructblip-vicuna-7b",
-            load_in_8bit=True,
-        )
-
-        clip = prepare_video()
-        prompt = "Explain what is happening in this short video."
-
-        # Make sure we will go the legacy path by setting these args to None
-        processor.num_query_tokens = None
-        model.config.video_token_index = None
-        inputs = processor(images=clip, text=prompt, return_tensors="pt").to(torch_device, dtype=torch.float16)
-
-        predictions = model.generate(**inputs, do_sample=False, max_new_tokens=15)
-        generated_text = processor.batch_decode(predictions, skip_special_tokens=True)[0].strip()
-
-        # Add args to the config to trigger new logic when inputs are expanded in processing file
-        processor.num_query_tokens = model.config.num_query_tokens
-        processor.tokenizer.add_special_tokens({"additional_special_tokens": ["<video>"]})
-        model.config.video_token_index = len(processor.tokenizer) - 1
-        model.resize_token_embeddings(len(processor.tokenizer), pad_to_multiple_of=64)
-
-        # Generate again with new inputs
-        inputs = processor(images=clip, text=prompt, return_tensors="pt").to(torch_device, dtype=torch.float16)
-        predictions_expanded = model.generate(**inputs, do_sample=False, max_new_tokens=15)
-        generated_text_expanded = processor.batch_decode(predictions_expanded, skip_special_tokens=True)[0].strip()
-
-        self.assertTrue(generated_text_expanded == generated_text)
->>>>>>> 2b79f143
+        )