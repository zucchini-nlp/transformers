# Copyright 2024 The HuggingFace Inc. team. All rights reserved.
#
# Licensed under the Apache License, Version 2.0 (the "License");
# you may not use this file except in compliance with the License.
# You may obtain a copy of the License at
#
#     http://www.apache.org/licenses/LICENSE-2.0
#
# Unless required by applicable law or agreed to in writing, software
# distributed under the License is distributed on an "AS IS" BASIS,
# WITHOUT WARRANTIES OR CONDITIONS OF ANY KIND, either express or implied.
# See the License for the specific language governing permissions and
# limitations under the License.
"""Testing suite for the PyTorch InstructBlipVideo model."""

import inspect
import tempfile
import unittest

import numpy as np
import pytest
from huggingface_hub import hf_hub_download
from parameterized import parameterized

from transformers import (
    CONFIG_MAPPING,
    InstructBlipVideoConfig,
    InstructBlipVideoProcessor,
    InstructBlipVideoQFormerConfig,
    InstructBlipVideoVisionConfig,
)
from transformers.testing_utils import (
    require_accelerate,
    require_bitsandbytes,
    require_torch,
    require_torch_sdpa,
    require_vision,
    slow,
    torch_device,
)
from transformers.utils import is_torch_available

from ...generation.test_utils import GenerationTesterMixin
from ...test_configuration_common import ConfigTester
from ...test_modeling_common import (
    ModelTesterMixin,
    floats_tensor,
    ids_tensor,
    random_attention_mask,
)


if is_torch_available():
    import torch
    from torch import nn

    from transformers import (
        InstructBlipVideoForConditionalGeneration,
        InstructBlipVideoModel,
        InstructBlipVideoVisionModel,
    )


class InstructBlipVideoVisionModelTester:
    def __init__(
        self,
        parent,
        batch_size=12,
        image_size=30,
        frames=4,
        patch_size=2,
        num_channels=3,
        is_training=True,
        hidden_size=32,
        projection_dim=32,
        num_hidden_layers=2,
        num_attention_heads=4,
        intermediate_size=37,
        dropout=0.1,
        attention_dropout=0.1,
        initializer_range=1e-10,
        scope=None,
    ):
        self.parent = parent
        self.batch_size = batch_size
        self.image_size = image_size
        self.frames = frames
        self.patch_size = patch_size
        self.num_channels = num_channels
        self.is_training = is_training
        self.hidden_size = hidden_size
        self.projection_dim = projection_dim
        self.num_hidden_layers = num_hidden_layers
        self.num_attention_heads = num_attention_heads
        self.intermediate_size = intermediate_size
        self.dropout = dropout
        self.attention_dropout = attention_dropout
        self.initializer_range = initializer_range
        self.scope = scope

        # in case of a vision transformer, the seq length equals the number of patches + 1 (we add 1 for the [CLS] token)
        num_patches = (image_size // patch_size) ** 2
        self.seq_length = num_patches + 1

    def prepare_config_and_inputs(self):
        pixel_values = floats_tensor(
            [self.batch_size * self.frames, self.num_channels, self.image_size, self.image_size]
        )
        config = self.get_config()

        return config, pixel_values

    def get_config(self):
        return InstructBlipVideoVisionConfig(
            image_size=self.image_size,
            patch_size=self.patch_size,
            num_channels=self.num_channels,
            hidden_size=self.hidden_size,
            projection_dim=self.projection_dim,
            num_hidden_layers=self.num_hidden_layers,
            num_attention_heads=self.num_attention_heads,
            intermediate_size=self.intermediate_size,
            dropout=self.dropout,
            attention_dropout=self.attention_dropout,
            initializer_range=self.initializer_range,
        )

    def create_and_check_model(self, config, pixel_values):
        model = InstructBlipVideoVisionModel(config=config)
        model.to(torch_device)
        model.eval()
        with torch.no_grad():
            result = model(pixel_values)
        # expected sequence length = num_patches + 1 (we add 1 for the [CLS] token)
        image_size = (self.image_size, self.image_size)
        patch_size = (self.patch_size, self.patch_size)
        num_patches = (image_size[1] // patch_size[1]) * (image_size[0] // patch_size[0])
        self.parent.assertEqual(
            result.last_hidden_state.shape, (self.batch_size * self.frames, num_patches + 1, self.hidden_size)
        )
        self.parent.assertEqual(result.pooler_output.shape, (self.batch_size * self.frames, self.hidden_size))

    def prepare_config_and_inputs_for_common(self):
        config_and_inputs = self.prepare_config_and_inputs()
        config, pixel_values = config_and_inputs
        inputs_dict = {"pixel_values": pixel_values}
        return config, inputs_dict


@require_torch
class InstructBlipVideoVisionModelTest(ModelTesterMixin, unittest.TestCase):
    """
    Here we also overwrite some of the tests of test_modeling_common.py, as InstructBlipVideo's vision encoder does not use input_ids, inputs_embeds,
    attention_mask and seq_length.
    """

    all_model_classes = (InstructBlipVideoVisionModel,) if is_torch_available() else ()
    fx_compatible = False
    test_pruning = False
    test_resize_embeddings = False
    test_head_masking = False

    def setUp(self):
        self.model_tester = InstructBlipVideoVisionModelTester(self)
        common_properties = ["num_query_tokens", "video_token_index"]
        self.config_tester = ConfigTester(
            self, config_class=InstructBlipVideoConfig, has_text_modality=False, common_properties=common_properties
        )

    def test_config(self):
        self.config_tester.run_common_tests()

    @unittest.skip(reason="InstructBlipVideo's vision encoder does not use inputs_embeds")
    def test_inputs_embeds(self):
        pass

    @unittest.skip(reason="InstructBlipVideo's vision encoder is an nn.Embeddings layer")
    def test_model_get_set_embeddings(self):
        pass

    def test_model_common_attributes(self):
        config, _ = self.model_tester.prepare_config_and_inputs_for_common()

        for model_class in self.all_model_classes:
            model = model_class(config)
            self.assertIsInstance(model.get_input_embeddings(), (nn.Module))
            x = model.get_output_embeddings()
            self.assertTrue(x is None or isinstance(x, nn.Linear))

    def test_forward_signature(self):
        config, _ = self.model_tester.prepare_config_and_inputs_for_common()

        for model_class in self.all_model_classes:
            model = model_class(config)
            signature = inspect.signature(model.forward)
            # signature.parameters is an OrderedDict => so arg_names order is deterministic
            arg_names = [*signature.parameters.keys()]

            expected_arg_names = ["pixel_values"]
            self.assertListEqual(arg_names[:1], expected_arg_names)

    def test_model(self):
        config_and_inputs = self.model_tester.prepare_config_and_inputs()
        self.model_tester.create_and_check_model(*config_and_inputs)

    @unittest.skip(
        reason="InstructBlipVideoVisionModel is an internal building block, doesn't support standalone training"
    )
    def test_training(self):
        pass

    @unittest.skip(
        reason="InstructBlipVideoVisionModel is an internal building block, doesn't support standalone training"
    )
    def test_training_gradient_checkpointing(self):
        pass

    @unittest.skip(
        reason="This architecture seem to not compute gradients properly when using GC, check: https://github.com/huggingface/transformers/pull/27124"
    )
    def test_training_gradient_checkpointing_use_reentrant(self):
        pass

    @unittest.skip(
        reason="This architecture seem to not compute gradients properly when using GC, check: https://github.com/huggingface/transformers/pull/27124"
    )
    def test_training_gradient_checkpointing_use_reentrant_false(self):
        pass

    @slow
    def test_model_from_pretrained(self):
        model_name = "Salesforce/instructblip-vicuna-7b"
        model = InstructBlipVideoVisionModel.from_pretrained(model_name)
        self.assertIsNotNone(model)


class InstructBlipVideoQFormerModelTester:
    def __init__(
        self,
        parent,
        batch_size=12,
        seq_length=7,
        is_training=True,
        use_input_mask=True,
        use_labels=True,
        vocab_size=99,
        hidden_size=32,
        projection_dim=32,
        num_hidden_layers=2,
        num_attention_heads=4,
        intermediate_size=37,
        dropout=0.1,
        attention_dropout=0.1,
        max_position_embeddings=512,
        initializer_range=0.02,
        bos_token_id=0,
        scope=None,
    ):
        self.parent = parent
        self.batch_size = batch_size
        self.seq_length = seq_length
        self.is_training = is_training
        self.use_input_mask = use_input_mask
        self.use_labels = use_labels
        self.vocab_size = vocab_size
        self.hidden_size = hidden_size
        self.projection_dim = projection_dim
        self.num_hidden_layers = num_hidden_layers
        self.num_attention_heads = num_attention_heads
        self.intermediate_size = intermediate_size
        self.dropout = dropout
        self.attention_dropout = attention_dropout
        self.max_position_embeddings = max_position_embeddings
        self.initializer_range = initializer_range
        self.scope = scope
        self.bos_token_id = bos_token_id

    def prepare_config_and_inputs(self):
        input_ids = ids_tensor([self.batch_size, self.seq_length], self.vocab_size)
        qformer_input_ids = ids_tensor([self.batch_size, self.seq_length], self.vocab_size)

        input_mask = None
        if self.use_input_mask:
            input_mask = random_attention_mask([self.batch_size, self.seq_length])
            qformer_attention_mask = ids_tensor([self.batch_size, self.seq_length], vocab_size=2)

        if input_mask is not None:
            batch_size, seq_length = input_mask.shape
            rnd_start_indices = np.random.randint(1, seq_length - 1, size=(batch_size,))
            for batch_idx, start_index in enumerate(rnd_start_indices):
                input_mask[batch_idx, :start_index] = 1
                input_mask[batch_idx, start_index:] = 0

        config = self.get_config()

        return config, input_ids, input_mask, qformer_input_ids, qformer_attention_mask

    def get_config(self):
        return InstructBlipVideoQFormerConfig(
            vocab_size=self.vocab_size,
            hidden_size=self.hidden_size,
            projection_dim=self.projection_dim,
            num_hidden_layers=self.num_hidden_layers,
            num_attention_heads=self.num_attention_heads,
            intermediate_size=self.intermediate_size,
            dropout=self.dropout,
            attention_dropout=self.attention_dropout,
            max_position_embeddings=self.max_position_embeddings,
            initializer_range=self.initializer_range,
            bos_token_id=self.bos_token_id,
        )


# this class is based on `OPTModelTester` found in tests/models/opt/test_modeling_opt.py
class InstructBlipVideoTextModelDecoderOnlyTester:
    def __init__(
        self,
        parent,
        batch_size=12,
        seq_length=7,
        is_training=True,
        use_labels=False,
        vocab_size=99,
        hidden_size=16,
        num_hidden_layers=2,
        num_attention_heads=4,
        intermediate_size=4,
        hidden_act="gelu",
        hidden_dropout_prob=0.1,
        attention_probs_dropout_prob=0.1,
        max_position_embeddings=100,
        eos_token_id=2,
        pad_token_id=1,
        bos_token_id=0,
        embed_dim=16,
        num_labels=3,
        word_embed_proj_dim=16,
        type_sequence_label_size=2,
    ):
        self.parent = parent
        self.batch_size = batch_size
        self.seq_length = seq_length
        self.is_training = is_training
        self.use_labels = use_labels
        self.vocab_size = vocab_size
        self.hidden_size = hidden_size
        self.num_hidden_layers = num_hidden_layers
        self.num_attention_heads = num_attention_heads
        self.intermediate_size = intermediate_size
        self.hidden_act = hidden_act
        self.hidden_dropout_prob = hidden_dropout_prob
        self.attention_probs_dropout_prob = attention_probs_dropout_prob
        self.max_position_embeddings = max_position_embeddings
        self.eos_token_id = eos_token_id
        self.pad_token_id = pad_token_id
        self.bos_token_id = bos_token_id
        self.embed_dim = embed_dim
        self.num_labels = num_labels
        self.type_sequence_label_size = type_sequence_label_size
        self.word_embed_proj_dim = word_embed_proj_dim
        self.is_encoder_decoder = False

    def prepare_config_and_inputs(self):
        config = self.get_config()

        input_ids = ids_tensor([self.batch_size, self.seq_length], self.vocab_size).clamp(3)
        input_ids[:, -1] = self.eos_token_id  # Eos Token

        attention_mask = input_ids.ne(self.pad_token_id)

        return config, input_ids, attention_mask

    def get_config(self):
        return CONFIG_MAPPING["opt"](
            vocab_size=self.vocab_size,
            hidden_size=self.hidden_size,
            num_hidden_layers=self.num_hidden_layers,
            num_attention_heads=self.num_attention_heads,
            ffn_dim=self.intermediate_size,
            dropout=self.hidden_dropout_prob,
            attention_dropout=self.attention_probs_dropout_prob,
            max_position_embeddings=self.max_position_embeddings,
            eos_token_id=self.eos_token_id,
            bos_token_id=self.bos_token_id,
            pad_token_id=self.pad_token_id,
            embed_dim=self.embed_dim,
            is_encoder_decoder=False,
            word_embed_proj_dim=self.word_embed_proj_dim,
        )


# this model tester uses a decoder-only language model (OPT)
class InstructBlipVideoForConditionalGenerationDecoderOnlyModelTester:
    def __init__(
        self,
        parent,
        vision_kwargs=None,
        qformer_kwargs=None,
        text_kwargs=None,
        is_training=True,
        num_query_tokens=10,
        video_token_index=4,
    ):
        if vision_kwargs is None:
            vision_kwargs = {}
        if qformer_kwargs is None:
            qformer_kwargs = {}
        if text_kwargs is None:
            text_kwargs = {}

        self.parent = parent
        self.vision_model_tester = InstructBlipVideoVisionModelTester(parent, **vision_kwargs)
        self.qformer_model_tester = InstructBlipVideoQFormerModelTester(parent, **qformer_kwargs)
        self.text_model_tester = InstructBlipVideoTextModelDecoderOnlyTester(parent, **text_kwargs)
        self.batch_size = self.text_model_tester.batch_size  # need bs for batching_equivalence test
        self.frames = self.vision_model_tester.frames
        # need seq_length for common tests
        self.seq_length = self.text_model_tester.seq_length + (num_query_tokens * self.frames)
        self.is_training = is_training
        self.num_query_tokens = num_query_tokens
        self.video_token_index = video_token_index

    def prepare_config_and_inputs(self):
        _, pixel_values = self.vision_model_tester.prepare_config_and_inputs()
        _, _, _, qformer_input_ids, qformer_attention_mask = self.qformer_model_tester.prepare_config_and_inputs()
        _, input_ids, attention_mask = self.text_model_tester.prepare_config_and_inputs()
        _, c, h, w = pixel_values.shape
        pixel_values = pixel_values.reshape(-1, self.frames, c, h, w)

        vision_tokens = (
            torch.ones(
                (input_ids.shape[0], self.num_query_tokens * self.frames), device=torch_device, dtype=input_ids.dtype
            )
            * self.video_token_index
        )
        input_ids[input_ids == self.video_token_index] = self.text_model_tester.pad_token_id
        input_ids = torch.cat([vision_tokens, input_ids], dim=-1)
        vision_attention_mask = torch.ones_like(vision_tokens)
        attention_mask = torch.cat([vision_attention_mask, attention_mask], dim=-1)

        config = self.get_config()

        return config, input_ids, attention_mask, qformer_input_ids, qformer_attention_mask, pixel_values

    def get_config(self):
        return InstructBlipVideoConfig.from_vision_qformer_text_configs(
            vision_config=self.vision_model_tester.get_config(),
            qformer_config=self.qformer_model_tester.get_config(),
            text_config=self.text_model_tester.get_config(),
            num_query_tokens=self.num_query_tokens,
            video_token_index=self.video_token_index,
        )

    def create_and_check_for_conditional_generation(
        self, config, input_ids, attention_mask, qformer_input_ids, qformer_attention_mask, pixel_values
    ):
        model = InstructBlipVideoForConditionalGeneration(config).to(torch_device).eval()
        with torch.no_grad():
            result = model(
                pixel_values,
                input_ids=input_ids,
                attention_mask=attention_mask,
                qformer_input_ids=qformer_input_ids,
                qformer_attention_mask=qformer_attention_mask,
            )

        expected_seq_length = (
            self.num_query_tokens * self.vision_model_tester.frames
        ) + self.text_model_tester.seq_length
        self.parent.assertEqual(
            result.logits.shape,
            (self.vision_model_tester.batch_size, expected_seq_length, self.text_model_tester.vocab_size),
        )

    def prepare_config_and_inputs_for_common(self):
        config_and_inputs = self.prepare_config_and_inputs()
        config, input_ids, attention_mask, qformer_input_ids, qformer_attention_mask, pixel_values = config_and_inputs
        inputs_dict = {
            "pixel_values": pixel_values,
            "input_ids": input_ids,
            "attention_mask": attention_mask,
            "qformer_input_ids": qformer_input_ids,
            "qformer_attention_mask": qformer_attention_mask,
        }
        return config, inputs_dict


@require_torch
class InstructBlipVideoForConditionalGenerationDecoderOnlyTest(
    ModelTesterMixin, GenerationTesterMixin, unittest.TestCase
):
<<<<<<< HEAD
    all_model_classes = (InstructBlipVideoForConditionalGeneration,) if is_torch_available() else ()
    additional_model_inputs = ["qformer_input_ids", "input_ids"]
=======
    all_model_classes = (
        (InstructBlipVideoForConditionalGeneration, InstructBlipVideoModel) if is_torch_available() else ()
    )
>>>>>>> 17742bd9
    fx_compatible = False
    test_head_masking = False
    test_pruning = False
    test_resize_embeddings = True
    test_attention_outputs = False
    test_torchscript = False
    _is_composite = True

    def setUp(self):
        self.model_tester = InstructBlipVideoForConditionalGenerationDecoderOnlyModelTester(self)
        common_properties = ["num_query_tokens", "video_token_index"]
        self.config_tester = ConfigTester(
            self, config_class=InstructBlipVideoConfig, has_text_modality=False, common_properties=common_properties
        )

    def test_for_conditional_generation(self):
        config_and_inputs = self.model_tester.prepare_config_and_inputs()
        self.model_tester.create_and_check_for_conditional_generation(*config_and_inputs)

    def test_config(self):
        self.config_tester.run_common_tests()

    @unittest.skip(reason="Hidden_states is tested in individual model tests")
    def test_hidden_states_output(self):
        pass

    @unittest.skip(reason="InstructBlipVideoForConditionalGeneration doesn't support inputs_embeds")
    def test_inputs_embeds(self):
        pass

    @unittest.skip(reason="Tied weights are tested in individual model tests")
    def test_tied_weights_keys(self):
        pass

    @unittest.skip(reason="Retain_grad is tested in individual model tests")
    def test_retain_grad_hidden_states_attentions(self):
        pass

    @unittest.skip(reason="InstructBlipVideoModel does not have input/output embeddings")
    def test_model_common_attributes(self):
        pass

    @unittest.skip(
        "InstructBLIPVideo cannot generate only from input ids, and requires pixel values in all cases to be present"
    )
    def test_generate_from_inputs_embeds_with_static_cache(self):
        pass

    def test_forward_signature(self):
        config, _ = self.model_tester.prepare_config_and_inputs_for_common()

        for model_class in self.all_model_classes:
            model = model_class(config)
            signature = inspect.signature(model.forward)
            # signature.parameters is an OrderedDict => so arg_names order is deterministic
            arg_names = [*signature.parameters.keys()]

            expected_arg_names = ["pixel_values"]
            self.assertListEqual(arg_names[:1], expected_arg_names)

    def test_load_vision_qformer_text_config(self):
        config, inputs_dict = self.model_tester.prepare_config_and_inputs_for_common()

        # Save InstructBlipVideoConfig and check if we can load InstructBlipVideoVisionConfig from it
        with tempfile.TemporaryDirectory() as tmp_dir_name:
            config.save_pretrained(tmp_dir_name)
            vision_config = InstructBlipVideoVisionConfig.from_pretrained(tmp_dir_name)
            self.assertDictEqual(config.vision_config.to_dict(), vision_config.to_dict())

        # Save InstructBlipVideoConfig and check if we can load InstructBlipVideoQFormerConfig from it
        with tempfile.TemporaryDirectory() as tmp_dir_name:
            config.save_pretrained(tmp_dir_name)
            qformer_config = InstructBlipVideoQFormerConfig.from_pretrained(tmp_dir_name)
            self.assertDictEqual(config.qformer_config.to_dict(), qformer_config.to_dict())

    @slow
    def test_model_from_pretrained(self):
        model_name = "Salesforce/instructblip-vicuna-7b"
        model = InstructBlipVideoForConditionalGeneration.from_pretrained(model_name)
        self.assertIsNotNone(model)

    # overwrite because InstructBLIPVideo internally calls LM.generate() with embeds thus it cannot operate in no cache format
    def _check_generate_outputs(self, output, config, use_cache=False, num_return_sequences=1, num_beams=1):
        use_cache = True  # force this to be True in case False is passed
        super()._check_generate_outputs(
            output, config, use_cache=use_cache, num_return_sequences=num_return_sequences, num_beams=num_beams
        )

    # overwrite because InstructBLIPVideo cannot generate only from input ids, and requires `pixel` values and `qformer_input_ids` in all cases to be present
    @pytest.mark.generate
    def test_left_padding_compatibility(self):
        # NOTE: left-padding results in small numerical differences. This is expected.
        # See https://github.com/huggingface/transformers/issues/25420#issuecomment-1775317535

        # First, filter out models that don't support left padding
        # - The model must have generative capabilities
        if len(self.all_generative_model_classes) == 0:
            self.skipTest(reason="No generative architecture available for this model.")

        # - The model must support padding
        if not self.has_attentions:
            self.skipTest(reason="This model doesn't support padding.")

        # - The model must be a decoder-only architecture (encoder-based architectures use right-padding)
        decoder_only_classes = []
        for model_class in self.all_generative_model_classes:
            config, _ = self.prepare_config_and_inputs_for_generate()
            if config.is_encoder_decoder:
                continue
            else:
                decoder_only_classes.append(model_class)
        if len(decoder_only_classes) == 0:
            self.skipTest(reason="No decoder-only architecture available for this model.")

        # - Decoder-only architectures derived from encoder-decoder models could support it in theory, but we haven't
        #   added support for it yet. We skip these models for now.
        has_encoder_attributes = any(
            attr_name
            for attr_name in config.to_dict().keys()
            if attr_name.startswith("encoder") and attr_name != "encoder_no_repeat_ngram_size"
        )
        if has_encoder_attributes:
            self.skipTest(
                reason="The decoder-only derived from encoder-decoder models are not expected to support left-padding."
            )

        # Then, test left-padding
        def _prepare_model_kwargs(input_ids, attention_mask, signature):
            model_kwargs = {"input_ids": input_ids, "attention_mask": attention_mask}
            if "position_ids" in signature:
                position_ids = torch.cumsum(attention_mask, dim=-1) - 1
                position_ids.masked_fill_(attention_mask == 0, 1)
                model_kwargs["position_ids"] = position_ids
            if "cache_position" in signature:
                cache_position = torch.arange(input_ids.shape[-1], device=torch_device)
                model_kwargs["cache_position"] = cache_position
            return model_kwargs

        for model_class in decoder_only_classes:
            config, inputs_dict = self.prepare_config_and_inputs_for_generate()
            input_ids = inputs_dict["input_ids"]
            attention_mask = inputs_dict.get("attention_mask")
            pixel_values = inputs_dict["pixel_values"]
            qformer_input_ids = inputs_dict["qformer_input_ids"]
            if attention_mask is None:
                attention_mask = torch.ones_like(input_ids)

            model = model_class(config).to(torch_device).eval()
            signature = inspect.signature(model.forward).parameters.keys()

            # no cache as some models require special cache classes to be init outside forward
            model.generation_config.use_cache = False

            # Without padding
            model_kwargs = _prepare_model_kwargs(input_ids, attention_mask, signature)
            next_logits_wo_padding = model(
                **model_kwargs, pixel_values=pixel_values, qformer_input_ids=qformer_input_ids
            ).logits[:, -1, :]

            # With left-padding (length 32)
            # can hardcode pad_token to be 0 as we'll do attn masking anyway
            pad_token_id = (
                config.get_text_config().pad_token_id if config.get_text_config().pad_token_id is not None else 0
            )
            pad_size = (input_ids.shape[0], 32)
            padding = torch.ones(pad_size, dtype=input_ids.dtype, device=torch_device) * pad_token_id
            padded_input_ids = torch.cat((padding, input_ids), dim=1)
            padded_attention_mask = torch.cat((torch.zeros_like(padding), attention_mask), dim=1)
            model_kwargs = _prepare_model_kwargs(padded_input_ids, padded_attention_mask, signature)
            next_logits_with_padding = model(
                **model_kwargs, pixel_values=pixel_values, qformer_input_ids=qformer_input_ids
            ).logits[:, -1, :]

            # They should result in very similar logits
            torch.testing.assert_close(next_logits_wo_padding, next_logits_with_padding, rtol=1e-5, atol=1e-5)

    @unittest.skip(
        "InstructBLIPVideo cannot generate only from input ids, and requires pixel values in all cases to be present"
    )
    @parameterized.expand([("greedy", 1), ("beam search", 2)])
    def test_generate_from_inputs_embeds(self, _, num_beams):
        pass

    @require_torch_sdpa
    def test_sdpa_can_dispatch_composite_models(self):
        """
        Tests if composite models dispatch correctly on SDPA/eager when requested so when loading the model.
        This tests only by looking at layer names, as usually SDPA layers are calles "SDPAAttention".
        In contrast to the above test, this one checks if the "config._attn_implamentation" is a dict after the model
        is loaded, because we manually replicate requested attn implementation on each sub-config when loading.
        See https://github.com/huggingface/transformers/pull/32238 for more info

        The test tries to cover most general cases of composite models, VLMs with vision and text configs. Any model
        that has a different set of sub-configs has to overwrite this test.
        """
        if not self.has_attentions:
            self.skipTest(reason="Model architecture does not support attentions")

        if not self._is_composite:
            self.skipTest(f"{self.all_model_classes[0].__name__} does not support SDPA")

        for model_class in self.all_model_classes:
            config, inputs_dict = self.model_tester.prepare_config_and_inputs_for_common()
            model = model_class(config)

            with tempfile.TemporaryDirectory() as tmpdirname:
                model.save_pretrained(tmpdirname)
                model_sdpa = model_class.from_pretrained(tmpdirname)
                model_sdpa = model_sdpa.eval().to(torch_device)

                # `None` as it is the requested one which will be assigned to each sub-config
                # Sub-model will dispatch to SDPA if it can (checked below that `SDPA` layers are present)
                self.assertTrue(model.language_model.config._attn_implementation == "sdpa")
                self.assertTrue(model.vision_model.config._attn_implementation == "sdpa")
                self.assertTrue(model.qformer.config._attn_implementation == "eager")

                model_eager = model_class.from_pretrained(tmpdirname, attn_implementation="eager")
                model_eager = model_eager.eval().to(torch_device)
                self.assertTrue(model_eager.config._attn_implementation == "eager")
                self.assertTrue(model_eager.language_model.config._attn_implementation == "eager")
                self.assertTrue(model_eager.vision_model.config._attn_implementation == "eager")
                self.assertTrue(model_eager.qformer.config._attn_implementation == "eager")

                for name, submodule in model_eager.named_modules():
                    class_name = submodule.__class__.__name__
                    if (
                        class_name.endswith("Attention")
                        and getattr(submodule, "config", None)
                        and submodule.config._attn_implementation == "sdpa"
                    ):
                        raise ValueError("The eager model should not have SDPA attention layers")


# We will verify our results on an image of cute cats
def prepare_video():
    video_file = hf_hub_download(
        repo_id="raushan-testing-hf/videos-test", filename="video_demo.npy", repo_type="dataset"
    )
    video = np.load(video_file)[::2]  # sample every 2nd frame to get 4 frames total
    return video


@require_vision
@require_torch
@require_bitsandbytes
@require_accelerate
@slow
class InstructBlipVideoModelIntegrationTest(unittest.TestCase):
    def test_inference_vicuna_7b(self):
        processor = InstructBlipVideoProcessor.from_pretrained("Salesforce/instructblip-vicuna-7b")
        model = InstructBlipVideoForConditionalGeneration.from_pretrained(
            "Salesforce/instructblip-vicuna-7b", load_in_8bit=True, low_cpu_mem_usage=True
        )

        clip = prepare_video()
        prompt = "Explain what is happening in this short video."
        inputs = processor(images=clip, text=prompt, return_tensors="pt").to(torch_device, torch.float16)

        # verify generation
        outputs = model.generate(**inputs, max_new_tokens=30)
        generated_text = processor.batch_decode(outputs, skip_special_tokens=True)[0].strip()
        self.assertEqual(
            generated_text,
            "Explain what is happening in this short video. a baby girl wearing glasses is reading a book on the bed 1080p",
        )

    def test_expansion_in_processing(self):
        processor = InstructBlipVideoProcessor.from_pretrained("Salesforce/instructblip-vicuna-7b")
        model = InstructBlipVideoForConditionalGeneration.from_pretrained(
            "Salesforce/instructblip-vicuna-7b", load_in_8bit=True, low_cpu_mem_usage=True
        )

        clip = prepare_video()
        prompt = "Explain what is happening in this short video."

        # Make sure we will go the legacy path by setting these args to None
        processor.num_query_tokens = None
        model.config.video_token_index = None
        inputs = processor(images=clip, text=prompt, return_tensors="pt").to(torch_device, dtype=torch.float16)

        predictions = model.generate(**inputs, do_sample=False, max_new_tokens=15)
        generated_text = processor.batch_decode(predictions, skip_special_tokens=True)[0].strip()

        # Add args to the config to trigger new logic when inputs are expanded in processing file
        processor.num_query_tokens = model.config.num_query_tokens
        processor.tokenizer.add_special_tokens({"additional_special_tokens": ["<video>"]})
        model.config.video_token_index = len(processor.tokenizer) - 1
        model.resize_token_embeddings(len(processor.tokenizer), pad_to_multiple_of=64)

        # Generate again with new inputs
        inputs = processor(images=clip, text=prompt, return_tensors="pt").to(torch_device, dtype=torch.float16)
        predictions_expanded = model.generate(**inputs, do_sample=False, max_new_tokens=15)
        generated_text_expanded = processor.batch_decode(predictions_expanded, skip_special_tokens=True)[0].strip()

        self.assertTrue(generated_text_expanded == generated_text)<|MERGE_RESOLUTION|>--- conflicted
+++ resolved
@@ -489,14 +489,10 @@
 class InstructBlipVideoForConditionalGenerationDecoderOnlyTest(
     ModelTesterMixin, GenerationTesterMixin, unittest.TestCase
 ):
-<<<<<<< HEAD
-    all_model_classes = (InstructBlipVideoForConditionalGeneration,) if is_torch_available() else ()
-    additional_model_inputs = ["qformer_input_ids", "input_ids"]
-=======
     all_model_classes = (
         (InstructBlipVideoForConditionalGeneration, InstructBlipVideoModel) if is_torch_available() else ()
     )
->>>>>>> 17742bd9
+    additional_model_inputs = ["qformer_input_ids", "input_ids"]
     fx_compatible = False
     test_head_masking = False
     test_pruning = False
