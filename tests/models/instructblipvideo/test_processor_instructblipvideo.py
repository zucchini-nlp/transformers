# Copyright 2024 The HuggingFace Team. All rights reserved.
#
# Licensed under the Apache License, Version 2.0 (the "License");
# you may not use this file except in compliance with the License.
# You may obtain a copy of the License at
#
#     http://www.apache.org/licenses/LICENSE-2.0
#
# Unless required by applicable law or agreed to in writing, software
# distributed under the License is distributed on an "AS IS" BASIS,
# WITHOUT WARRANTIES OR CONDITIONS OF ANY KIND, either express or implied.
# See the License for the specific language governing permissions and
# limitations under the License.
import shutil
import tempfile
import unittest

import pytest

from transformers.testing_utils import require_torch, require_vision
from transformers.utils import is_torchvision_available, is_vision_available

from ...test_processing_common import ProcessorTesterMixin


if is_vision_available():
    from transformers import (
        AutoProcessor,
        BertTokenizerFast,
        GPT2Tokenizer,
        InstructBlipVideoProcessor,
        PreTrainedTokenizerFast,
    )

    if is_torchvision_available():
        from transformers import InstructBlipVideoVideoProcessorFast


@require_vision
@require_torch
class InstructBlipVideoProcessorTest(ProcessorTesterMixin, unittest.TestCase):
    processor_class = InstructBlipVideoProcessor

    @classmethod
    def setUpClass(cls):
        cls.tmpdirname = tempfile.mkdtemp()

        video_processor = InstructBlipVideoVideoProcessorFast()
        tokenizer = GPT2Tokenizer.from_pretrained("hf-internal-testing/tiny-random-GPT2Model")
        qformer_tokenizer = BertTokenizerFast.from_pretrained("hf-internal-testing/tiny-random-bert")

        processor = InstructBlipVideoProcessor(video_processor, tokenizer, qformer_tokenizer)

        processor.save_pretrained(cls.tmpdirname)

    def get_tokenizer(self, **kwargs):
        return AutoProcessor.from_pretrained(self.tmpdirname, **kwargs).tokenizer

    def get_qformer_tokenizer(self, **kwargs):
        return AutoProcessor.from_pretrained(self.tmpdirname, **kwargs).qformer_tokenizer

<<<<<<< HEAD
    def get_video_processor(self, **kwargs):
        return AutoProcessor.from_pretrained(self.tmpdirname, **kwargs).video_processor

    def tearDown(self):
        shutil.rmtree(self.tmpdirname)
=======
    @classmethod
    def tearDownClass(cls):
        shutil.rmtree(cls.tmpdirname, ignore_errors=True)
>>>>>>> 78cea3e2

    def test_save_load_pretrained_additional_features(self):
        processor = InstructBlipVideoProcessor(
            tokenizer=self.get_tokenizer(),
            video_processor=self.get_video_processor(),
            qformer_tokenizer=self.get_qformer_tokenizer(),
        )
        with tempfile.TemporaryDirectory() as tmpdir:
            processor.save_pretrained(tmpdir)

<<<<<<< HEAD
        tokenizer_add_kwargs = self.get_tokenizer(bos_token="(BOS)", eos_token="(EOS)")
        video_processor_add_kwargs = self.get_video_processor(do_normalize=False, padding_value=1.0)
=======
            tokenizer_add_kwargs = self.get_tokenizer(bos_token="(BOS)", eos_token="(EOS)")
            image_processor_add_kwargs = self.get_image_processor(do_normalize=False, padding_value=1.0)
>>>>>>> 78cea3e2

            processor = InstructBlipVideoProcessor.from_pretrained(
                tmpdir, bos_token="(BOS)", eos_token="(EOS)", do_normalize=False, padding_value=1.0
            )

        self.assertEqual(processor.tokenizer.get_vocab(), tokenizer_add_kwargs.get_vocab())
        self.assertIsInstance(processor.tokenizer, PreTrainedTokenizerFast)

        self.assertEqual(processor.video_processor.to_json_string(), video_processor_add_kwargs.to_json_string())
        self.assertIsInstance(processor.video_processor, InstructBlipVideoVideoProcessorFast)
        self.assertIsInstance(processor.qformer_tokenizer, BertTokenizerFast)

    def test_video_processor(self):
        video_processor = self.get_video_processor()
        tokenizer = self.get_tokenizer()
        qformer_tokenizer = self.get_qformer_tokenizer()

        processor = InstructBlipVideoProcessor(
            tokenizer=tokenizer, video_processor=video_processor, qformer_tokenizer=qformer_tokenizer
        )

        image_input = self.prepare_image_inputs()

        input_feat_extract = video_processor(image_input, return_tensors="pt")
        input_processor = processor(images=image_input, return_tensors="pt")

        for key in input_feat_extract.keys():
            self.assertAlmostEqual(input_feat_extract[key].sum(), input_processor[key].sum(), delta=1e-2)

    def test_tokenizer(self):
        video_processor = self.get_video_processor()
        tokenizer = self.get_tokenizer()
        qformer_tokenizer = self.get_qformer_tokenizer()

        processor = InstructBlipVideoProcessor(
            tokenizer=tokenizer, video_processor=video_processor, qformer_tokenizer=qformer_tokenizer
        )

        input_str = ["lower newer"]

        encoded_processor = processor(text=input_str)

        encoded_tokens = tokenizer(input_str, return_token_type_ids=False)
        encoded_tokens_qformer = qformer_tokenizer(input_str, return_token_type_ids=False)

        for key in encoded_tokens.keys():
            self.assertListEqual(encoded_tokens[key], encoded_processor[key])

        for key in encoded_tokens_qformer.keys():
            self.assertListEqual(encoded_tokens_qformer[key], encoded_processor["qformer_" + key])

    def test_processor(self):
        video_processor = self.get_video_processor()
        tokenizer = self.get_tokenizer()
        qformer_tokenizer = self.get_qformer_tokenizer()

        processor = InstructBlipVideoProcessor(
            tokenizer=tokenizer, video_processor=video_processor, qformer_tokenizer=qformer_tokenizer
        )

        input_str = "lower newer"
        image_input = self.prepare_image_inputs()

        inputs = processor(text=input_str, images=image_input)

        self.assertListEqual(
            list(inputs.keys()),
            ["input_ids", "attention_mask", "qformer_input_ids", "qformer_attention_mask", "pixel_values"],
        )

        # test if it raises when no input is passed
        with pytest.raises(ValueError):
            processor()

    def test_tokenizer_decode(self):
        video_processor = self.get_video_processor()
        tokenizer = self.get_tokenizer()
        qformer_tokenizer = self.get_qformer_tokenizer()

        processor = InstructBlipVideoProcessor(
            tokenizer=tokenizer, video_processor=video_processor, qformer_tokenizer=qformer_tokenizer
        )

        predicted_ids = [[1, 4, 5, 8, 1, 0, 8], [3, 4, 3, 1, 1, 8, 9]]

        decoded_processor = processor.batch_decode(predicted_ids)
        decoded_tok = tokenizer.batch_decode(predicted_ids)

        self.assertListEqual(decoded_tok, decoded_processor)

    def test_model_input_names(self):
        video_processor = self.get_video_processor()
        tokenizer = self.get_tokenizer()
        qformer_tokenizer = self.get_qformer_tokenizer()

        processor = InstructBlipVideoProcessor(
            tokenizer=tokenizer, video_processor=video_processor, qformer_tokenizer=qformer_tokenizer
        )

        input_str = "lower newer"
        image_input = self.prepare_image_inputs()

        inputs = processor(text=input_str, images=image_input)

        self.assertListEqual(
            list(inputs.keys()),
            ["input_ids", "attention_mask", "qformer_input_ids", "qformer_attention_mask", "pixel_values"],
        )<|MERGE_RESOLUTION|>--- conflicted
+++ resolved
@@ -59,17 +59,12 @@
     def get_qformer_tokenizer(self, **kwargs):
         return AutoProcessor.from_pretrained(self.tmpdirname, **kwargs).qformer_tokenizer
 
-<<<<<<< HEAD
     def get_video_processor(self, **kwargs):
         return AutoProcessor.from_pretrained(self.tmpdirname, **kwargs).video_processor
 
-    def tearDown(self):
-        shutil.rmtree(self.tmpdirname)
-=======
     @classmethod
     def tearDownClass(cls):
         shutil.rmtree(cls.tmpdirname, ignore_errors=True)
->>>>>>> 78cea3e2
 
     def test_save_load_pretrained_additional_features(self):
         processor = InstructBlipVideoProcessor(
@@ -80,13 +75,8 @@
         with tempfile.TemporaryDirectory() as tmpdir:
             processor.save_pretrained(tmpdir)
 
-<<<<<<< HEAD
-        tokenizer_add_kwargs = self.get_tokenizer(bos_token="(BOS)", eos_token="(EOS)")
-        video_processor_add_kwargs = self.get_video_processor(do_normalize=False, padding_value=1.0)
-=======
             tokenizer_add_kwargs = self.get_tokenizer(bos_token="(BOS)", eos_token="(EOS)")
-            image_processor_add_kwargs = self.get_image_processor(do_normalize=False, padding_value=1.0)
->>>>>>> 78cea3e2
+            video_processor_add_kwargs = self.get_video_processor(do_normalize=False, padding_value=1.0)
 
             processor = InstructBlipVideoProcessor.from_pretrained(
                 tmpdir, bos_token="(BOS)", eos_token="(EOS)", do_normalize=False, padding_value=1.0
