--- conflicted
+++ resolved
@@ -59,20 +59,15 @@
     def get_qformer_tokenizer(self, **kwargs):
         return AutoProcessor.from_pretrained(self.tmpdirname, **kwargs).qformer_tokenizer
 
-<<<<<<< HEAD
     def prepare_processor_dict(self):
         return {"num_query_tokens": 1}
 
-    def tearDown(self):
-        shutil.rmtree(self.tmpdirname)
-=======
     def get_video_processor(self, **kwargs):
         return AutoProcessor.from_pretrained(self.tmpdirname, **kwargs).video_processor
 
     @classmethod
     def tearDownClass(cls):
         shutil.rmtree(cls.tmpdirname, ignore_errors=True)
->>>>>>> 2b79f143
 
     def test_save_load_pretrained_additional_features(self):
         processor = InstructBlipVideoProcessor(
@@ -104,14 +99,7 @@
         processor_kwargs = self.prepare_processor_dict()
 
         processor = InstructBlipVideoProcessor(
-<<<<<<< HEAD
-            tokenizer=tokenizer,
-            image_processor=image_processor,
-            qformer_tokenizer=qformer_tokenizer,
-            **processor_kwargs,
-=======
             tokenizer=tokenizer, video_processor=video_processor, qformer_tokenizer=qformer_tokenizer
->>>>>>> 2b79f143
         )
 
         image_input = self.prepare_image_inputs()
@@ -122,8 +110,6 @@
         for key in input_feat_extract.keys():
             self.assertAlmostEqual(input_feat_extract[key].sum(), input_processor[key].sum(), delta=1e-2)
 
-<<<<<<< HEAD
-=======
     def test_tokenizer(self):
         video_processor = self.get_video_processor()
         tokenizer = self.get_tokenizer()
@@ -146,7 +132,6 @@
         for key in encoded_tokens_qformer.keys():
             self.assertListEqual(encoded_tokens_qformer[key], encoded_processor["qformer_" + key])
 
->>>>>>> 2b79f143
     def test_processor(self):
         video_processor = self.get_video_processor()
         tokenizer = self.get_tokenizer()
@@ -154,14 +139,7 @@
         processor_kwargs = self.prepare_processor_dict()
 
         processor = InstructBlipVideoProcessor(
-<<<<<<< HEAD
-            tokenizer=tokenizer,
-            image_processor=image_processor,
-            qformer_tokenizer=qformer_tokenizer,
-            **processor_kwargs,
-=======
             tokenizer=tokenizer, video_processor=video_processor, qformer_tokenizer=qformer_tokenizer
->>>>>>> 2b79f143
         )
 
         input_str = "lower newer"
@@ -185,14 +163,7 @@
         processor_kwargs = self.prepare_processor_dict()
 
         processor = InstructBlipVideoProcessor(
-<<<<<<< HEAD
-            tokenizer=tokenizer,
-            image_processor=image_processor,
-            qformer_tokenizer=qformer_tokenizer,
-            **processor_kwargs,
-=======
             tokenizer=tokenizer, video_processor=video_processor, qformer_tokenizer=qformer_tokenizer
->>>>>>> 2b79f143
         )
 
         predicted_ids = [[1, 4, 5, 8, 1, 0, 8], [3, 4, 3, 1, 1, 8, 9]]
@@ -209,14 +180,7 @@
         processor_kwargs = self.prepare_processor_dict()
 
         processor = InstructBlipVideoProcessor(
-<<<<<<< HEAD
-            tokenizer=tokenizer,
-            image_processor=image_processor,
-            qformer_tokenizer=qformer_tokenizer,
-            **processor_kwargs,
-=======
             tokenizer=tokenizer, video_processor=video_processor, qformer_tokenizer=qformer_tokenizer
->>>>>>> 2b79f143
         )
 
         input_str = "lower newer"
