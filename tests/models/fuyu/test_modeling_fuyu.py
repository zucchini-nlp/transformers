# coding=utf-8
# Copyright 2023 The HuggingFace Inc. team. All rights reserved.
#
# Licensed under the Apache License, Version 2.0 (the "License");
# you may not use this file except in compliance with the License.
# You may obtain a copy of the License at
#
#     http://www.apache.org/licenses/LICENSE-2.0
#
# Unless required by applicable law or agreed to in writing, software
# distributed under the License is distributed on an "AS IS" BASIS,
# WITHOUT WARRANTIES OR CONDITIONS OF ANY KIND, either express or implied.
# See the License for the specific language governing permissions and
# limitations under the License.
"""Testing suite for the PyTorch Fuyu model."""

import io
import unittest

import pytest
import requests
from parameterized import parameterized

from transformers import FuyuConfig, is_torch_available, is_vision_available
from transformers.testing_utils import require_torch, require_torch_accelerator, slow
from transformers.utils import cached_property

from ...generation.test_utils import GenerationTesterMixin
from ...test_modeling_common import ModelTesterMixin, ids_tensor, random_attention_mask
from ...test_pipeline_mixin import PipelineTesterMixin


if is_vision_available():
    from PIL import Image


if is_torch_available() and is_vision_available():
    from transformers import FuyuProcessor


if is_torch_available():
<<<<<<< HEAD
    import torch

    from transformers import FuyuForCausalLM, FuyuModel
=======
    from transformers import FuyuForCausalLM
>>>>>>> 4ba0989e


class FuyuModelTester:
    def __init__(
        self,
        parent,
        batch_size=13,
        seq_length=7,
        image_size=30,
        patch_size=15,
        num_channels=3,
        is_training=True,
        use_input_mask=True,
        use_labels=True,
        vocab_size=99,
        hidden_size=32,
        num_hidden_layers=2,
        num_attention_heads=4,
        intermediate_size=37,
        hidden_act="gelu",
        hidden_dropout_prob=0.1,
        attention_probs_dropout_prob=0.1,
        max_position_embeddings=512,
        type_vocab_size=16,
        type_sequence_label_size=2,
        initializer_range=0.02,
        num_labels=3,
        num_choices=4,
        pad_token_id=0,
        scope=None,
    ):
        self.parent = parent
        self.batch_size = batch_size
        self.seq_length = seq_length
        self.image_size = image_size
        self.patch_size = patch_size
        self.num_channels = num_channels
        self.is_training = is_training
        self.use_input_mask = use_input_mask
        self.use_labels = use_labels
        self.vocab_size = vocab_size
        self.hidden_size = hidden_size
        self.num_hidden_layers = num_hidden_layers
        self.num_attention_heads = num_attention_heads
        self.intermediate_size = intermediate_size
        self.hidden_act = hidden_act
        self.hidden_dropout_prob = hidden_dropout_prob
        self.attention_probs_dropout_prob = attention_probs_dropout_prob
        self.max_position_embeddings = max_position_embeddings
        self.type_vocab_size = type_vocab_size
        self.type_sequence_label_size = type_sequence_label_size
        self.initializer_range = initializer_range
        self.num_labels = num_labels
        self.num_choices = num_choices
        self.pad_token_id = pad_token_id
        self.scope = scope

    def prepare_config_and_inputs(self):
        input_ids = ids_tensor([self.batch_size, self.seq_length], self.vocab_size)

        input_mask = None
        if self.use_input_mask:
            input_mask = random_attention_mask([self.batch_size, self.seq_length])

        sequence_labels = None
        token_labels = None
        if self.use_labels:
            sequence_labels = ids_tensor([self.batch_size], self.type_sequence_label_size)
            token_labels = ids_tensor([self.batch_size, self.seq_length], self.num_labels)

        config = self.get_config()

        return config, input_ids, input_mask, sequence_labels, token_labels

    def get_config(self):
        return FuyuConfig(
            vocab_size=self.vocab_size,
            hidden_size=self.hidden_size,
            num_hidden_layers=self.num_hidden_layers,
            num_attention_heads=self.num_attention_heads,
            intermediate_size=self.intermediate_size,
            hidden_act=self.hidden_act,
            hidden_dropout_prob=self.hidden_dropout_prob,
            attention_probs_dropout_prob=self.attention_probs_dropout_prob,
            max_position_embeddings=self.max_position_embeddings,
            type_vocab_size=self.type_vocab_size,
            is_decoder=False,
            initializer_range=self.initializer_range,
            pad_token_id=self.pad_token_id,
        )

    def prepare_config_and_inputs_for_common(self):
        config_and_inputs = self.prepare_config_and_inputs()
        (
            config,
            input_ids,
            input_mask,
            sequence_labels,
            token_labels,
        ) = config_and_inputs
        inputs_dict = {"input_ids": input_ids, "attention_mask": input_mask}
        return config, inputs_dict


@require_torch
class FuyuModelTest(ModelTesterMixin, GenerationTesterMixin, PipelineTesterMixin, unittest.TestCase):
    all_model_classes = (
        (
            FuyuModel,
            FuyuForCausalLM,
        )
        if is_torch_available()
        else ()
    )
    pipeline_model_mapping = (
        {"text-generation": FuyuForCausalLM, "image-text-to-text": FuyuForCausalLM} if is_torch_available() else {}
    )

    test_head_masking = False
    test_pruning = False
    test_cpu_offload = False
    test_disk_offload = False
    test_model_parallel = False

    def setUp(self):
        self.model_tester = FuyuModelTester(self)

    @unittest.skip(
        reason="This architecture seem to not compute gradients properly when using GC, check: https://github.com/huggingface/transformers/pull/27124"
    )
    def test_training_gradient_checkpointing(self):
        pass

    @unittest.skip(
        reason="This architecture seem to not compute gradients properly when using GC, check: https://github.com/huggingface/transformers/pull/27124"
    )
    def test_training_gradient_checkpointing_use_reentrant(self):
        pass

    @unittest.skip(
        reason="This architecture seem to not compute gradients properly when using GC, check: https://github.com/huggingface/transformers/pull/27124"
    )
    def test_training_gradient_checkpointing_use_reentrant_false(self):
        pass

    @parameterized.expand([("random",), ("same",)])
    @pytest.mark.generate
    @unittest.skip("Fuyu doesn't support assisted generation due to the need to crop/extend image patches indices")
    def test_assisted_decoding_matches_greedy_search(self):
        pass

    @pytest.mark.generate
    @unittest.skip("Fuyu doesn't support assisted generation due to the need to crop/extend image patches indices")
    def test_assisted_decoding_sample(self):
        pass

    # TODO: Fix me (once this model gets more usage)
    @unittest.skip(reason="Does not work on the tiny model.")
    def test_disk_offload_bin(self):
        super().test_disk_offload()

    # TODO: Fix me (once this model gets more usage)
    @unittest.skip(reason="Does not work on the tiny model.")
    def test_disk_offload_safetensors(self):
        super().test_disk_offload()

    # TODO: Fix me (once this model gets more usage)
    @unittest.skip(reason="Does not work on the tiny model.")
    def test_model_parallelism(self):
        super().test_model_parallelism()

    @unittest.skip(reason="Fuyu `prepare_inputs_for_generation` function doesn't have cache position.")
    def test_generate_continue_from_inputs_embeds():
        pass


@slow
@require_torch_accelerator
class FuyuModelIntegrationTest(unittest.TestCase):
    @cached_property
    def default_processor(self):
        return FuyuProcessor.from_pretrained("adept/fuyu-8b")

    @cached_property
    def default_model(self):
        return FuyuForCausalLM.from_pretrained("adept/fuyu-8b")

    def test_greedy_generation(self):
        processor = self.default_processor
        model = self.default_model

        url = "https://huggingface.co/datasets/hf-internal-testing/fixtures-captioning/resolve/main/bus.png"
        image = Image.open(io.BytesIO(requests.get(url).content))

        text_prompt_coco_captioning = "Generate a coco-style caption.\n"

        inputs = processor(images=image, text=text_prompt_coco_captioning, return_tensors="pt")
        generated_ids = model.generate(**inputs, max_new_tokens=10)

        # take the last 8 tokens (in order to skip special \n\x04 characters) and decode them
        generated_text = processor.batch_decode(generated_ids[:, -8:], skip_special_tokens=True)[0]
        self.assertEqual(generated_text, "A blue bus parked on the side of a road.")


"""
    @slow
    @require_torch_accelerator
    def test_model_8b_chat_greedy_generation_bus_color(self):
        EXPECTED_TEXT_COMPLETION = "The bus is blue.\n|ENDOFTEXT|"
        text_prompt_bus_color = "What color is the bus?\n"
        model_inputs_bus_color = self.processor(text=text_prompt_bus_color, images=self.bus_image_pil)

        generated_tokens = self.model.generate(**model_inputs_bus_color, max_new_tokens=10)
        text = self.processor.tokenizer.batch_decode(generated_tokens)
        end_sequence = text[0].split("\x04")[1]
        clean_sequence = (
            end_sequence[: end_sequence.find("|ENDOFTEXT|") + len("|ENDOFTEXT|")]
            if "|ENDOFTEXT|" in end_sequence
            else end_sequence
        )
        self.assertEqual(EXPECTED_TEXT_COMPLETION, clean_sequence)

    @slow
    @require_torch_accelerator
    def test_model_8b_chat_greedy_generation_chart_vqa(self):
        EXPECTED_TEXT_TOKENS = ["The","life expectancy","at","birth","of male","s in","","20","18","is","","80",".","7",".","\n","|ENDOFTEXT|",]  # fmt: skip
        expected_text_completion = " ".join(EXPECTED_TEXT_TOKENS)  # TODO make sure the end string matches

        text_prompt_chart_vqa = "What is the highest life expectancy at birth of male?\n"

        chart_image_url = (
            "https://huggingface.co/datasets/hf-internal-testing/fixtures-captioning/resolve/main/chart.png"
        )
        chart_image_pil = Image.open(io.BytesIO(requests.get(chart_image_url).content))

        model_inputs_chart_vqa = self.processor(text=text_prompt_chart_vqa, images=chart_image_pil)
        generated_tokens = self.model.generate(**model_inputs_chart_vqa, max_new_tokens=10)
        text = self.processor.tokenizer.batch_decode(generated_tokens)
        end_sequence = text[0].split("\x04")[1]
        clean_sequence = (
            end_sequence[: end_sequence.find("|ENDOFTEXT|") + len("|ENDOFTEXT|")]
            if "|ENDOFTEXT|" in end_sequence
            else end_sequence
        )
        self.assertEqual(expected_text_completion, clean_sequence)

    @slow
    @require_torch_accelerator
    def test_model_8b_chat_greedy_generation_bounding_box(self):
        EXPECTED_TEXT_COMPLETION = "\x00194213202244\x01|ENDOFTEXT|"
        text_prompt_bbox = "When presented with a box, perform OCR to extract text contained within it. If provided with text, generate the corresponding bounding box.\\nWilliams"  # noqa: E231

        bbox_image_url = "https://huggingface.co/datasets/hf-internal-testing/fixtures-captioning/resolve/main/bbox_sample_image.png"
        bbox_image_pil = Image.open(io.BytesIO(requests.get(bbox_image_url).content))

        model_inputs_bbox = self.processor(text=text_prompt_bbox, images=bbox_image_pil)
        generated_tokens = self.model.generate(**model_inputs_bbox, max_new_tokens=10)
        text = self.processor.tokenizer.batch_decode(generated_tokens)
        end_sequence = text[0].split("\x04")[1]
        clean_sequence = (
            end_sequence[: end_sequence.find("|ENDOFTEXT|") + len("|ENDOFTEXT|")]
            if "|ENDOFTEXT|" in end_sequence
            else end_sequence
        )
        self.assertEqual(EXPECTED_TEXT_COMPLETION, clean_sequence)
"""<|MERGE_RESOLUTION|>--- conflicted
+++ resolved
@@ -39,13 +39,9 @@
 
 
 if is_torch_available():
-<<<<<<< HEAD
     import torch
 
     from transformers import FuyuForCausalLM, FuyuModel
-=======
-    from transformers import FuyuForCausalLM
->>>>>>> 4ba0989e
 
 
 class FuyuModelTester:
