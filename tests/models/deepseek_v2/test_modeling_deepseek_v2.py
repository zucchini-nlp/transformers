# coding=utf-8
# Copyright 2025 The HuggingFace Inc. team. All rights reserved.
#
# Licensed under the Apache License, Version 2.0 (the "License");
# you may not use this file except in compliance with the License.
# You may obtain a copy of the License at
#
#     http://www.apache.org/licenses/LICENSE-2.0
#
# Unless required by applicable law or agreed to in writing, software
# distributed under the License is distributed on an "AS IS" BASIS,
# WITHOUT WARRANTIES OR CONDITIONS OF ANY KIND, either express or implied.
# See the License for the specific language governing permissions and
# limitations under the License.
"""Testing suite for the PyTorch DeepSeekV2 model."""

import unittest

import pytest

from transformers import BitsAndBytesConfig, Cache, DeepseekV2Config, is_torch_available
from transformers.testing_utils import require_read_token, require_torch, require_torch_accelerator, slow, torch_device

from ...causal_lm_tester import CausalLMModelTest, CausalLMModelTester


if is_torch_available():
    import torch

    from transformers import AutoTokenizer, DeepseekV2ForCausalLM, DeepseekV2ForSequenceClassification, DeepseekV2Model
    from transformers.models.deepseek_v2.modeling_deepseek_v2 import DeepseekV2RotaryEmbedding


class DeepseekV2ModelTester(CausalLMModelTester):
    if is_torch_available():
        config_class = DeepseekV2Config
        base_model_class = DeepseekV2Model
        causal_lm_class = DeepseekV2ForCausalLM
        sequence_class = DeepseekV2ForSequenceClassification

    def __init__(
        self,
        parent,
        n_routed_experts=8,
        kv_lora_rank=32,
        q_lora_rank=16,
        qk_nope_head_dim=64,
        qk_rope_head_dim=64,
    ):
        super().__init__(parent=parent)
        self.n_routed_experts = n_routed_experts
        self.kv_lora_rank = kv_lora_rank
        self.q_lora_rank = q_lora_rank
        self.qk_nope_head_dim = qk_nope_head_dim
        self.qk_rope_head_dim = qk_rope_head_dim


@require_torch
class DeepseekV2ModelTest(CausalLMModelTest, unittest.TestCase):
    all_model_classes = (
        (
            DeepseekV2ForCausalLM,
            DeepseekV2ForSequenceClassification,
            DeepseekV2Model,
        )
        if is_torch_available()
        else ()
    )
    pipeline_model_mapping = (
        {
            "feature-extraction": DeepseekV2Model,
            "text-classification": DeepseekV2ForSequenceClassification,
            "text-generation": DeepseekV2ForCausalLM,
            "zero-shot": DeepseekV2ForSequenceClassification,
        }
        if is_torch_available()
        else {}
    )
    test_headmasking = False
    test_pruning = False
    fx_compatible = False
    test_torchscript = False
    test_all_params_have_gradient = False
    model_tester_class = DeepseekV2ModelTester
    model_split_percents = [0.5, 0.7, 0.8]

    # used in `test_torch_compile_for_training`
    _torch_compile_train_cls = DeepseekV2ForCausalLM if is_torch_available() else None

    def test_model_rope_scaling_frequencies(self):
        """
        Overwritten: DeepseekV2 implements RoPE in the complex domain, as opposed to in the real domain with
        `sin` and `cos`. Nevertheless, the checks are the same as in the original test.
        """
        config, _ = self.model_tester.prepare_config_and_inputs_for_common()
        scaling_factor = 10
        short_input_length = 10
        rope_theta = config.rope_theta if hasattr(config, "rope_theta") else config.rope_scaling["rope_theta"]
        long_input_length = int(config.max_position_embeddings * 1.5)

        # Inputs
        x = torch.randn(
            1, dtype=torch.float32, device=torch_device
        )  # used exclusively to get the dtype and the device
        position_ids_short = torch.arange(short_input_length, dtype=torch.long, device=torch_device)
        position_ids_short = position_ids_short.unsqueeze(0)
        position_ids_long = torch.arange(long_input_length, dtype=torch.long, device=torch_device)
        position_ids_long = position_ids_long.unsqueeze(0)

        # Sanity check original RoPE
        original_rope = DeepseekV2RotaryEmbedding(config=config).to(torch_device)
        original_freqs_cis_short = original_rope(x, position_ids_short)
        original_freqs_cis_long = original_rope(x, position_ids_long)
        torch.testing.assert_close(original_freqs_cis_short, original_freqs_cis_long[:, :short_input_length, :])

        # Sanity check linear RoPE scaling
        # New position "x" should match original position with index "x/scaling_factor"
<<<<<<< HEAD
        config.rope_scaling = {"type": "linear", "factor": scaling_factor, "rope_theta": rope_theta}
=======
        config.rope_scaling = {"rope_type": "linear", "factor": scaling_factor}
>>>>>>> 870add3d
        linear_scaling_rope = DeepseekV2RotaryEmbedding(config=config).to(torch_device)
        linear_freqs_cis_short = linear_scaling_rope(x, position_ids_short)
        linear_freqs_cis_long = linear_scaling_rope(x, position_ids_long)
        torch.testing.assert_close(linear_freqs_cis_short, linear_freqs_cis_long[:, :short_input_length, :])

        # Sanity check Dynamic NTK RoPE scaling
        # Scaling should only be observed after a long input is fed. We can observe that the frequencies increase
        # with scaling_factor (or that `inv_freq` decreases)
<<<<<<< HEAD
        config.rope_scaling = {"type": "dynamic", "factor": scaling_factor, "rope_theta": rope_theta}
=======
        config.rope_scaling = {"rope_type": "dynamic", "factor": scaling_factor}
>>>>>>> 870add3d
        ntk_scaling_rope = DeepseekV2RotaryEmbedding(config=config).to(torch_device)
        ntk_freqs_cis_short = ntk_scaling_rope(x, position_ids_short)
        ntk_freqs_cis_long = ntk_scaling_rope(x, position_ids_long)
        torch.testing.assert_close(ntk_freqs_cis_short, original_freqs_cis_short)
        with self.assertRaises(AssertionError):
            torch.testing.assert_close(ntk_freqs_cis_long, original_freqs_cis_long)
        self.assertTrue((ntk_scaling_rope.inv_freq <= original_rope.inv_freq).all())

        # Sanity check Yarn RoPE scaling
        # Scaling should be over the entire input
<<<<<<< HEAD
        config.rope_scaling = {"type": "yarn", "factor": scaling_factor, "rope_theta": rope_theta}
        yarn_scaling_rope = DeepseekV2RotaryEmbedding(config=config).to(torch_device)
        yarn_freqs_cis_short = yarn_scaling_rope(x, position_ids_short)
        yarn_freqs_cis_long = yarn_scaling_rope(x, position_ids_long)
        torch.testing.assert_close(yarn_freqs_cis_short, yarn_freqs_cis_long[:, :short_input_length, :])
        with self.assertRaises(AssertionError):
            torch.testing.assert_close(yarn_freqs_cis_short, original_freqs_cis_short)
        with self.assertRaises(AssertionError):
            torch.testing.assert_close(yarn_freqs_cis_long, original_freqs_cis_long)

    def test_model_rope_scaling_backwards_compatibility(self):
        config, _ = self.model_tester.prepare_config_and_inputs_for_common()
        scaling_factor = 10
        short_input_length = 10
        rope_theta = config.rope_theta if hasattr(config, "rope_theta") else config.rope_scaling["rope_theta"]
        long_input_length = int(config.max_position_embeddings * 1.5)

        # Inputs
        x = torch.randn(1, dtype=torch.float32, device=torch_device)  # used exlusively to get the dtype and the device
        position_ids_short = torch.arange(short_input_length, dtype=torch.long, device=torch_device)
        position_ids_short = position_ids_short.unsqueeze(0)
        position_ids_long = torch.arange(long_input_length, dtype=torch.long, device=torch_device)
        position_ids_long = position_ids_long.unsqueeze(0)

        # Sanity check original RoPE
        config.rope_scaling = None
        config.rope_theta = rope_theta
        original_rope = DeepseekV2RotaryEmbedding(config=config).to(torch_device)
        original_freqs_cis_short = original_rope(x, position_ids_short)
        original_freqs_cis_long = original_rope(x, position_ids_long)
        torch.testing.assert_close(original_freqs_cis_short, original_freqs_cis_long[:, :short_input_length, :])

        # Sanity check linear RoPE scaling
        # New position "x" should match original position with index "x/scaling_factor"
        config.rope_scaling = {"type": "linear", "factor": scaling_factor}
        linear_scaling_rope = DeepseekV2RotaryEmbedding(config=config).to(torch_device)
        linear_freqs_cis_short = linear_scaling_rope(x, position_ids_short)
        linear_freqs_cis_long = linear_scaling_rope(x, position_ids_long)
        torch.testing.assert_close(linear_freqs_cis_short, linear_freqs_cis_long[:, :short_input_length, :])

        # Check Dynamic NTK RoPE scaling
        # Scaling should only be observed after a long input is fed. We can observe that the frequencies increase
        # with scaling_factor (or that `inv_freq` decreases)
        config.rope_scaling = {"type": "dynamic", "factor": scaling_factor}
        ntk_scaling_rope = DeepseekV2RotaryEmbedding(config=config).to(torch_device)
        ntk_freqs_cis_short = ntk_scaling_rope(x, position_ids_short)
        ntk_freqs_cis_long = ntk_scaling_rope(x, position_ids_long)
        torch.testing.assert_close(ntk_freqs_cis_short, original_freqs_cis_short)
        with self.assertRaises(AssertionError):
            torch.testing.assert_close(ntk_freqs_cis_long, original_freqs_cis_long)
        self.assertTrue((ntk_scaling_rope.inv_freq <= original_rope.inv_freq).all())

        # Check Yarn RoPE scaling
        # Scaling should be over the entire input
        config.rope_scaling = {"type": "yarn", "factor": scaling_factor}
=======
        config.rope_scaling = {"rope_type": "yarn", "factor": scaling_factor}
>>>>>>> 870add3d
        yarn_scaling_rope = DeepseekV2RotaryEmbedding(config=config).to(torch_device)
        yarn_freqs_cis_short = yarn_scaling_rope(x, position_ids_short)
        yarn_freqs_cis_long = yarn_scaling_rope(x, position_ids_long)
        torch.testing.assert_close(yarn_freqs_cis_short, yarn_freqs_cis_long[:, :short_input_length, :])
        with self.assertRaises(AssertionError):
            torch.testing.assert_close(yarn_freqs_cis_short, original_freqs_cis_short)
        with self.assertRaises(AssertionError):
            torch.testing.assert_close(yarn_freqs_cis_long, original_freqs_cis_long)

    def test_past_key_values_format(self):
        """
        Overwriting to pass the expected cache shapes (Deepseek-V3 uses MLA so the cache shapes are non-standard)
        """
        config, inputs = self.model_tester.prepare_config_and_inputs_for_common()
        batch_size, seq_length = inputs["input_ids"].shape
        # difference: last dim
        k_embed_dim = config.qk_nope_head_dim + config.qk_rope_head_dim
        v_embed_dim = config.v_head_dim
        self_attention_key_cache_shape = (batch_size, config.num_key_value_heads, seq_length, k_embed_dim)
        self_attention_value_cache_shape = (batch_size, config.num_key_value_heads, seq_length, v_embed_dim)
        # build the full cache shapes
        num_hidden_layers = config.num_hidden_layers
        all_cache_shapes = [
            [self_attention_key_cache_shape, self_attention_value_cache_shape] for _ in range(num_hidden_layers)
        ]
        super().test_past_key_values_format(custom_all_cache_shapes=all_cache_shapes)

    def _check_past_key_values_for_generate(self, batch_size, decoder_past_key_values, cache_length, config):
        """Needs to be overridden as deepseek has special MLA cache format (though we don't really use the MLA)"""
        self.assertIsInstance(decoder_past_key_values, Cache)

        # (batch, head, seq_length, head_features)
        expected_common_shape = (
            batch_size,
            config.num_key_value_heads if hasattr(config, "num_key_value_heads") else config.num_attention_heads,
            cache_length,
        )
        expected_key_shape = expected_common_shape + (config.qk_nope_head_dim + config.qk_rope_head_dim,)
        expected_value_shape = expected_common_shape + (config.v_head_dim,)

        if isinstance(decoder_past_key_values, Cache):
            for layer in decoder_past_key_values.layers:
                self.assertEqual(layer.keys.shape, expected_key_shape)
                self.assertEqual(layer.values.shape, expected_value_shape)

    @unittest.skip("Dynamic control flow in MoE")
    @pytest.mark.torch_compile_test
    def test_torch_compile_for_training(self):
        pass


@slow
@require_read_token
@require_torch_accelerator
class DeepseekV2IntegrationTest(unittest.TestCase):
    def test_deepseek_v2_lite(self):
        EXPECTED_TEXT = ['An attention function can be described as mapping a query and a set of key-value pairs to an output, where the query, keys, values, and output are all vectors.\n\nAttention functions are used in a variety of applications, including natural language processing, computer vision, and reinforcement learning.\n\nThe attention function is a function that takes a query and a set of key-value pairs as input and outputs a vector']  # fmt: skip

        tokenizer = AutoTokenizer.from_pretrained("deepseek-ai/DeepSeek-V2-Lite")
        model = DeepseekV2ForCausalLM.from_pretrained(
            "deepseek-ai/DeepSeek-V2-Lite",
            device_map=torch_device,
            dtype=torch.bfloat16,
            quantization_config=BitsAndBytesConfig(load_in_8bit=True),
        )

        input_text = [
            "An attention function can be described as mapping a query and a set of key-value pairs to an output, where the query, keys, values, and output are all vectors."  # fmt: skip
        ]
        model_inputs = tokenizer(input_text, return_tensors="pt").to(model.device)

        generated_ids = model.generate(**model_inputs, max_new_tokens=50, do_sample=False)
        generated_text = tokenizer.batch_decode(generated_ids, skip_special_tokens=True)
        self.assertEqual(generated_text, EXPECTED_TEXT)

    def test_logits_eager(self):
        input_ids = [1, 306, 4658, 278, 6593, 310, 2834, 338]

        model = DeepseekV2ForCausalLM.from_pretrained(
            "deepseek-ai/DeepSeek-V2-Lite",
            device_map=torch_device,
            dtype=torch.bfloat16,
            quantization_config=BitsAndBytesConfig(load_in_8bit=True),
            attn_implementation="eager",
        )

        with torch.no_grad():
            out = model(torch.tensor([input_ids]).to(torch_device))

        EXPECTED_MEAN = torch.tensor([[-6.1232, -5.0952, -4.4493, -2.6536, -2.0608, -2.3991, -3.8013, -2.8681]], device=torch_device)  # fmt: skip
        torch.testing.assert_close(out.logits.float().mean(-1), EXPECTED_MEAN, atol=1e-3, rtol=1e-3)

        EXPECTED_SLICE = torch.tensor([-1.2500, -0.9961, -0.0194, -3.1562,  1.2812, -2.7656, -0.8438, -3.0469, -2.7812, -0.6328, -0.4160, -1.9688, -2.4219, -1.0391, -3.8906], device=torch_device)  # fmt: skip
        torch.testing.assert_close(out.logits[0, 0, :15].float(), EXPECTED_SLICE, atol=1e-3, rtol=1e-3)

    def test_batch_fa2(self):
        EXPECTED_TEXT = [
            "Simply put, the theory of relativity states that \nthe laws of physics are the same for all observers, regardless of their \nrelative motion.\nThe theory of relativity is a theory of space, time, and gravity.\nThe theory of",  # fmt: skip
            "My favorite all time favorite condiment is ketchup. I love ketchup. I love ketchup on my hot dogs, hamburgers, french fries, and even on my eggs. I love ketchup. I love ketchup so much that I",  # fmt: skip
        ]

        prompts = [
            "Simply put, the theory of relativity states that ",
            "My favorite all time favorite condiment is ketchup.",
        ]
        tokenizer = AutoTokenizer.from_pretrained(
            "deepseek-ai/DeepSeek-V2-Lite", pad_token="</s>", padding_side="right"
        )

        model = DeepseekV2ForCausalLM.from_pretrained(
            "deepseek-ai/DeepSeek-V2-Lite",
            device_map=torch_device,
            dtype=torch.bfloat16,
            quantization_config=BitsAndBytesConfig(load_in_8bit=True),
        )
        inputs = tokenizer(prompts, return_tensors="pt", padding=True).to(model.device)

        generated_ids = model.generate(**inputs, max_new_tokens=40, do_sample=False)
        generated_text = tokenizer.batch_decode(generated_ids, skip_special_tokens=True)
        self.assertEqual(EXPECTED_TEXT, generated_text)<|MERGE_RESOLUTION|>--- conflicted
+++ resolved
@@ -115,11 +115,7 @@
 
         # Sanity check linear RoPE scaling
         # New position "x" should match original position with index "x/scaling_factor"
-<<<<<<< HEAD
-        config.rope_scaling = {"type": "linear", "factor": scaling_factor, "rope_theta": rope_theta}
-=======
-        config.rope_scaling = {"rope_type": "linear", "factor": scaling_factor}
->>>>>>> 870add3d
+        config.rope_scaling = {"rope_type": "linear", "factor": scaling_factor, "rope_theta": rope_theta}
         linear_scaling_rope = DeepseekV2RotaryEmbedding(config=config).to(torch_device)
         linear_freqs_cis_short = linear_scaling_rope(x, position_ids_short)
         linear_freqs_cis_long = linear_scaling_rope(x, position_ids_long)
@@ -128,11 +124,7 @@
         # Sanity check Dynamic NTK RoPE scaling
         # Scaling should only be observed after a long input is fed. We can observe that the frequencies increase
         # with scaling_factor (or that `inv_freq` decreases)
-<<<<<<< HEAD
-        config.rope_scaling = {"type": "dynamic", "factor": scaling_factor, "rope_theta": rope_theta}
-=======
-        config.rope_scaling = {"rope_type": "dynamic", "factor": scaling_factor}
->>>>>>> 870add3d
+        config.rope_scaling = {"rope_type": "dynamic", "factor": scaling_factor, "rope_theta": rope_theta}
         ntk_scaling_rope = DeepseekV2RotaryEmbedding(config=config).to(torch_device)
         ntk_freqs_cis_short = ntk_scaling_rope(x, position_ids_short)
         ntk_freqs_cis_long = ntk_scaling_rope(x, position_ids_long)
@@ -143,65 +135,7 @@
 
         # Sanity check Yarn RoPE scaling
         # Scaling should be over the entire input
-<<<<<<< HEAD
-        config.rope_scaling = {"type": "yarn", "factor": scaling_factor, "rope_theta": rope_theta}
-        yarn_scaling_rope = DeepseekV2RotaryEmbedding(config=config).to(torch_device)
-        yarn_freqs_cis_short = yarn_scaling_rope(x, position_ids_short)
-        yarn_freqs_cis_long = yarn_scaling_rope(x, position_ids_long)
-        torch.testing.assert_close(yarn_freqs_cis_short, yarn_freqs_cis_long[:, :short_input_length, :])
-        with self.assertRaises(AssertionError):
-            torch.testing.assert_close(yarn_freqs_cis_short, original_freqs_cis_short)
-        with self.assertRaises(AssertionError):
-            torch.testing.assert_close(yarn_freqs_cis_long, original_freqs_cis_long)
-
-    def test_model_rope_scaling_backwards_compatibility(self):
-        config, _ = self.model_tester.prepare_config_and_inputs_for_common()
-        scaling_factor = 10
-        short_input_length = 10
-        rope_theta = config.rope_theta if hasattr(config, "rope_theta") else config.rope_scaling["rope_theta"]
-        long_input_length = int(config.max_position_embeddings * 1.5)
-
-        # Inputs
-        x = torch.randn(1, dtype=torch.float32, device=torch_device)  # used exlusively to get the dtype and the device
-        position_ids_short = torch.arange(short_input_length, dtype=torch.long, device=torch_device)
-        position_ids_short = position_ids_short.unsqueeze(0)
-        position_ids_long = torch.arange(long_input_length, dtype=torch.long, device=torch_device)
-        position_ids_long = position_ids_long.unsqueeze(0)
-
-        # Sanity check original RoPE
-        config.rope_scaling = None
-        config.rope_theta = rope_theta
-        original_rope = DeepseekV2RotaryEmbedding(config=config).to(torch_device)
-        original_freqs_cis_short = original_rope(x, position_ids_short)
-        original_freqs_cis_long = original_rope(x, position_ids_long)
-        torch.testing.assert_close(original_freqs_cis_short, original_freqs_cis_long[:, :short_input_length, :])
-
-        # Sanity check linear RoPE scaling
-        # New position "x" should match original position with index "x/scaling_factor"
-        config.rope_scaling = {"type": "linear", "factor": scaling_factor}
-        linear_scaling_rope = DeepseekV2RotaryEmbedding(config=config).to(torch_device)
-        linear_freqs_cis_short = linear_scaling_rope(x, position_ids_short)
-        linear_freqs_cis_long = linear_scaling_rope(x, position_ids_long)
-        torch.testing.assert_close(linear_freqs_cis_short, linear_freqs_cis_long[:, :short_input_length, :])
-
-        # Check Dynamic NTK RoPE scaling
-        # Scaling should only be observed after a long input is fed. We can observe that the frequencies increase
-        # with scaling_factor (or that `inv_freq` decreases)
-        config.rope_scaling = {"type": "dynamic", "factor": scaling_factor}
-        ntk_scaling_rope = DeepseekV2RotaryEmbedding(config=config).to(torch_device)
-        ntk_freqs_cis_short = ntk_scaling_rope(x, position_ids_short)
-        ntk_freqs_cis_long = ntk_scaling_rope(x, position_ids_long)
-        torch.testing.assert_close(ntk_freqs_cis_short, original_freqs_cis_short)
-        with self.assertRaises(AssertionError):
-            torch.testing.assert_close(ntk_freqs_cis_long, original_freqs_cis_long)
-        self.assertTrue((ntk_scaling_rope.inv_freq <= original_rope.inv_freq).all())
-
-        # Check Yarn RoPE scaling
-        # Scaling should be over the entire input
-        config.rope_scaling = {"type": "yarn", "factor": scaling_factor}
-=======
-        config.rope_scaling = {"rope_type": "yarn", "factor": scaling_factor}
->>>>>>> 870add3d
+        config.rope_scaling = {"rope_type": "yarn", "factor": scaling_factor, "rope_theta": rope_theta}
         yarn_scaling_rope = DeepseekV2RotaryEmbedding(config=config).to(torch_device)
         yarn_freqs_cis_short = yarn_scaling_rope(x, position_ids_short)
         yarn_freqs_cis_long = yarn_scaling_rope(x, position_ids_long)
