# Copyright 2025 The HuggingFace Inc. team. All rights reserved.
#
# Licensed under the Apache License, Version 2.0 (the "License");
# you may not use this file except in compliance with the License.
# You may obtain a copy of the License at
#
#     http://www.apache.org/licenses/LICENSE-2.0
#
# Unless required by applicable law or agreed to in writing, software
# distributed under the License is distributed on an "AS IS" BASIS,
# WITHOUT WARRANTIES OR CONDITIONS OF ANY KIND, either express or implied.
# See the License for the specific language governing permissions and
# limitations under the License.
"""Testing suite for the PyTorch Blt model."""

import unittest

import pytest
from parameterized import parameterized

from transformers import AutoTokenizer, is_torch_available
from transformers.testing_utils import (
    cleanup,
    require_read_token,
    require_torch,
    require_torch_accelerator,
    require_torch_bf16,
    slow,
    torch_device,
)

from ...causal_lm_tester import CausalLMModelTest, CausalLMModelTester
from ...test_modeling_common import (
    TEST_EAGER_MATCHES_SDPA_INFERENCE_PARAMETERIZATION,
    _test_eager_matches_sdpa_inference,
)


if is_torch_available():
    import torch

    from transformers import BltConfig, BltForCausalLM, BltModel


class BltModelTester(CausalLMModelTester):
    if is_torch_available():
        base_model_class = BltModel

    def __init__(
        self,
        parent,
        ignore_index=-100,
        seq_length=7,
        is_training=True,
    ):
        super().__init__(parent)
        self.parent = parent
        self.ignore_index = ignore_index
        self.seq_length = seq_length
        self.is_training = is_training
        self.batch_size = 3

        # Common parameters for all configs
        self.hidden_size = 16
        self.num_hidden_layers = 1
        self.num_attention_heads = 2
        self.num_key_value_heads = 2
        self.intermediate_size = 32
        self.hidden_act = "silu"
        self.max_position_embeddings = 32
        self.vocab_size = 32
        self.rope_theta = 500000.0
        self.rope_parameters = {"rope_type": "default"}
        self.rms_norm_eps = 1e-5
        self.dropout = 0.0
        self.encoder_hash_byte_group_size = [2, 3]
        self.encoder_hash_byte_group_vocab = 64
        self.encoder_hash_byte_group_nb_functions = 1
        # Common parameters for all configs
        self.patcher_config = {
            "hidden_size": self.hidden_size,
            "num_hidden_layers": self.num_hidden_layers,
            "num_attention_heads": self.num_attention_heads,
            "num_key_value_heads": self.num_key_value_heads,
            "intermediate_size": self.intermediate_size,
            "max_position_embeddings": self.max_position_embeddings,
            "rope_theta": self.rope_theta,
            "rope_parameters": self.rope_parameters,
            "hidden_act": self.hidden_act,
            "rms_norm_eps": self.rms_norm_eps,
            "dropout": self.dropout,
        }

        self.encoder_config = {
            "hidden_size": self.hidden_size,
            "num_hidden_layers": self.num_hidden_layers,
            "num_attention_heads": self.num_attention_heads,
            "num_key_value_heads": self.num_key_value_heads,
            "intermediate_size": self.intermediate_size,
            "max_position_embeddings": self.max_position_embeddings,
            "rope_theta": self.rope_theta,
            "rope_parameters": self.rope_parameters,
            "hidden_act": self.hidden_act,
            "rms_norm_eps": self.rms_norm_eps,
            "dropout": self.dropout,
        }

        self.decoder_config = {
            "vocab_size": self.vocab_size,
            "hidden_size": self.hidden_size,
            "hidden_size_global": self.hidden_size * 2,  # Must match global transformer output size
            "num_hidden_layers": self.num_hidden_layers,
            "num_attention_heads": self.num_attention_heads,
            "num_key_value_heads": self.num_key_value_heads,
            "intermediate_size": self.intermediate_size,
            "max_position_embeddings": self.max_position_embeddings,
            "rope_theta": self.rope_theta,
            "rope_parameters": self.rope_parameters,
            "hidden_act": self.hidden_act,
            "rms_norm_eps": self.rms_norm_eps,
            "dropout": self.dropout,
        }

        self.global_config = {
            "hidden_size": self.hidden_size * 2,  # Double the hidden size for global transformer
            "num_hidden_layers": self.num_hidden_layers,
            "num_attention_heads": self.num_attention_heads,
            "num_key_value_heads": self.num_key_value_heads,
            "intermediate_size": self.intermediate_size,
            "max_position_embeddings": self.max_position_embeddings,
            "rope_theta": self.rope_theta,
            "rope_parameters": self.rope_parameters,
            "hidden_act": self.hidden_act,
            "rms_norm_eps": self.rms_norm_eps,
            "dropout": self.dropout,
        }

        self.num_hidden_layers = self.encoder_config["num_hidden_layers"]

    def get_config(self):
        config = BltConfig(
            vocab_size=self.vocab_size,
            max_position_embeddings=self.max_position_embeddings,
            patch_in_forward=False,  # Disable patching for tests
            patch_size=4,
            patching_mode="entropy",
            patching_threshold=1.335442066192627,
            patching_batch_size=1,
            max_patch_length=None,
            cross_attn_k=2,
            encoder_hash_byte_group_size=self.encoder_hash_byte_group_size,
            encoder_hash_byte_group_vocab=self.encoder_hash_byte_group_vocab,
            encoder_hash_byte_group_nb_functions=self.encoder_hash_byte_group_nb_functions,
            patcher_config=self.patcher_config,
            encoder_config=self.encoder_config,
            decoder_config=self.decoder_config,
            global_config=self.global_config,
            rope_parameters=self.rope_parameters,
            tie_word_embeddings=False,
        )

        config.num_attention_heads = config.decoder_config.num_attention_heads
        config.num_hidden_layers = config.encoder_config.num_hidden_layers
        config.hidden_size = config.decoder_config.hidden_size

        return config


@require_torch
class BltModelTest(CausalLMModelTest, unittest.TestCase):
    fx_compatible = False
    model_tester_class = BltModelTester

    # Need to use `0.8` instead of `0.9` for `test_cpu_offload`
    # This is because we are hitting edge cases with the causal_mask buffer
    model_split_percents = [0.5, 0.7, 0.8]

    # used in `test_torch_compile_for_training`
    _torch_compile_train_cls = BltForCausalLM if is_torch_available() else None

    @pytest.mark.generate
    @parameterized.expand([("greedy", 1), ("beam search", 2)])
    @unittest.skip(
        "Blt requires real token IDs for its hash-based embedding computation, making inputs_embeds generation incompatible with identical outputs"
    )
    def test_generate_from_inputs_embeds(self, _, num_beams):
        pass

    @pytest.mark.generate
    @unittest.skip(
        "Blt requires real token IDs for its hash-based embedding computation, making inputs_embeds generation incompatible with identical outputs"
    )
    def test_inputs_embeds_matches_input_ids(self):
        pass

    @parameterized.expand(TEST_EAGER_MATCHES_SDPA_INFERENCE_PARAMETERIZATION)
    def test_eager_matches_sdpa_inference(
        self,
        name,
        torch_dtype,
        padding_side,
        use_attention_mask,
        output_attentions,
        enable_kernels,
    ):
        "We need to relax a bit the `atols` for fp32 here due to the altup projections"
        atols = {
            ("cpu", False, torch.float32): 2e-2,  # this was relaxed
            ("cpu", False, torch.float16): 5e-3,
            ("cpu", False, torch.bfloat16): 1e-2,
            ("cpu", True, torch.float32): 2e-2,  # this was relaxed
            ("cpu", True, torch.float16): 5e-3,
            ("cpu", True, torch.bfloat16): 1e-2,
            ("cuda", False, torch.float32): 2e-2,  # this was relaxed
            ("cuda", False, torch.bfloat16): 1e-2,
            ("cuda", False, torch.float16): 5e-3,
            ("cuda", True, torch.float32): 2e-2,  # this was relaxed
            ("cuda", True, torch.bfloat16): 1e-2,
            ("cuda", True, torch.float16): 5e-3,
        }
        _test_eager_matches_sdpa_inference(
            self, name, torch_dtype, padding_side, use_attention_mask, output_attentions, enable_kernels, atols=atols
        )

<<<<<<< HEAD
=======
    @parameterized.expand([("linear",), ("dynamic",), ("yarn",)])
    def test_model_rope_scaling_from_config(self, scaling_type):
        """Override rope scaling from config test to handle Blt's sub-config structure."""
        config, _ = self.model_tester.prepare_config_and_inputs_for_common()
        short_input = ids_tensor([1, 10], config.vocab_size)
        long_input = ids_tensor([1, int(config.max_position_embeddings * 1.5)], config.vocab_size)

        set_seed(42)  # Fixed seed at init time so the two models get the same random weights
        original_model = self.model_tester_class.base_model_class(config)
        original_model.to(torch_device)
        original_model.eval()
        original_short_output = original_model(short_input).last_hidden_state
        original_long_output = original_model(long_input).last_hidden_state

        set_seed(42)  # Fixed seed at init time so the two models get the same random weights
        config.rope_scaling = {"rope_type": scaling_type, "factor": 10.0}
        # Propagate rope_scaling to sub-configs for Blt
        config.encoder_config.rope_scaling = config.rope_scaling
        config.decoder_config.rope_scaling = config.rope_scaling
        config.global_config.rope_scaling = config.rope_scaling
        config.patcher_config.rope_scaling = config.rope_scaling

        scaled_model = self.model_tester_class.base_model_class(config)
        scaled_model.to(torch_device)
        scaled_model.eval()
        scaled_short_output = scaled_model(short_input).last_hidden_state
        scaled_long_output = scaled_model(long_input).last_hidden_state

        # Dynamic scaling does not change the RoPE embeddings until it receives an input longer than the original
        # maximum sequence length, so the outputs for the short input should match.
        if scaling_type == "dynamic":
            torch.testing.assert_close(original_short_output, scaled_short_output, rtol=1e-5, atol=1e-5)
        else:
            self.assertFalse(torch.allclose(original_short_output, scaled_short_output, atol=1e-5))

        self.assertFalse(torch.allclose(original_long_output, scaled_long_output, atol=1e-5))

>>>>>>> c5094a4f

@require_torch_accelerator
class BltIntegrationTest(unittest.TestCase):
    def tearDown(self):
        # TODO (joao): automatic compilation, i.e. compilation when `cache_implementation="static"` is used, leaves
        # some memory allocated in the cache, which means some object is not being released properly. This causes some
        # unoptimal memory usage, e.g. after certain tests a 7B model in FP16 no longer fits in a 24GB GPU.
        # Investigate the root cause.
        cleanup(torch_device, gc_collect=False)

    @slow
    @require_read_token
    def test_model(self):
        NUM_TOKENS_TO_GENERATE = 200
        EXPECTED_TEXT = "my name is alex and i am a student at the university of michigan. i am a senior majoring in computer science and minoring in mathematics. i am also a member of the michigan math club and the michigan computer s"

        prompt = "my name is"

        model = BltForCausalLM.from_pretrained("itazap/blt-1b-hf", device_map="auto", attn_implementation="sdpa")

        tokenizer = AutoTokenizer.from_pretrained("itazap/blt-1b-hf")

        inputs = tokenizer(prompt, return_tensors="pt").to(model.device)

        generated_ids = model.generate(
            **inputs, max_new_tokens=NUM_TOKENS_TO_GENERATE, do_sample=False, use_cache=False
        )

        output_text = tokenizer.decode(generated_ids[0], skip_special_tokens=True)
        self.assertEqual(output_text, EXPECTED_TEXT)

    @slow
    @require_read_token
    def test_model_logits(self):
        EXPECTED_OUTPUT = torch.tensor(
            [
                [
                    -10.4948,
                    -10.7065,
                    -6.1813,
                    -10.5545,
                    -10.3428,
                    -9.1493,
                    -8.4937,
                    -8.6382,
                    -9.2159,
                    -9.5907,
                    -9.3679,
                    -8.4184,
                    -9.0655,
                    -3.4436,
                    2.9616,
                    -10.3157,
                    -6.3723,
                    -6.0133,
                    -9.7100,
                    -9.2128,
                    -8.8064,
                    -9.8179,
                    -9.7516,
                    -9.4681,
                    -9.7715,
                    -9.4897,
                    -9.0491,
                    -9.8098,
                    -9.4648,
                    -9.3294,
                ],
                [
                    -13.3010,
                    -13.1910,
                    -5.7230,
                    -13.2895,
                    -13.4864,
                    -8.7140,
                    -7.0275,
                    -7.0182,
                    -10.1362,
                    -10.3762,
                    -9.9086,
                    -7.8049,
                    -8.8660,
                    -5.2711,
                    -3.5778,
                    -12.5346,
                    -9.1609,
                    -6.7925,
                    -10.3717,
                    -9.2650,
                    -10.6393,
                    -11.4807,
                    -11.2128,
                    -10.9615,
                    -10.5806,
                    -10.8873,
                    -11.0651,
                    -11.3471,
                    -10.5437,
                    -9.9688,
                ],
            ]
        ).to(torch_device)

        input_ids = [1, 42, 21, 12, 43, 23, 1, 4]

        model = BltForCausalLM.from_pretrained("itazap/blt-1b-hf", attn_implementation="sdpa", device_map="auto")

        with torch.no_grad():
            output = model(torch.tensor([input_ids]).to(torch_device))[0]

        torch.testing.assert_close(EXPECTED_OUTPUT, output[0, :2, :30], rtol=1e-4, atol=1e-4)

    @slow
    @require_read_token
    @require_torch_bf16
    def test_model_bf16(self):
        """Test Blt model with bfloat16 precision."""
        NUM_TOKENS_TO_GENERATE = 200
        EXPECTED_TEXT = "my name is alex and i am a student at the university of michigan. i am a senior majoring in computer science and minoring in mathematics. i am also a member of the michigan math club and the michigan computer s"

        prompt = "my name is"

        model = BltForCausalLM.from_pretrained(
            "itazap/blt-1b-hf", device_map="auto", attn_implementation="sdpa", torch_dtype=torch.bfloat16
        )

        tokenizer = AutoTokenizer.from_pretrained("itazap/blt-1b-hf")

        inputs = tokenizer(prompt, return_tensors="pt").to(model.device)

        generated_ids = model.generate(
            **inputs, max_new_tokens=NUM_TOKENS_TO_GENERATE, do_sample=False, use_cache=False
        )

        output_text = tokenizer.decode(generated_ids[0], skip_special_tokens=True)
        self.assertEqual(output_text, EXPECTED_TEXT)

    @slow
    @require_read_token
    @require_torch_bf16
    def test_model_logits_bf16(self):
        """Test Blt model logits with bfloat16 precision."""

        EXPECTED_OUTPUT = torch.tensor(
            [
                [
                    -10.5000,
                    -10.6875,
                    -6.1875,
                    -10.5625,
                    -10.3125,
                    -9.1875,
                    -8.5000,
                    -8.6875,
                    -9.1875,
                    -9.5625,
                    -9.3750,
                    -8.5000,
                    -9.0625,
                    -3.4219,
                    2.9531,
                    -10.3125,
                    -6.4062,
                    -6.0000,
                    -9.6875,
                    -9.1875,
                    -8.8125,
                    -9.8125,
                    -9.7500,
                    -9.4375,
                    -9.8125,
                    -9.5000,
                    -9.0000,
                    -9.8125,
                    -9.4375,
                    -9.3125,
                ],
                [
                    -13.2500,
                    -13.1875,
                    -5.6875,
                    -13.3125,
                    -13.5000,
                    -8.7500,
                    -7.0625,
                    -7.0312,
                    -10.1250,
                    -10.3750,
                    -9.8750,
                    -7.8438,
                    -8.8750,
                    -5.2812,
                    -3.5625,
                    -12.5000,
                    -9.1875,
                    -6.8125,
                    -10.3750,
                    -9.3125,
                    -10.6250,
                    -11.5000,
                    -11.2500,
                    -11.0000,
                    -10.5625,
                    -10.8750,
                    -11.0625,
                    -11.3750,
                    -10.5625,
                    -10.0000,
                ],
            ]
        ).to(torch_device)

        input_ids = [1, 42, 21, 12, 43, 23, 1, 4]

        model = BltForCausalLM.from_pretrained(
            "itazap/blt-1b-hf", device_map="auto", attn_implementation="sdpa", torch_dtype=torch.bfloat16
        )

        with torch.no_grad():
            output = model(torch.tensor([input_ids]).to(torch_device))[0]

        torch.testing.assert_close(EXPECTED_OUTPUT, output[0, :2, :30], rtol=1e-3, atol=1e-3)

    @slow
    @require_read_token
    def test_model_eager(self):
        """Test Blt model with bfloat16 precision using eager attention implementation."""
        NUM_TOKENS_TO_GENERATE = 200
        EXPECTED_TEXT = "my name is alex and i am a student at the university of michigan. i am a senior majoring in computer science and minoring in mathematics. i am also a member of the michigan math club and the michigan computer s"

        prompt = "my name is"

        model = BltForCausalLM.from_pretrained("itazap/blt-1b-hf", device_map="auto", attn_implementation="eager")

        tokenizer = AutoTokenizer.from_pretrained("itazap/blt-1b-hf")

        inputs = tokenizer(prompt, return_tensors="pt").to(model.device)

        generated_ids = model.generate(
            **inputs, max_new_tokens=NUM_TOKENS_TO_GENERATE, do_sample=False, use_cache=False
        )

        output_text = tokenizer.decode(generated_ids[0], skip_special_tokens=True)
        self.assertEqual(output_text, EXPECTED_TEXT)

    @slow
    @require_read_token
    @require_torch_bf16
    def test_model_bf16_static_cache(self):
        """Test Blt model with bfloat16 precision and static cache."""
        NUM_TOKENS_TO_GENERATE = 200
        EXPECTED_TEXT = "my name is alex and i am a student at the university of michigan. i am a senior majoring in computer science and minoring in mathematics. i am also a member of the michigan math club and the michigan computer s"

        prompt = "my name is"

        model = BltForCausalLM.from_pretrained(
            "itazap/blt-1b-hf", device_map="auto", attn_implementation="sdpa", torch_dtype=torch.bfloat16
        )

        model.generation_config.cache_implementation = "static"

        tokenizer = AutoTokenizer.from_pretrained("itazap/blt-1b-hf")

        inputs = tokenizer(prompt, return_tensors="pt").to(model.device)

        generated_ids = model.generate(
            **inputs, max_new_tokens=NUM_TOKENS_TO_GENERATE, do_sample=False, use_cache=False
        )

        output_text = tokenizer.decode(generated_ids[0], skip_special_tokens=True)
        self.assertEqual(output_text, EXPECTED_TEXT)<|MERGE_RESOLUTION|>--- conflicted
+++ resolved
@@ -222,46 +222,6 @@
             self, name, torch_dtype, padding_side, use_attention_mask, output_attentions, enable_kernels, atols=atols
         )
 
-<<<<<<< HEAD
-=======
-    @parameterized.expand([("linear",), ("dynamic",), ("yarn",)])
-    def test_model_rope_scaling_from_config(self, scaling_type):
-        """Override rope scaling from config test to handle Blt's sub-config structure."""
-        config, _ = self.model_tester.prepare_config_and_inputs_for_common()
-        short_input = ids_tensor([1, 10], config.vocab_size)
-        long_input = ids_tensor([1, int(config.max_position_embeddings * 1.5)], config.vocab_size)
-
-        set_seed(42)  # Fixed seed at init time so the two models get the same random weights
-        original_model = self.model_tester_class.base_model_class(config)
-        original_model.to(torch_device)
-        original_model.eval()
-        original_short_output = original_model(short_input).last_hidden_state
-        original_long_output = original_model(long_input).last_hidden_state
-
-        set_seed(42)  # Fixed seed at init time so the two models get the same random weights
-        config.rope_scaling = {"rope_type": scaling_type, "factor": 10.0}
-        # Propagate rope_scaling to sub-configs for Blt
-        config.encoder_config.rope_scaling = config.rope_scaling
-        config.decoder_config.rope_scaling = config.rope_scaling
-        config.global_config.rope_scaling = config.rope_scaling
-        config.patcher_config.rope_scaling = config.rope_scaling
-
-        scaled_model = self.model_tester_class.base_model_class(config)
-        scaled_model.to(torch_device)
-        scaled_model.eval()
-        scaled_short_output = scaled_model(short_input).last_hidden_state
-        scaled_long_output = scaled_model(long_input).last_hidden_state
-
-        # Dynamic scaling does not change the RoPE embeddings until it receives an input longer than the original
-        # maximum sequence length, so the outputs for the short input should match.
-        if scaling_type == "dynamic":
-            torch.testing.assert_close(original_short_output, scaled_short_output, rtol=1e-5, atol=1e-5)
-        else:
-            self.assertFalse(torch.allclose(original_short_output, scaled_short_output, atol=1e-5))
-
-        self.assertFalse(torch.allclose(original_long_output, scaled_long_output, atol=1e-5))
-
->>>>>>> c5094a4f
 
 @require_torch_accelerator
 class BltIntegrationTest(unittest.TestCase):
