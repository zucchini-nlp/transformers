# Copyright 2024 The HuggingFace Inc. team. All rights reserved.
#
# Licensed under the Apache License, Version 2.0 (the "License");
# you may not use this file except in compliance with the License.
# You may obtain a copy of the License at
#
#     http://www.apache.org/licenses/LICENSE-2.0
#
# Unless required by applicable law or agreed to in writing, software
# distributed under the License is distributed on an "AS IS" BASIS,
# WITHOUT WARRANTIES OR CONDITIONS OF ANY KIND, either express or implied.
# See the License for the specific language governing permissions and
# limitations under the License.
"""Testing suite for the PyTorch chameleon model."""

import tempfile
import unittest

from transformers import ChameleonProcessor, LlamaTokenizer
from transformers.testing_utils import get_tests_dir
from transformers.utils import is_vision_available

from ...test_processing_common import ProcessorTesterMixin


if is_vision_available():
    from transformers import ChameleonImageProcessor


SAMPLE_VOCAB = get_tests_dir("fixtures/test_sentencepiece.model")


class ChameleonProcessorTest(ProcessorTesterMixin, unittest.TestCase):
    processor_class = ChameleonProcessor

    @classmethod
    def setUpClass(cls):
        cls.tmpdirname = tempfile.mkdtemp()
        image_processor = ChameleonImageProcessor()
        tokenizer = LlamaTokenizer(vocab_file=SAMPLE_VOCAB)
        tokenizer.pad_token_id = 0
        tokenizer.sep_token_id = 1
<<<<<<< HEAD
        tokenizer.add_special_tokens({"additional_special_tokens": ["<image>"]})
        processor = self.processor_class(image_processor=image_processor, tokenizer=tokenizer)
        processor.save_pretrained(self.tmpdirname)

    def test_special_mm_token_truncation(self):
        """Tests that special vision tokens do not get truncated when `truncation=True` is set."""

        processor = self.get_processor()

        input_str = self.prepare_text_inputs(batch_size=2)
        image_input = self.prepare_image_inputs(batch_size=2)
        input_str = [f"<image>{sample}" for sample in input_str]
        _ = processor(
            text=input_str,
            images=image_input,
            return_tensors="pt",
            truncation=None,
            padding=True,
        )

        with self.assertRaises(ValueError):
            _ = processor(
                text=input_str,
                images=image_input,
                return_tensors="pt",
                truncation=True,
                padding=True,
                max_length=20,
            )
=======
        processor = cls.processor_class(image_processor=image_processor, tokenizer=tokenizer, image_seq_length=2)
        processor.save_pretrained(cls.tmpdirname)
        cls.image_token = processor.image_token

    @staticmethod
    def prepare_processor_dict():
        return {"image_seq_length": 2}  # fmt: skip
>>>>>>> 78cea3e2
<|MERGE_RESOLUTION|>--- conflicted
+++ resolved
@@ -40,10 +40,10 @@
         tokenizer = LlamaTokenizer(vocab_file=SAMPLE_VOCAB)
         tokenizer.pad_token_id = 0
         tokenizer.sep_token_id = 1
-<<<<<<< HEAD
         tokenizer.add_special_tokens({"additional_special_tokens": ["<image>"]})
-        processor = self.processor_class(image_processor=image_processor, tokenizer=tokenizer)
-        processor.save_pretrained(self.tmpdirname)
+        processor = cls.processor_class(image_processor=image_processor, tokenizer=tokenizer, image_seq_length=2)
+        processor.save_pretrained(cls.tmpdirname)
+        cls.image_token = processor.image_token
 
     def test_special_mm_token_truncation(self):
         """Tests that special vision tokens do not get truncated when `truncation=True` is set."""
@@ -70,12 +70,7 @@
                 padding=True,
                 max_length=20,
             )
-=======
-        processor = cls.processor_class(image_processor=image_processor, tokenizer=tokenizer, image_seq_length=2)
-        processor.save_pretrained(cls.tmpdirname)
-        cls.image_token = processor.image_token
 
     @staticmethod
     def prepare_processor_dict():
-        return {"image_seq_length": 2}  # fmt: skip
->>>>>>> 78cea3e2
+        return {"image_seq_length": 2}  # fmt: skip