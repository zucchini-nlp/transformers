# Copyright 2019 HuggingFace Inc.
#
# Licensed under the Apache License, Version 2.0 (the "License");
# you may not use this file except in compliance with the License.
# You may obtain a copy of the License at
#
#     http://www.apache.org/licenses/LICENSE-2.0
#
# Unless required by applicable law or agreed to in writing, software
# distributed under the License is distributed on an "AS IS" BASIS,
# WITHOUT WARRANTIES OR CONDITIONS OF ANY KIND, either express or implied.
# See the License for the specific language governing permissions and
# limitations under the License.
import collections
import copy
import inspect
import math
import os
import os.path
import random
import re
import tempfile
import unittest.mock
import warnings
from collections import defaultdict
from contextlib import contextmanager
from copy import deepcopy

import numpy as np
import pytest
from packaging import version
from parameterized import parameterized
from pytest import mark

from transformers import (
    AutoModel,
    AutoModelForSequenceClassification,
    BitsAndBytesConfig,
    PreTrainedConfig,
    PreTrainedModel,
    is_torch_available,
    logging,
    set_seed,
)
from transformers.integrations import HfDeepSpeedConfig
from transformers.integrations.deepspeed import (
    is_deepspeed_available,
    is_deepspeed_zero3_enabled,
    unset_hf_deepspeed_config,
)
from transformers.modeling_layers import GradientCheckpointingLayer
from transformers.modeling_utils import _get_tied_weight_keys
from transformers.models.auto import get_values
from transformers.models.auto.modeling_auto import (
    MODEL_FOR_AUDIO_CLASSIFICATION_MAPPING_NAMES,
    MODEL_FOR_AUDIO_XVECTOR_MAPPING_NAMES,
    MODEL_FOR_BACKBONE_MAPPING_NAMES,
    MODEL_FOR_CAUSAL_IMAGE_MODELING_MAPPING_NAMES,
    MODEL_FOR_CAUSAL_LM_MAPPING_NAMES,
    MODEL_FOR_CTC_MAPPING_NAMES,
    MODEL_FOR_DOCUMENT_QUESTION_ANSWERING_MAPPING_NAMES,
    MODEL_FOR_IMAGE_CLASSIFICATION_MAPPING_NAMES,
    MODEL_FOR_IMAGE_TEXT_TO_TEXT_MAPPING_NAMES,
    MODEL_FOR_MASKED_IMAGE_MODELING_MAPPING_NAMES,
    MODEL_FOR_MASKED_LM_MAPPING_NAMES,
    MODEL_FOR_MULTIPLE_CHOICE_MAPPING_NAMES,
    MODEL_FOR_NEXT_SENTENCE_PREDICTION_MAPPING_NAMES,
    MODEL_FOR_PRETRAINING_MAPPING_NAMES,
    MODEL_FOR_QUESTION_ANSWERING_MAPPING_NAMES,
    MODEL_FOR_SEMANTIC_SEGMENTATION_MAPPING_NAMES,
    MODEL_FOR_SEQ_TO_SEQ_CAUSAL_LM_MAPPING_NAMES,
    MODEL_FOR_SEQUENCE_CLASSIFICATION_MAPPING_NAMES,
    MODEL_FOR_TOKEN_CLASSIFICATION_MAPPING_NAMES,
    MODEL_FOR_VIDEO_CLASSIFICATION_MAPPING_NAMES,
    MODEL_FOR_VISION_2_SEQ_MAPPING_NAMES,
    MODEL_MAPPING_NAMES,
)
from transformers.testing_utils import (
    CaptureLogger,
    get_device_properties,
    hub_retry,
    is_flaky,
    require_accelerate,
    require_bitsandbytes,
    require_deepspeed,
    require_flash_attn,
    require_flash_attn_3,
    require_kernels,
    require_non_hpu,
    require_torch,
    require_torch_accelerator,
    require_torch_gpu,
    require_torch_greater_or_equal,
    require_torch_mps,
    require_torch_multi_accelerator,
    require_torch_multi_gpu,
    run_first,
    run_test_using_subprocess,
    set_config_for_less_flaky_test,
    set_model_for_less_flaky_test,
    slow,
    torch_device,
)
from transformers.utils import (
    CONFIG_NAME,
    GENERATION_CONFIG_NAME,
    SAFE_WEIGHTS_NAME,
    is_accelerate_available,
    is_torch_bf16_available_on_device,
    is_torch_fp16_available_on_device,
)

from .generation.test_utils import GenerationTesterMixin


if is_accelerate_available():
    from accelerate.utils import compute_module_sizes


if is_torch_available():
    import torch
    from safetensors import safe_open
    from safetensors.torch import load_file as safe_load_file
    from safetensors.torch import save_file as safe_save_file
    from torch import nn

    from transformers import MODEL_MAPPING
    from transformers.integrations.tensor_parallel import _get_parameter_tp_plan
    from transformers.modeling_utils import load_state_dict
    from transformers.pytorch_utils import id_tensor_storage

if is_deepspeed_available():
    import deepspeed


# used in other test files e.g. when overwriting the test
TEST_EAGER_MATCHES_SDPA_INFERENCE_PARAMETERIZATION = [
    (
        # test name for the test runner
        f"{dtype}_pad_{padding_side}{'' if use_attention_mask else '_no_attn_mask'}"
        f"{'_sdpa_kernels' if enable_kernels else ''}",
        # parameterization
        *(dtype, padding_side, use_attention_mask, False, enable_kernels),
    )
    for dtype in ("fp16", "fp32", "bf16")
    for padding_side in ("left", "right")
    for use_attention_mask in (True, False)
    for enable_kernels in (True, False)
    # Extra test case: `output_attentions=True` has special attention mask handling and sdpa reverts to eager
] + [("fp32_pad_left_output_attentions", "fp32", "left", True, True, False)]


def _test_eager_matches_sdpa_inference(
    self,
    name,
    dtype,
    padding_side,
    use_attention_mask,
    output_attentions,
    enable_kernels,
    atols=None,
    rtols=None,
):
    """
    This test is written as a regular function to be able to overload it easily with different tolerances.
    Otherwise, `paramterezie.expand` prevents it as it removes the original function from the namespace.
    """
    if not self.has_attentions:
        self.skipTest(reason="Model architecture does not support attentions")

    if not self.all_model_classes[0]._supports_sdpa:
        self.skipTest(f"{self.all_model_classes[0].__name__} does not support SDPA")

    # convert shorthand name to torch.dtype
    if dtype == "fp16":
        dtype = torch.float16
    elif dtype == "bf16":
        dtype = torch.bfloat16
    elif dtype == "fp32":
        dtype = torch.float32

    if not is_torch_fp16_available_on_device(torch_device) and dtype == torch.float16:
        self.skipTest(f"float16 not supported on {torch_device} (on the specific device currently used)")

    if not is_torch_bf16_available_on_device(torch_device) and dtype == torch.bfloat16:
        self.skipTest(
            f"bfloat16 not supported on {torch_device} (on the specific device currently used, e.g. Nvidia T4 GPU)"
        )

    # Dictionary of tolerances for eager <> sdpa tests. Key = (device, sdpa_kernels_enabled, dtype)
    if atols is None:
        atols = {
            ("cpu", False, torch.float32): 1e-6,
            ("cpu", False, torch.float16): 5e-3,
            ("cpu", False, torch.bfloat16): 1e-2,
            ("cpu", True, torch.float32): 1e-6,
            ("cpu", True, torch.float16): 5e-3,
            ("cpu", True, torch.bfloat16): 1e-2,
            ("cuda", False, torch.float32): 1e-6,
            ("cuda", False, torch.bfloat16): 1e-2,
            ("cuda", False, torch.float16): 5e-3,
            ("cuda", True, torch.float32): 1e-6,
            ("cuda", True, torch.bfloat16): 1e-2,
            ("cuda", True, torch.float16): 5e-3,
        }
    if rtols is None:
        rtols = {
            ("cpu", False, torch.float32): 1e-4,
            ("cpu", False, torch.float16): 5e-3,
            ("cpu", False, torch.bfloat16): 1e-2,
            ("cpu", True, torch.float32): 1e-4,
            ("cpu", True, torch.float16): 5e-3,
            ("cpu", True, torch.bfloat16): 1e-2,
            ("cuda", False, torch.float32): 1e-4,
            ("cuda", False, torch.bfloat16): 1e-2,
            ("cuda", False, torch.float16): 5e-3,
            ("cuda", True, torch.float32): 1e-4,
            ("cuda", True, torch.bfloat16): 3e-2,  # (different from others)
            ("cuda", True, torch.float16): 5e-3,
        }

    def _can_output_attn(model):
        parameters = inspect.signature(model.forward).parameters
        if "output_attentions" in parameters:
            return True

        kwargs_param = parameters.get("kwargs")
        if kwargs_param is not None:
            try:
                annotation = kwargs_param.annotation.__args__
                return "output_attentions" in annotation[0].__annotations__
            except AttributeError:
                return False
        return False

    for model_class in self.all_model_classes:
        config, inputs_dict = self.model_tester.prepare_config_and_inputs_for_common()
        set_config_for_less_flaky_test(config)

        # If it's a model with sliding window attention, let's test it with sliding window
        if hasattr(config, "sliding_window"):
            config.sliding_window = 2

        model = model_class(config)
        # TODO: standardize the interfaces for musicgen models, see other todo in this test
        if model.__class__.__name__ == "MusicgenMelodyForConditionalGeneration":
            is_encoder_decoder = True
        else:
            is_encoder_decoder = model.config.is_encoder_decoder

        with tempfile.TemporaryDirectory() as tmpdirname:
            model.save_pretrained(tmpdirname)
            model_from_pretrained_kwargs = {
                "pretrained_model_name_or_path": tmpdirname,
                "dtype": dtype,
            }

            if hasattr(config, "use_mask_token") or "use_mask_token" in inspect.signature(model.__init__).parameters:
                model_from_pretrained_kwargs["use_mask_token"] = True

            # TODO: remove this try/except, models should have a shared API
            try:
                model_sdpa = model_class.from_pretrained(**model_from_pretrained_kwargs, attn_implementation="sdpa")
            except ValueError:
                model_sdpa = model_class.from_pretrained(**model_from_pretrained_kwargs)
            model_sdpa = model_sdpa.eval().to(torch_device)

            try:
                model_eager = deepcopy(model_sdpa)
                model_eager.set_attn_implementation("eager")
            except Exception as _:
                model_eager = model_class.from_pretrained(**model_from_pretrained_kwargs, attn_implementation="eager")
            model_eager = model_eager.eval().to(torch_device)

        set_model_for_less_flaky_test(model_eager)
        set_model_for_less_flaky_test(model_sdpa)

        can_output_attn = _can_output_attn(model_sdpa)
        if not (self.has_attentions and can_output_attn) and output_attentions:
            self.skipTest(reason="Model does not support output_attentions")

        # TODO: if we can also check with `batch_size=1` without being flaky?
        for batch_size in [7]:
            # musicgen decoder models; TODO: find better abstraction
            if (
                model.__class__.__name__.startswith("Musicgen")
                and hasattr(self.model_tester, "num_codebooks")
                and not hasattr(model_eager, "text_encoder")
            ):
                input_data_batch_size = batch_size * self.model_tester.num_codebooks
            else:
                input_data_batch_size = batch_size

            processed_inputs = {}
            processed_inputs[model.main_input_name] = inputs_dict[model.main_input_name]

            for key in getattr(self, "additional_model_inputs", []):
                # Some models don't have all `additional_model_inputs`, especially when we
                # craft cases to test model in different settings
                if key in inputs_dict:
                    processed_inputs[key] = inputs_dict[key]

            for key, value in processed_inputs.items():
                if torch.is_floating_point(value):
                    value = value.to(dtype)

                # extend value to have at least `input_data_batch_size` elements
                if value.shape[0] < input_data_batch_size:
                    size = (input_data_batch_size - value.shape[0], *value.shape[1:])
                    if torch.is_floating_point(value):
                        extension = torch.rand(size=size, dtype=value.dtype, device=torch_device)
                    else:
                        extension = torch.randint(high=5, size=size, dtype=value.dtype, device=torch_device)
                    value = torch.cat((value, extension), dim=0).to(torch_device)

                processed_inputs[key] = value[:input_data_batch_size]

            if not use_attention_mask:
                dummy_attention_mask = None
            else:
                dummy_attention_mask = inputs_dict.get("attention_mask", None)
                if dummy_attention_mask is None:
                    if is_encoder_decoder:
                        seqlen = inputs_dict.get("decoder_input_ids", processed_inputs[model.main_input_name]).shape[
                            -1
                        ]
                    else:
                        seqlen = processed_inputs[model.main_input_name].shape[-1]
                    dummy_attention_mask = torch.ones(batch_size, seqlen).to(torch.int64).to(torch_device)

                # extend dummy_attention_mask to have at least `batch_size` elements
                if dummy_attention_mask.shape[0] < batch_size:
                    size = (batch_size - dummy_attention_mask.shape[0], *dummy_attention_mask.shape[1:])
                    extension = torch.ones(size=size, dtype=dummy_attention_mask.dtype, device=torch_device)
                    dummy_attention_mask = torch.cat((dummy_attention_mask, extension), dim=0)

                dummy_attention_mask = dummy_attention_mask[:batch_size].to(torch_device)

                dummy_attention_mask[:] = 1
                if padding_side == "left":
                    dummy_attention_mask[-1, :2] = 0
                    dummy_attention_mask[-1, 2:] = 1
                elif padding_side == "right":
                    dummy_attention_mask[-1, -2:] = 0
                    dummy_attention_mask[-1, :-2] = 1

            if is_encoder_decoder:
                # musicgen encoder-decoder models; TODO: find better abstraction
                if model.__class__.__name__.startswith("Musicgen") and hasattr(self.model_tester, "num_codebooks"):
                    input_data_batch_size = batch_size * self.model_tester.num_codebooks
                else:
                    input_data_batch_size = batch_size

                decoder_input_ids = inputs_dict.get("decoder_input_ids", processed_inputs[model.main_input_name])
                decoder_input_ids = decoder_input_ids[:input_data_batch_size]
                if decoder_input_ids.shape[0] != input_data_batch_size:
                    extension = torch.ones(
                        input_data_batch_size - decoder_input_ids.shape[0],
                        *decoder_input_ids.shape[1:],
                        dtype=decoder_input_ids.dtype,
                        device=torch_device,
                    )
                    decoder_input_ids = torch.cat((decoder_input_ids, extension), dim=0)
                    decoder_input_ids = decoder_input_ids.to(torch_device)

                # TODO: never an `attention_mask` arg here?
                processed_inputs.update(
                    {
                        "decoder_input_ids": decoder_input_ids,
                        "decoder_attention_mask": dummy_attention_mask,
                        "output_hidden_states": True,
                    }
                )
            else:
                processed_inputs.update(
                    {
                        "output_hidden_states": True,
                    }
                )

                # Otherwise fails for e.g. WhisperEncoderModel
                if "attention_mask" in inspect.signature(model_eager.forward).parameters:
                    processed_inputs["attention_mask"] = dummy_attention_mask

                if self.has_attentions and _can_output_attn(model_sdpa):
                    processed_inputs["output_attentions"] = output_attentions
            if "bool_masked_pos" in inspect.signature(model_eager.forward).parameters:
                dummy_mask = torch.ones((self.model_tester.num_masks,))

                # In case of additional token (like class) we define a custom `mask_length`
                if hasattr(self.model_tester, "mask_length"):
                    mask_length = self.model_tester.mask_length - dummy_mask.size(0)
                else:
                    mask_length = self.model_tester.seq_length - dummy_mask.size(0)
                dummy_mask = torch.cat([dummy_mask, torch.zeros(mask_length)])
                dummy_bool_masked_pos = dummy_mask.expand(batch_size, -1).bool()
                processed_inputs["bool_masked_pos"] = dummy_bool_masked_pos.to(torch_device)

            if "noise" in inspect.signature(model_eager.forward).parameters:
                np.random.seed(2)
                num_patches = int((self.model_tester.image_size // self.model_tester.patch_size) ** 2)
                noise = np.random.uniform(size=(batch_size, num_patches))
                processed_inputs["noise"] = torch.from_numpy(noise)

            # TODO: test gradients as well (& for FA2 as well!)
            with torch.no_grad():
                with sdpa_kernel(
                    enable_flash=enable_kernels,
                    enable_math=True,
                    enable_mem_efficient=enable_kernels,
                ):
                    prepared_inputs = self._prepare_for_class(processed_inputs, model_class)
                    prepared_inputs = {
                        k: v.to(torch_device) if isinstance(v, torch.Tensor) else v for k, v in prepared_inputs.items()
                    }
                    outputs_eager = model_eager(**prepared_inputs)
                    outputs_sdpa = model_sdpa(**prepared_inputs)

            if "logits_per_text" in outputs_eager:
                key = "logits_per_text"
            elif "vision_hidden_states" in outputs_eager:
                key = "vision_hidden_states"
            elif "audio_values" in outputs_eager:
                key = "audio_values"
            elif "decoder_hidden_states" in outputs_eager:
                key = "decoder_hidden_states"
            elif "logits" in outputs_eager and "Classification" in model_class.__name__:
                key = "logits"
            elif "language_model_outputs" in outputs_eager and "blip" in model_class.__name__.lower():
                outputs_eager = outputs_eager["language_model_outputs"]
                outputs_sdpa = outputs_sdpa["language_model_outputs"]
                key = "hidden_states" if "hidden_states" in outputs_eager else "decoder_hidden_states"
            else:
                key = "hidden_states"

            # TODO: rename logits -> hidden_states
            logits_eager = outputs_eager[key]
            logits_sdpa = outputs_sdpa[key]

            if key in ["vision_hidden_states", "decoder_hidden_states", "hidden_states"]:
                logits_eager = logits_eager[-1]
                logits_sdpa = logits_sdpa[-1]

            if key == "logits_per_text":
                nan_mask = torch.isnan(logits_eager)
                logits_eager[nan_mask] = 0
                logits_sdpa[nan_mask] = 0

            if torch_device in ["cpu", "cuda"]:
                atol = atols[torch_device, enable_kernels, dtype]
                rtol = rtols[torch_device, enable_kernels, dtype]
            elif torch_device == "hpu":
                atol = atols["cuda", enable_kernels, dtype]
                rtol = rtols["cuda", enable_kernels, dtype]
            elif torch_device == "xpu":
                # As of PyTorch 2.5 XPU backend supports only torch.nn.attention.SDPBackend.MATH
                # which is implemented on PyTorch level using aten operators and is
                # device agnostic with respect to implementation of each aten operator.
                atol = atols["cuda", False, dtype]
                rtol = rtols["cuda", False, dtype]
            else:
                atol = 1e-7
                rtol = 1e-4

            # Masked tokens output slightly deviates - we don't mind that.
            if use_attention_mask:
                _logits_sdpa = torch.zeros_like(input=logits_sdpa)
                _logits_eager = torch.zeros_like(input=logits_eager)

                _logits_sdpa[:-1] = logits_sdpa[:-1]
                _logits_eager[:-1] = logits_eager[:-1]

                if padding_side == "left":
                    _logits_sdpa[-1:, 2:] = logits_sdpa[-1:, 2:]
                    _logits_eager[-1:, 2:] = logits_eager[-1:, 2:]

                elif padding_side == "right":
                    _logits_sdpa[-1:, 2:] = logits_sdpa[-1:, :-2]
                    _logits_eager[-1:, 2:] = logits_eager[-1:, :-2]

                logits_sdpa = _logits_sdpa
                logits_eager = _logits_eager

            # Avoid test flakiness with bf16!
            # bf16 is not good at precision when the magnitude is larger. We have some models like `SiglipVision` with
            # this test passing all the time for fp32/fp16 but flaky with bf16. Furthermore, `llama` and `clip` have
            # this test passing all the time for bf16: it turns out their outputs are of smaller size (0.1 and 1.0)
            # while `siglip` has outputs with maximal values around 3.0/4.0.
            outputs_magnitude = float(
                (torch.max(logits_sdpa.abs().amax(), logits_eager.abs().amax())).detach().to("cpu")
            )
            # The choice of `3e-2` in `outputs_magnitude * 1e-2` might not work if a model has even more larger outputs.
            # (we can try to analyze the `rtol` more closely element-wise in the future and adjust the `rtol` instead of `atol`).
            computed_atol = outputs_magnitude * 3e-2
            if dtype == torch.bfloat16:
                atol = max(atol, computed_atol)

            results = [
                torch.allclose(_logits_sdpa, _logits_eager, atol=atol, rtol=rtol)
                for (_logits_sdpa, _logits_eager) in zip(logits_sdpa, logits_eager)
            ]

            # If 80% batch elements have matched results, it's fine
            if np.mean(results) < 0.8:
                mean_relative_diff = ((logits_sdpa - logits_eager).abs() / (logits_eager.abs() + 1e-12)).mean()
                raise ValueError(
                    f"mean relative difference for {key}: {mean_relative_diff:.3e}, torch atol = {atol}, torch rtol = "
                    f"{rtol}"
                )


def _config_zero_init(config):
    configs_no_init = copy.deepcopy(config)
    for key in configs_no_init.__dict__:
        if "_range" in key or "_std" in key or "initializer_factor" in key or "layer_scale" in key:
            setattr(configs_no_init, key, 1e-10)
        if isinstance(getattr(configs_no_init, key, None), PreTrainedConfig):
            no_init_subconfig = _config_zero_init(getattr(configs_no_init, key))
            setattr(configs_no_init, key, no_init_subconfig)
    return configs_no_init


def _mock_init_weights(self, module):
    for name, param in module.named_parameters(recurse=False):
        # Use the first letter of the name to get a value and go from a <> -13 to z <> 12
        value = ord(name[0].lower()) - 110
        param.data.fill_(value)


def _mock_all_init_weights(self):
    import transformers.modeling_utils

    if transformers.modeling_utils._init_weights:
        for module in self.modules():
            module._is_hf_initialized = False
        # Initialize weights
        self.apply(self._initialize_weights)

        # Tie weights should be skipped when not initializing all weights
        # since from_pretrained(...) calls tie weights anyways
        self.tie_weights()


@contextmanager
def _deepspeed_zero3(ds_config):
    dschf = HfDeepSpeedConfig(ds_config)
    try:
        yield dschf
    finally:
        unset_hf_deepspeed_config()


def sdpa_kernel(enable_flash, enable_math, enable_mem_efficient):
    if version.parse(torch.__version__).release < version.parse("2.3").release:
        return torch.backends.cuda.sdp_kernel(
            enable_flash=enable_flash, enable_math=enable_math, enable_mem_efficient=enable_mem_efficient
        )

    backends = []
    if enable_flash:
        backends += [torch.nn.attention.SDPBackend.FLASH_ATTENTION]
    if enable_math:
        backends += [torch.nn.attention.SDPBackend.MATH]
    if enable_mem_efficient:
        backends += [torch.nn.attention.SDPBackend.EFFICIENT_ATTENTION]
    return torch.nn.attention.sdpa_kernel(backends)


@require_torch
class ModelTesterMixin:
    model_tester = None
    all_model_classes = ()
    test_resize_embeddings = True
    test_resize_position_embeddings = False
    test_mismatched_shapes = True
    test_missing_keys = True
    test_torch_exportable = False
    # Used in `check_training_gradient_checkpointing` to NOT check all params having gradient (e.g. for some MOE models)
    test_all_params_have_gradient = True
    is_encoder_decoder = False
    has_attentions = True
    _is_composite = False
    model_split_percents = [0.5, 0.7, 0.9]

    # Note: for all mixins that utilize the Hub in some way, we should ensure that
    # they contain the `hub_retry` decorator in case of failures.
    def __init_subclass__(cls, **kwargs):
        super().__init_subclass__(**kwargs)
        for attr_name in dir(cls):
            if attr_name.startswith("test_"):
                attr = getattr(cls, attr_name)
                if callable(attr):
                    setattr(cls, attr_name, hub_retry()(attr))

    @property
    def all_generative_model_classes(self):
        return tuple(model_class for model_class in self.all_model_classes if model_class.can_generate())

    def _prepare_for_class(self, inputs_dict, model_class, return_labels=False):
        inputs_dict = copy.deepcopy(inputs_dict)
        if model_class.__name__ in get_values(MODEL_FOR_MULTIPLE_CHOICE_MAPPING_NAMES):
            inputs_dict = {
                k: v.unsqueeze(1).expand(-1, self.model_tester.num_choices, -1).contiguous()
                if isinstance(v, torch.Tensor) and v.ndim > 1
                else v
                for k, v in inputs_dict.items()
            }
        elif model_class.__name__ in get_values(MODEL_FOR_AUDIO_XVECTOR_MAPPING_NAMES):
            inputs_dict.pop("attention_mask", None)
        elif model_class.__name__ == MODEL_FOR_PRETRAINING_MAPPING_NAMES["hiera"]:
            config = self.model_tester.get_config()
            mask_spatial_shape = [
                i // s // ms for i, s, ms in zip(config.image_size, config.patch_stride, config.masked_unit_size)
            ]
            num_windows = math.prod(mask_spatial_shape)
            torch.manual_seed(0)
            inputs_dict["noise"] = torch.rand(self.model_tester.batch_size, num_windows)

        if return_labels:
            if model_class.__name__ in get_values(MODEL_FOR_MULTIPLE_CHOICE_MAPPING_NAMES):
                inputs_dict["labels"] = torch.ones(self.model_tester.batch_size, dtype=torch.long, device=torch_device)
            elif model_class.__name__ in [
                *get_values(MODEL_FOR_QUESTION_ANSWERING_MAPPING_NAMES),
                *get_values(MODEL_FOR_DOCUMENT_QUESTION_ANSWERING_MAPPING_NAMES),
            ]:
                inputs_dict["start_positions"] = torch.zeros(
                    self.model_tester.batch_size, dtype=torch.long, device=torch_device
                )
                inputs_dict["end_positions"] = torch.zeros(
                    self.model_tester.batch_size, dtype=torch.long, device=torch_device
                )
            elif model_class.__name__ in [
                *get_values(MODEL_FOR_SEQUENCE_CLASSIFICATION_MAPPING_NAMES),
                *get_values(MODEL_FOR_NEXT_SENTENCE_PREDICTION_MAPPING_NAMES),
                *get_values(MODEL_FOR_IMAGE_CLASSIFICATION_MAPPING_NAMES),
                *get_values(MODEL_FOR_VIDEO_CLASSIFICATION_MAPPING_NAMES),
                *get_values(MODEL_FOR_AUDIO_CLASSIFICATION_MAPPING_NAMES),
            ]:
                inputs_dict["labels"] = torch.zeros(
                    self.model_tester.batch_size, dtype=torch.long, device=torch_device
                )
            elif model_class.__name__ in [
                *get_values(MODEL_FOR_TOKEN_CLASSIFICATION_MAPPING_NAMES),
                *get_values(MODEL_FOR_CAUSAL_LM_MAPPING_NAMES),
                *get_values(MODEL_FOR_CAUSAL_IMAGE_MODELING_MAPPING_NAMES),
                *get_values(MODEL_FOR_IMAGE_TEXT_TO_TEXT_MAPPING_NAMES),
                *get_values(MODEL_FOR_MASKED_LM_MAPPING_NAMES),
                *get_values(MODEL_FOR_SEQ_TO_SEQ_CAUSAL_LM_MAPPING_NAMES),
                *get_values(MODEL_FOR_VISION_2_SEQ_MAPPING_NAMES),
                *get_values(MODEL_FOR_CTC_MAPPING_NAMES),
            ]:
                inputs_dict["labels"] = torch.zeros(
                    (self.model_tester.batch_size, self.model_tester.seq_length), dtype=torch.long, device=torch_device
                )
            elif model_class.__name__ in get_values(MODEL_FOR_MASKED_IMAGE_MODELING_MAPPING_NAMES):
                num_patches = self.model_tester.image_size // self.model_tester.patch_size
                inputs_dict["bool_masked_pos"] = torch.zeros(
                    (self.model_tester.batch_size, num_patches**2), dtype=torch.long, device=torch_device
                )
            elif model_class.__name__ in get_values(MODEL_FOR_SEMANTIC_SEGMENTATION_MAPPING_NAMES):
                batch_size, num_channels, height, width = inputs_dict["pixel_values"].shape
                inputs_dict["labels"] = torch.zeros(
                    [self.model_tester.batch_size, height, width], device=torch_device
                ).long()

        return inputs_dict

    def test_num_layers_is_small(self):
        # TODO (if possible): Avoid exceptional cases, especially for `OwlViT`.
        # ⛔ DO NOT edit this list (unless there is really nothing to tweak in the model tester class and approved by the reviewer) ⛔!
        exceptional_num_hidden_layers = {
            # TODO: There might be some way to fix
            "FunnelModelTest": 5,
            "FunnelBaseModelTest": 4,
            "GroupViTVisionModelTest": 12,
            "OwlViTModelTest": 12,
            "OwlViTTextModelTest": 12,
            "OwlViTForObjectDetectionTest": 12,
            "Owlv2ModelTest": 12,
            "Owlv2TextModelTest": 12,
            "Owlv2ForObjectDetectionTest": 12,
            "Qwen2_5OmniThinkerForConditionalGenerationModelTest": 4,
            "Qwen3OmniMoeThinkerForConditionalGenerationModelTest": 4,
            "SamHQModelTest": 12,
            "Swin2SRModelTest": 3,
            "XLNetModelTest": 3,
            "DPTModelTest": 4,  # `test_modeling_dpt_hybrid.py`: not able to get it work after change `num_hidden_layers` and `neck_hidden_sizes`
            # Nothing we can't do
            "Gemma3nTextModelTest": 4,  # need to test KV shared layer for both types: `full_attention` and `sliding_attention`
            "BeitModelTest": 4,  # BeitForSemanticSegmentation requires config.out_indices to be a list of 4 integers
            "ZambaModelTest": 5,  # The minimum number to test beyond the initial ["mamba", "mamba", "hybrid"] in `ZambaConfig._layers_block_type`
        }
        target_num_hidden_layers = exceptional_num_hidden_layers.get(type(self).__name__, 2)

        if hasattr(self.model_tester, "num_hidden_layers") and isinstance(self.model_tester.num_hidden_layers, int):
            assert self.model_tester.num_hidden_layers <= target_num_hidden_layers

        if hasattr(self.model_tester, "vision_config") and "num_hidden_layers" in self.model_tester.vision_config:
            if isinstance(self.model_tester.vision_config, dict):
                assert self.model_tester.vision_config["num_hidden_layers"] <= target_num_hidden_layers
            else:
                assert self.model_tester.vision_config.num_hidden_layers <= target_num_hidden_layers
        if hasattr(self.model_tester, "text_config") and "num_hidden_layers" in self.model_tester.text_config:
            if isinstance(self.model_tester.text_config, dict):
                assert self.model_tester.text_config["num_hidden_layers"] <= target_num_hidden_layers
            else:
                assert self.model_tester.text_config.num_hidden_layers <= target_num_hidden_layers

    def test_save_load(self):
        for model_class in self.all_model_classes:
            config, inputs_dict = self.model_tester.prepare_config_and_inputs_for_common()
            model = model_class(config)
            model.to(torch_device)
            model.eval()
            with torch.no_grad():
                first = model(**self._prepare_for_class(inputs_dict, model_class))[0]

            with tempfile.TemporaryDirectory() as tmpdirname:
                model.save_pretrained(tmpdirname)

                # the config file (and the generation config file, if it can generate) should be saved
                self.assertTrue(os.path.exists(os.path.join(tmpdirname, CONFIG_NAME)))
                self.assertEqual(
                    model.can_generate(), os.path.exists(os.path.join(tmpdirname, GENERATION_CONFIG_NAME))
                )

                model = model_class.from_pretrained(tmpdirname)
                model.to(torch_device)
                with torch.no_grad():
                    second = model(**self._prepare_for_class(inputs_dict, model_class))[0]

                # Save and load second time because `from_pretrained` adds a bunch of new config fields
                # so we need to make sure those fields can be loaded back after saving
                # Simply init as `model(config)` doesn't add those fields
                model.save_pretrained(tmpdirname)
                model = model_class.from_pretrained(tmpdirname)

            if isinstance(first, tuple) and isinstance(second, tuple):
                for tensor1, tensor2 in zip(first, second):
                    torch.testing.assert_close(
                        tensor1, tensor2, msg="Running save/load and forward yields different results"
                    )
            else:
                torch.testing.assert_close(first, second, msg="Running save/load and forward yields different results")

    def test_from_pretrained_no_checkpoint(self):
        config, _ = self.model_tester.prepare_config_and_inputs_for_common()
        for model_class in self.all_model_classes:
            model = model_class(copy.deepcopy(config))
            state_dict = model.state_dict()

            new_model = model_class.from_pretrained(
                pretrained_model_name_or_path=None, config=config, state_dict=state_dict
            )
            new_state_dict = new_model.state_dict()
            assert state_dict.keys() == new_state_dict.keys()
            keys = state_dict.keys()
            for k in keys:
                p1, p2 = new_state_dict[k], state_dict[k]
                with self.subTest(k):
                    torch.testing.assert_close(p1, p2, msg=f"failed on {k}")

            new_params = dict(new_model.named_parameters())
            for k, v in list(model.named_parameters()):
                with self.subTest(k):
                    torch.testing.assert_close(v, new_params[k], msg=f"failed on {k}")

    def test_keep_in_fp32_modules(self):
        config, _ = self.model_tester.prepare_config_and_inputs_for_common()
        for model_class in self.all_model_classes:
            if model_class._keep_in_fp32_modules is None:
                self.skipTest(reason="Model class has no _keep_in_fp32_modules attribute defined")

            model = model_class(copy.deepcopy(config))
            with tempfile.TemporaryDirectory() as tmpdirname:
                model.save_pretrained(tmpdirname)

                model = model_class.from_pretrained(tmpdirname, dtype=torch.float16)

                for name, param in model.named_parameters():
                    with self.subTest(name):
                        if re.search("|".join(model_class._keep_in_fp32_modules), name):
                            self.assertTrue(param.dtype == torch.float32)
                        else:
                            self.assertTrue(param.dtype == torch.float16, name)

    def test_save_load_keys_to_ignore_on_save(self):
        config, inputs_dict = self.model_tester.prepare_config_and_inputs_for_common()

        for model_class in self.all_model_classes:
            model = model_class(copy.deepcopy(config))
            _keys_to_ignore_on_save = getattr(model, "_keys_to_ignore_on_save", None)
            if _keys_to_ignore_on_save is None:
                continue

            # check the keys are in the original state_dict
            for k in _keys_to_ignore_on_save:
                self.assertIn(k, model.state_dict().keys(), "\n".join(model.state_dict().keys()))

            # check that certain keys didn't get saved with the model
            with tempfile.TemporaryDirectory() as tmpdirname:
                model.save_pretrained(tmpdirname)
                output_model_file = os.path.join(tmpdirname, SAFE_WEIGHTS_NAME)
                state_dict_saved = safe_load_file(output_model_file)

                for k in _keys_to_ignore_on_save:
                    self.assertNotIn(k, state_dict_saved.keys(), "\n".join(state_dict_saved.keys()))

                # Test we can load the state dict in the model, necessary for the checkpointing API in Trainer.
                load_result = model.load_state_dict(state_dict_saved, strict=False)
                keys_to_ignore = set(model._keys_to_ignore_on_save)

                if getattr(model, "_tied_weights_keys", None):
                    keys_to_ignore.update(set(model._tied_weights_keys))
                with self.subTest(model=model_class.__name__):
                    self.assertTrue(
                        len(load_result.missing_keys) == 0 or set(load_result.missing_keys) == keys_to_ignore,
                        msg=f"Missing keys: {load_result.missing_keys}\nKeys to ignore: {keys_to_ignore}",
                    )
                    self.assertTrue(len(load_result.unexpected_keys) == 0)

    def test_gradient_checkpointing_backward_compatibility(self):
        config, inputs_dict = self.model_tester.prepare_config_and_inputs_for_common()

        for model_class in self.all_model_classes:
            if not model_class.supports_gradient_checkpointing:
                continue

            config.gradient_checkpointing = True
            model = model_class(copy.deepcopy(config))
            self.assertTrue(model.is_gradient_checkpointing)

    def test_gradient_checkpointing_enable_disable(self):
        config, inputs_dict = self.model_tester.prepare_config_and_inputs_for_common()

        for model_class in self.all_model_classes:
            if not model_class.supports_gradient_checkpointing:
                continue

            # at init model should have gradient checkpointing disabled
            model = model_class(copy.deepcopy(config))
            self.assertFalse(model.is_gradient_checkpointing)

            # Gradient checkpointing is implemented via GradientCheckpointingLayer, if none is present this is likely
            # an implementation issue. Note we exclude clvp for now since they are still not using
            # GradientCheckpointingLayer.
            if config.model_type not in ["clvp", "clvp_decoder"]:
                self.assertTrue([m for m in model.modules() if isinstance(m, GradientCheckpointingLayer)])

            # check enable works
            model.gradient_checkpointing_enable()
            self.assertTrue(model.is_gradient_checkpointing)

            # Loop over all modules and check that relevant modules have gradient_checkpointing set to True
            for n, m in model.named_modules():
                if hasattr(m, "gradient_checkpointing"):
                    self.assertTrue(
                        m.gradient_checkpointing, f"Module {n} does not have gradient_checkpointing set to True"
                    )

            # check disable works
            model.gradient_checkpointing_disable()
            self.assertFalse(model.is_gradient_checkpointing)

            # Loop over all modules and check that relevant modules have gradient_checkpointing set to False
            for n, m in model.named_modules():
                if hasattr(m, "gradient_checkpointing"):
                    self.assertFalse(
                        m.gradient_checkpointing, f"Module {n} does not have gradient_checkpointing set to False"
                    )

    def test_peft_gradient_checkpointing_enable_disable(self):
        config, inputs_dict = self.model_tester.prepare_config_and_inputs_for_common()

        for model_class in self.all_model_classes:
            if not model_class.supports_gradient_checkpointing:
                continue

            # at init model should have gradient checkpointing disabled
            model = model_class(copy.deepcopy(config))
            self.assertFalse(model.is_gradient_checkpointing)

            # check enable works
            model._hf_peft_config_loaded = True
            try:
                model.gradient_checkpointing_enable()
            except NotImplementedError:
                continue

            self.assertTrue(model.is_gradient_checkpointing)

            # Loop over all modules and check that relevant modules have gradient_checkpointing set to True
            for n, m in model.named_modules():
                if hasattr(m, "gradient_checkpointing"):
                    self.assertTrue(
                        m.gradient_checkpointing, f"Module {n} does not have gradient_checkpointing set to True"
                    )

            # check disable works
            model.gradient_checkpointing_disable()
            self.assertFalse(model.is_gradient_checkpointing)

            # Loop over all modules and check that relevant modules have gradient_checkpointing set to False
            for n, m in model.named_modules():
                if hasattr(m, "gradient_checkpointing"):
                    self.assertFalse(
                        m.gradient_checkpointing, f"Module {n} does not have gradient_checkpointing set to False"
                    )

    def test_can_init_all_missing_weights(self):
        config, _ = self.model_tester.prepare_config_and_inputs_for_common()

        # This is used to get the addition year of the model
        filename = inspect.getfile(config.__class__)
        # No easy way to get model addition date -> check copyright year on top of file
        with open(filename) as file:
            source_code = file.read()
        addition_year = 0  # if we cannot find it, set it to 0 (i.e. oldest)
        if match_object := re.search(r"^# Copyright (\d{4})", source_code, re.MULTILINE | re.IGNORECASE):
            addition_year = int(match_object.group(1))

        for model_class in self.all_model_classes[::-1]:
            # For now, skip everything older than 2024 and "important models" (too much models to patch otherwise)
            # TODO: relax this as we patch more and more models
            if addition_year < 2023:
                self.skipTest(reason=f"{model_class} is not a priorited model for now.")

            # Monkey patch the method to add a seed (we do it on PreTrainedModel._initialize_weights, which wraps
            # `_init_weights` so that it can add the seed for composite models as well)
            original_initialize_weights = PreTrainedModel._initialize_weights

            def seeded_initialize_weights(self, module):
                set_seed(0)
                original_initialize_weights(self, module)

            PreTrainedModel._initialize_weights = seeded_initialize_weights

            # First, initialize the model from config -> this ensure everything is correctly initialized, even if
            # _init_weights() does not take all weights into account correctly
            model_from_config = model_class(copy.deepcopy(config)).eval()
            # Here, passing an empty state dict will force all weights to be moved from meta to cpu, then be initialized
            # by _init_weights()
            model_from_pretrained = model_class.from_pretrained(None, config=config, state_dict={}).eval()

            # Back to original method to avoid issues if running several other tests
            PreTrainedModel._initialize_weights = original_initialize_weights

            # First, check if any parameters are still on meta -> this is usually an issue with tied weights
            params_on_meta = []
            for k, v in model_from_pretrained.named_parameters():
                if v.device.type == "meta":
                    params_on_meta.append(k)

            self.assertTrue(
                len(params_on_meta) == 0,
                f"The following keys are still on the meta device, it probably comes from an issue in the tied weights:\n{params_on_meta}",
            )

            # Everything must be exactly the same as we set the same seed for each init
            different_weights = []
            from_pre_state = dict(model_from_pretrained.state_dict())
            for k1, v1 in model_from_config.state_dict().items():
                # In case using torch.nn.utils.parametrizations on a module, we should skip the resulting keys
                if re.search(r"\.parametrizations\..*?\.original[01]", k1):
                    continue
                v2 = from_pre_state[k1]
                # Since we added the seed, they should be exactly the same (i.e. using allclose maybe be wrong due
                # to very low std in init function)
                if not (v1 == v2).all():
                    different_weights.append(k1)

            # Buffers that are initialized randomly are ignored as they are not initialized on meta device anyway
            buffer_names = {name for name, _ in model_from_config.named_buffers()}
            different_weights = [k for k in different_weights if k not in buffer_names]

            self.assertTrue(
                len(different_weights) == 0,
                f"The following keys are not properly handled by `_init_weights()`:\n{different_weights}",
            )

    def test_torch_save_load(self):
        config, inputs_dict = self.model_tester.prepare_config_and_inputs_for_common()
        if config.__class__ not in MODEL_MAPPING:
            self.skipTest(reason=f"{config.__class__.__name__} not in MODEL_MAPPING")

        base_class = MODEL_MAPPING[config.__class__]

        if isinstance(base_class, tuple):
            base_class = base_class[0]

        for model_class in self.all_model_classes:
            if model_class == base_class:
                continue

            # make a copy of model class to not break future tests
            # from https://stackoverflow.com/questions/9541025/how-to-copy-a-python-class
            class CopyClass(base_class):
                pass

            base_class_copy = CopyClass

            # make sure that all keys are expected for test
            base_class_copy._keys_to_ignore_on_load_missing = []

            # make init deterministic, but make sure that
            # non-initialized weights throw errors nevertheless
            base_class_copy._init_weights = _mock_init_weights
            base_class_copy.init_weights = _mock_all_init_weights

            model = model_class(copy.deepcopy(config))
            state_dict = model.state_dict()

            def check_equal(loaded):
                for key in state_dict:
                    max_diff = torch.max(
                        state_dict()[key] ^ loaded[key]
                        if isinstance(state_dict[key], torch.BoolTensor)
                        else torch.abs(state_dict[key] - loaded[key])
                    ).item()
                    self.assertLessEqual(max_diff, 1e-6, msg=f"{key} not identical")

            # check that certain keys didn't get saved with the model
            with tempfile.TemporaryDirectory() as tmpdirname:
                pt_checkpoint_path = os.path.join(tmpdirname, "pytorch_model.bin")
                torch.save(state_dict, pt_checkpoint_path, _use_new_zipfile_serialization=True)
                check_equal(load_state_dict(pt_checkpoint_path))
                torch.save(state_dict, pt_checkpoint_path, _use_new_zipfile_serialization=False)
                check_equal(load_state_dict(pt_checkpoint_path))

    def test_determinism(self):
        config, inputs_dict = self.model_tester.prepare_config_and_inputs_for_common()

        def check_determinism(first, second):
            # Simply don't compare if both tensors only contain `nan` elements
            # See: https://github.com/huggingface/transformers/pull/40661
            if torch.all(torch.isnan(first)) and torch.all(torch.isnan(second)):
                return

            out_1 = first.cpu().numpy()
            out_2 = second.cpu().numpy()
            out_1 = out_1[~np.isnan(out_1)]
            out_2 = out_2[~np.isnan(out_2)]
            out_1 = out_1[~np.isneginf(out_1)]
            out_2 = out_2[~np.isneginf(out_2)]
            max_diff = np.amax(np.abs(out_1 - out_2))
            self.assertLessEqual(max_diff, 1e-5)

        for model_class in self.all_model_classes:
            model = model_class(copy.deepcopy(config))
            model.to(torch_device)
            model.eval()
            with torch.no_grad():
                first = model(**self._prepare_for_class(inputs_dict, model_class))[0]
                second = model(**self._prepare_for_class(inputs_dict, model_class))[0]

            if isinstance(first, tuple) and isinstance(second, tuple):
                for tensor1, tensor2 in zip(first, second):
                    check_determinism(tensor1, tensor2)
            else:
                check_determinism(first, second)

    def test_batching_equivalence(self, atol=1e-5, rtol=1e-5):
        """
        Tests that the model supports batching and that the output is the nearly the same for the same input in
        different batch sizes.
        (Why "nearly the same" not "exactly the same"? Batching uses different matmul shapes, which often leads to
        different results: https://github.com/huggingface/transformers/issues/25420#issuecomment-1775317535)
        """

        def recursive_check(batched_object, single_row_object, model_name, key):
            if isinstance(batched_object, (list, tuple)):
                for batched_object_value, single_row_object_value in zip(batched_object, single_row_object):
                    recursive_check(batched_object_value, single_row_object_value, model_name, key)
            elif isinstance(batched_object, dict):
                for batched_object_value, single_row_object_value in zip(
                    batched_object.values(), single_row_object.values()
                ):
                    recursive_check(batched_object_value, single_row_object_value, model_name, key)
            # do not compare returned loss (0-dim tensor) / codebook ids (int) / caching objects
            elif batched_object is None or not isinstance(batched_object, torch.Tensor):
                return
            elif batched_object.dim() == 0:
                return
            # do not compare int or bool outputs as they are mostly computed with max/argmax/topk methods which are
            # very sensitive to the inputs (e.g. tiny differences may give totally different results)
            elif not torch.is_floating_point(batched_object):
                return
            else:
                # indexing the first element does not always work
                # e.g. models that output similarity scores of size (N, M) would need to index [0, 0]
                slice_ids = [slice(0, index) for index in single_row_object.shape]
                batched_row = batched_object[slice_ids]
                self.assertFalse(
                    torch.isnan(batched_row).any(), f"Batched output has `nan` in {model_name} for key={key}"
                )
                self.assertFalse(
                    torch.isinf(batched_row).any(), f"Batched output has `inf` in {model_name} for key={key}"
                )
                self.assertFalse(
                    torch.isnan(single_row_object).any(), f"Single row output has `nan` in {model_name} for key={key}"
                )
                self.assertFalse(
                    torch.isinf(single_row_object).any(), f"Single row output has `inf` in {model_name} for key={key}"
                )
                try:
                    torch.testing.assert_close(batched_row, single_row_object, atol=atol, rtol=rtol)
                except AssertionError as e:
                    msg = f"Batched and Single row outputs are not equal in {model_name} for key={key}.\n\n"
                    msg += str(e)
                    raise AssertionError(msg)

        config, batched_input = self.model_tester.prepare_config_and_inputs_for_common()
        set_config_for_less_flaky_test(config)

        for model_class in self.all_model_classes:
            config.output_hidden_states = True

            model_name = model_class.__name__
            if hasattr(self.model_tester, "prepare_config_and_inputs_for_model_class"):
                config, batched_input = self.model_tester.prepare_config_and_inputs_for_model_class(model_class)
            batched_input_prepared = self._prepare_for_class(batched_input, model_class)
            model = model_class(copy.deepcopy(config)).to(torch_device).eval()
            set_model_for_less_flaky_test(model)

            batch_size = self.model_tester.batch_size
            single_row_input = {}
            for key, value in batched_input_prepared.items():
                if isinstance(value, torch.Tensor) and value.shape[0] % batch_size == 0:
                    # e.g. musicgen has inputs of size (bs*codebooks). in most cases value.shape[0] == batch_size
                    single_batch_shape = value.shape[0] // batch_size
                    single_row_input[key] = value[:single_batch_shape]
                else:
                    single_row_input[key] = value

            with torch.no_grad():
                model_batched_output = model(**batched_input_prepared)
                model_row_output = model(**single_row_input)

            if isinstance(model_batched_output, torch.Tensor):
                model_batched_output = {"model_output": model_batched_output}
                model_row_output = {"model_output": model_row_output}

            for key in model_batched_output:
                # DETR starts from zero-init queries to decoder, leading to cos_similarity = `nan`
                if hasattr(self, "zero_init_hidden_state") and "decoder_hidden_states" in key:
                    model_batched_output[key] = model_batched_output[key][1:]
                    model_row_output[key] = model_row_output[key][1:]
                recursive_check(model_batched_output[key], model_row_output[key], model_name, key)

    def check_training_gradient_checkpointing(self, gradient_checkpointing_kwargs=None):
        if not self.model_tester.is_training:
            self.skipTest(reason="ModelTester is not configured to run training tests")

        for model_class in self.all_model_classes:
            with self.subTest(model_class.__name__):
                if (
                    model_class.__name__
                    in [
                        *get_values(MODEL_MAPPING_NAMES),
                        *get_values(MODEL_FOR_BACKBONE_MAPPING_NAMES),
                    ]
                    or not model_class.supports_gradient_checkpointing
                ):
                    # TODO (ydshieh): use `skipTest` once pytest-dev/pytest-subtests/pull/169 is merged
                    # self.skipTest(reason=f"`supports_gradient_checkpointing` is False for {model_class.__name__}.")
                    continue

                config, inputs_dict = self.model_tester.prepare_config_and_inputs_for_common()
                config.use_cache = False
                config.return_dict = True

                # make sure that test runs are consistent by disabling dropout
                #
                # Note: attention_probs_dropout_prob seem to influence classifier.bias in BertForMultipleChoice
                # (and other Bert derived models). Sometimes classifier.bias is None when
                # attention_probs_dropout_prob > 0. This might indicate a bug somewhere.
                if hasattr(config, "hidden_dropout_prob"):
                    config.hidden_dropout_prob = 0.0
                if hasattr(config, "attention_probs_dropout_prob"):
                    config.attention_probs_dropout_prob = 0.0

                inputs = self._prepare_for_class(inputs_dict, model_class, return_labels=True)

                torch.manual_seed(0)
                model = model_class(config)
                model.to(torch_device)
                model.train()

                # unfreeze additional layers
                for p in model.parameters():
                    p.requires_grad_(True)

                # do a non-checkpointing run, so we can compare the set of non-zero gradients later. we skip None
                # grads here to collect a reference set of modules that have non-zero gradients (to filter layers like
                # MoE that drop out parts of the model).
                optimizer = torch.optim.SGD(model.parameters(), lr=0.01)
                torch.manual_seed(0)
                loss = model(**inputs).loss
                loss.backward()
                grad_expected_params = [(n, p) for n, p in model.named_parameters() if p.grad is not None]
                non_zero_grads_normal = {n for n, p in grad_expected_params if p.grad.abs().sum() > 0}

                # reset all gradients to zero for the comparison with the gradient checkpointing run
                optimizer.zero_grad()

                # now enable gradient checkpointing and compare the gradients
                model.gradient_checkpointing_enable(gradient_checkpointing_kwargs=gradient_checkpointing_kwargs)

                checkpointing_layer = next(m for m in model.modules() if isinstance(m, GradientCheckpointingLayer))

                optimizer = torch.optim.SGD(model.parameters(), lr=0.01)
                with unittest.mock.patch.object(
                    checkpointing_layer, "forward", wraps=checkpointing_layer.forward
                ) as forward_mock:
                    torch.manual_seed(0)
                    loss = model(**inputs).loss
                    loss.backward()
                    optimizer.step()

                    # test that gradient checkpointing is active as it would call the gradient checkpointing layer's
                    # forward more than once.
                    self.assertGreater(forward_mock.call_count, 1)

                # check that all the parameters that had non-zero gradients before, have non-zero grads with gradient
                # checkpointing. divergence indicates a different forward-pass environment that needs special handling.
                non_zero_grads_gradcp = {n for n, p in grad_expected_params if p.grad.abs().sum() > 0}
                self.assertEqual(non_zero_grads_gradcp, non_zero_grads_normal)

                if self.test_all_params_have_gradient:
                    for k, v in model.named_parameters():
                        if v.requires_grad and v.grad is None:
                            if "expert" in k:
                                print(
                                    f"None for {k}, Probaby running a MOE, make sure grad is not NONE on EVERY layer. At LEAST 1 of the expert layer should have grads!"
                                )
                            else:
                                with self.subTest(f"{k}"):
                                    self.assertTrue(
                                        v.grad is not None, f"{k} in {model_class.__name__} has no gradient!"
                                    )

    def test_training(self):
        if not self.model_tester.is_training:
            self.skipTest(reason="ModelTester is not configured to run training tests")

        for model_class in self.all_model_classes:
            config, inputs_dict = self.model_tester.prepare_config_and_inputs_for_common()
            config.return_dict = True

            if model_class.__name__ in [
                *get_values(MODEL_MAPPING_NAMES),
                *get_values(MODEL_FOR_BACKBONE_MAPPING_NAMES),
            ]:
                continue

            model = model_class(config)
            model.to(torch_device)
            model.train()
            inputs = self._prepare_for_class(inputs_dict, model_class, return_labels=True)
            loss = model(**inputs).loss
            loss.backward()

    def test_training_gradient_checkpointing(self):
        # Scenario - 1 default behaviour
        self.check_training_gradient_checkpointing()

    def test_training_gradient_checkpointing_use_reentrant(self):
        # Scenario - 2 with `use_reentrant=True` - this is the default value that is used in pytorch's
        # torch.utils.checkpoint.checkpoint
        self.check_training_gradient_checkpointing(gradient_checkpointing_kwargs={"use_reentrant": True})

    def test_training_gradient_checkpointing_use_reentrant_false(self):
        # Scenario - 3 with `use_reentrant=False` pytorch suggests users to use this value for
        # future releases: https://pytorch.org/docs/stable/checkpoint.html
        self.check_training_gradient_checkpointing(gradient_checkpointing_kwargs={"use_reentrant": False})

    def test_attention_outputs(self):
        if not self.has_attentions:
            self.skipTest(reason="Model does not output attentions")

        config, inputs_dict = self.model_tester.prepare_config_and_inputs_for_common()
        config.return_dict = True
        # force eager attention to support output attentions
        config._attn_implementation = "eager"

        seq_len = getattr(self.model_tester, "seq_length", None)
        decoder_seq_length = getattr(self.model_tester, "decoder_seq_length", seq_len)
        encoder_seq_length = getattr(self.model_tester, "encoder_seq_length", seq_len)
        decoder_key_length = getattr(self.model_tester, "decoder_key_length", decoder_seq_length)
        encoder_key_length = getattr(self.model_tester, "key_length", encoder_seq_length)
        chunk_length = getattr(self.model_tester, "chunk_length", None)
        if chunk_length is not None and hasattr(self.model_tester, "num_hashes"):
            encoder_seq_length = encoder_seq_length * self.model_tester.num_hashes

        for model_class in self.all_model_classes:
            inputs_dict["output_attentions"] = True
            inputs_dict["output_hidden_states"] = False
            config.return_dict = True
            model = model_class._from_config(config, attn_implementation="eager")
            config = model.config
            model.to(torch_device)
            model.eval()
            with torch.no_grad():
                outputs = model(**self._prepare_for_class(inputs_dict, model_class))
            attentions = outputs.encoder_attentions if config.is_encoder_decoder else outputs.attentions
            self.assertEqual(len(attentions), self.model_tester.num_hidden_layers)

            # check that output_attentions also work using config
            del inputs_dict["output_attentions"]
            config.output_attentions = True
            for k in config.sub_configs:
                if getattr(config, k) is not None:
                    getattr(config, k).output_attentions = True

            model = model_class(config)
            model.to(torch_device)
            model.eval()
            with torch.no_grad():
                outputs = model(**self._prepare_for_class(inputs_dict, model_class))
            attentions = outputs.encoder_attentions if config.is_encoder_decoder else outputs.attentions
            self.assertEqual(len(attentions), self.model_tester.num_hidden_layers)

            if chunk_length is not None:
                self.assertListEqual(
                    list(attentions[0].shape[-4:]),
                    [self.model_tester.num_attention_heads, encoder_seq_length, chunk_length, encoder_key_length],
                )
            else:
                self.assertListEqual(
                    list(attentions[0].shape[-3:]),
                    [self.model_tester.num_attention_heads, encoder_seq_length, encoder_key_length],
                )
            out_len = len(outputs)

            if self.is_encoder_decoder:
                correct_outlen = 5

                # loss is at first position
                if "labels" in inputs_dict:
                    correct_outlen += 1  # loss is added to beginning
                # Question Answering model returns start_logits and end_logits
                if model_class.__name__ in [
                    *get_values(MODEL_FOR_QUESTION_ANSWERING_MAPPING_NAMES),
                    *get_values(MODEL_FOR_DOCUMENT_QUESTION_ANSWERING_MAPPING_NAMES),
                ]:
                    correct_outlen += 1  # start_logits and end_logits instead of only 1 output
                if "past_key_values" in outputs:
                    correct_outlen += 1  # past_key_values have been returned

                self.assertEqual(out_len, correct_outlen)

                # decoder attentions
                decoder_attentions = outputs.decoder_attentions
                self.assertIsInstance(decoder_attentions, (list, tuple))
                self.assertEqual(len(decoder_attentions), self.model_tester.num_hidden_layers)
                self.assertListEqual(
                    list(decoder_attentions[0].shape[-3:]),
                    [self.model_tester.num_attention_heads, decoder_seq_length, decoder_key_length],
                )

                # cross attentions
                cross_attentions = outputs.cross_attentions
                self.assertIsInstance(cross_attentions, (list, tuple))
                self.assertEqual(len(cross_attentions), self.model_tester.num_hidden_layers)
                self.assertListEqual(
                    list(cross_attentions[0].shape[-3:]),
                    [
                        self.model_tester.num_attention_heads,
                        decoder_seq_length,
                        encoder_key_length,
                    ],
                )

            # Check attention is always last and order is fine
            inputs_dict["output_attentions"] = True
            inputs_dict["output_hidden_states"] = True
            model = model_class(config)
            model.to(torch_device)
            model.eval()
            with torch.no_grad():
                outputs = model(**self._prepare_for_class(inputs_dict, model_class))

            if hasattr(self.model_tester, "num_hidden_states_types"):
                added_hidden_states = self.model_tester.num_hidden_states_types
            elif self.is_encoder_decoder:
                added_hidden_states = 2
            else:
                added_hidden_states = 1
            self.assertEqual(out_len + added_hidden_states, len(outputs))

            self_attentions = outputs.encoder_attentions if config.is_encoder_decoder else outputs.attentions

            self.assertEqual(len(self_attentions), self.model_tester.num_hidden_layers)
            if chunk_length is not None:
                self.assertListEqual(
                    list(self_attentions[0].shape[-4:]),
                    [self.model_tester.num_attention_heads, encoder_seq_length, chunk_length, encoder_key_length],
                )
            else:
                self.assertListEqual(
                    list(self_attentions[0].shape[-3:]),
                    [self.model_tester.num_attention_heads, encoder_seq_length, encoder_key_length],
                )

    def test_hidden_states_output(self):
        def check_hidden_states_output(inputs_dict, config, model_class):
            model = model_class(copy.deepcopy(config))
            model.to(torch_device)
            model.eval()

            with torch.no_grad():
                outputs = model(**self._prepare_for_class(inputs_dict, model_class))

            hidden_states = outputs.encoder_hidden_states if config.is_encoder_decoder else outputs.hidden_states

            expected_num_layers = getattr(
                self.model_tester, "expected_num_hidden_layers", self.model_tester.num_hidden_layers + 1
            )
            self.assertEqual(len(hidden_states), expected_num_layers)

            if hasattr(self.model_tester, "encoder_seq_length"):
                seq_length = self.model_tester.encoder_seq_length
                if hasattr(self.model_tester, "chunk_length") and self.model_tester.chunk_length > 1:
                    seq_length = seq_length * self.model_tester.chunk_length
            else:
                seq_length = self.model_tester.seq_length

            self.assertListEqual(
                list(hidden_states[0].shape[-2:]),
                [seq_length, self.model_tester.hidden_size],
            )

            if config.is_encoder_decoder:
                hidden_states = outputs.decoder_hidden_states

                self.assertIsInstance(hidden_states, (list, tuple))
                self.assertEqual(len(hidden_states), expected_num_layers)
                seq_len = getattr(self.model_tester, "seq_length", None)
                decoder_seq_length = getattr(self.model_tester, "decoder_seq_length", seq_len)

                self.assertListEqual(
                    list(hidden_states[0].shape[-2:]),
                    [decoder_seq_length, self.model_tester.hidden_size],
                )

        config, inputs_dict = self.model_tester.prepare_config_and_inputs_for_common()

        for model_class in self.all_model_classes:
            inputs_dict["output_hidden_states"] = True
            check_hidden_states_output(inputs_dict, config, model_class)

            # check that output_hidden_states also work using config
            del inputs_dict["output_hidden_states"]
            config.output_hidden_states = True
            for k in config.sub_configs:
                if getattr(config, k) is not None:
                    getattr(config, k).output_hidden_states = True

            check_hidden_states_output(inputs_dict, config, model_class)

    def test_retain_grad_hidden_states_attentions(self):
        config, inputs_dict = self.model_tester.prepare_config_and_inputs_for_common()
        for k in config.sub_configs:
            if getattr(config, k) is not None:
                getattr(config, k).output_hidden_states = True

        config.output_hidden_states = True
        config.output_attentions = self.has_attentions

        for k in config.sub_configs:
            if getattr(config, k) is not None:
                getattr(config, k).output_attentions = self.has_attentions

        # force eager attention to support output attentions
        if self.has_attentions:
            config._attn_implementation = "eager"

        # no need to test all models as different heads yield the same functionality
        model_class = self.all_model_classes[0]
        model = model_class._from_config(config, attn_implementation="eager")
        model.to(torch_device)

        inputs = self._prepare_for_class(inputs_dict, model_class)

        outputs = model(**inputs)

        output = outputs[0]

        if config.is_encoder_decoder:
            # Seq2Seq models
            encoder_hidden_states = outputs.encoder_hidden_states[0]
            encoder_hidden_states.retain_grad()

            decoder_hidden_states = outputs.decoder_hidden_states[0]
            decoder_hidden_states.retain_grad()

            if self.has_attentions:
                encoder_attentions = outputs.encoder_attentions[0]
                encoder_attentions.retain_grad()

                decoder_attentions = outputs.decoder_attentions[0]
                decoder_attentions.retain_grad()

                cross_attentions = outputs.cross_attentions[0]
                cross_attentions.retain_grad()

            output.flatten()[0].backward(retain_graph=True)

            self.assertIsNotNone(encoder_hidden_states.grad)
            self.assertIsNotNone(decoder_hidden_states.grad)

            if self.has_attentions:
                self.assertIsNotNone(encoder_attentions.grad)
                self.assertIsNotNone(decoder_attentions.grad)
                self.assertIsNotNone(cross_attentions.grad)
        else:
            # Encoder-/Decoder-only models
            hidden_states = outputs.hidden_states[0]
            hidden_states.retain_grad()

            if self.has_attentions:
                attentions = outputs.attentions[0]
                attentions.retain_grad()

            output.flatten()[0].backward(retain_graph=True)

            self.assertIsNotNone(hidden_states.grad)

            if self.has_attentions:
                self.assertIsNotNone(attentions.grad)

    def test_feed_forward_chunking(self):
        (
            original_config,
            inputs_dict,
        ) = self.model_tester.prepare_config_and_inputs_for_common()
        for model_class in self.all_model_classes:
            torch.manual_seed(0)
            model = model_class(copy.deepcopy(original_config))
            model.to(torch_device)
            model.eval()

            hidden_states_no_chunk = model(**self._prepare_for_class(inputs_dict, model_class))[0]

            torch.manual_seed(0)
            original_config.chunk_size_feed_forward = 1
            model = model_class(copy.deepcopy(original_config))
            model.to(torch_device)
            model.eval()

            hidden_states_with_chunk = model(**self._prepare_for_class(inputs_dict, model_class))[0]
            torch.testing.assert_close(hidden_states_no_chunk, hidden_states_with_chunk, rtol=1e-3, atol=1e-3)

    def test_resize_position_vector_embeddings(self):
        if not self.test_resize_position_embeddings:
            self.skipTest(reason="Model does not have position embeddings")

        (
            original_config,
            inputs_dict,
        ) = self.model_tester.prepare_config_and_inputs_for_common()

        for model_class in self.all_model_classes:
            config = copy.deepcopy(original_config)
            model = model_class(config)
            model.to(torch_device)

            if self.model_tester.is_training is False:
                model.eval()

            max_position_embeddings = config.max_position_embeddings

            # Retrieve the embeddings and clone theme
            if model.config.is_encoder_decoder:
                encoder_model_embed, decoder_model_embed = model.get_position_embeddings()
                encoder_cloned_embeddings = encoder_model_embed.weight.clone()
                decoder_cloned_embeddings = decoder_model_embed.weight.clone()
            else:
                model_embed = model.get_position_embeddings()
                cloned_embeddings = model_embed.weight.clone()

            # Check that resizing the position embeddings with a larger max_position_embeddings increases
            # the model's position embeddings size
            model.resize_position_embeddings(max_position_embeddings + 10)
            self.assertEqual(model.config.max_position_embeddings, max_position_embeddings + 10)

            # Check that it actually resizes the embeddings matrix
            if model.config.is_encoder_decoder:
                encoder_model_embed, decoder_model_embed = model.get_position_embeddings()
                self.assertEqual(encoder_model_embed.weight.shape[0], encoder_cloned_embeddings.shape[0] + 10)
                self.assertEqual(decoder_model_embed.weight.shape[0], decoder_cloned_embeddings.shape[0] + 10)
            else:
                model_embed = model.get_position_embeddings()
                self.assertEqual(model_embed.weight.shape[0], cloned_embeddings.shape[0] + 10)

            # Check that the model can still do a forward pass successfully (every parameter should be resized)
            model(**self._prepare_for_class(inputs_dict, model_class))

            # Check that resizing the position embeddings with a smaller max_position_embeddings decreases
            # the model's max_position_embeddings
            model.resize_position_embeddings(max_position_embeddings - 5)
            self.assertEqual(model.config.max_position_embeddings, max_position_embeddings - 5)

            # Check that it actually resizes the embeddings matrix
            if model.config.is_encoder_decoder:
                encoder_model_embed, decoder_model_embed = model.get_position_embeddings()
                self.assertEqual(encoder_model_embed.weight.shape[0], encoder_cloned_embeddings.shape[0] - 5)
                self.assertEqual(decoder_model_embed.weight.shape[0], decoder_cloned_embeddings.shape[0] - 5)
            else:
                model_embed = model.get_position_embeddings()
                self.assertEqual(model_embed.weight.shape[0], cloned_embeddings.shape[0] - 5)

            # Check that the model can still do a forward pass successfully (every parameter should be resized)
            model(**self._prepare_for_class(inputs_dict, model_class))

            # Check that adding and removing tokens has not modified the first part of the embedding matrix.
            models_equal = True

            if model.config.is_encoder_decoder:
                for p1, p2 in zip(encoder_cloned_embeddings, encoder_model_embed.weight):
                    if p1.data.ne(p2.data).sum() > 0:
                        models_equal = False
                for p1, p2 in zip(decoder_cloned_embeddings, decoder_model_embed.weight):
                    if p1.data.ne(p2.data).sum() > 0:
                        models_equal = False
            else:
                for p1, p2 in zip(cloned_embeddings, model_embed.weight):
                    if p1.data.ne(p2.data).sum() > 0:
                        models_equal = False

            self.assertTrue(models_equal)

    def test_resize_tokens_embeddings(self):
        if not self.test_resize_embeddings:
            self.skipTest(reason="test_resize_embeddings is set to `False`")
        (
            original_config,
            inputs_dict,
        ) = self.model_tester.prepare_config_and_inputs_for_common()
        inputs_dict.pop("labels", None)

        for model_class in self.all_model_classes:
            config = copy.deepcopy(original_config)
            if is_deepspeed_zero3_enabled():
                with deepspeed.zero.Init():
                    model = model_class(config)
            else:
                model = model_class(config)
                model.to(torch_device)

            model_embed_pre_resize = model.get_input_embeddings()
            type_model_embed_pre_resize = type(model_embed_pre_resize)

            if self.model_tester.is_training is False:
                model.eval()

            model_vocab_size = config.get_text_config().vocab_size
            # Retrieve the embeddings and clone theme
            model_embed = model.resize_token_embeddings(model_vocab_size)
            cloned_embeddings = model_embed.weight.clone()

            # Check that resizing the token embeddings with a larger vocab size increases the model's vocab size
            model_embed = model.resize_token_embeddings(model_vocab_size + 10)
            new_model_vocab_size = model.config.get_text_config().vocab_size
            self.assertEqual(new_model_vocab_size, model_vocab_size + 10)
            # Check that it actually resizes the embeddings matrix
            self.assertEqual(model_embed.weight.shape[0], cloned_embeddings.shape[0] + 10)
            # Check to make sure the type of embeddings returned post resizing is same as type of input
            type_model_embed_post_resize = type(model_embed)
            self.assertEqual(type_model_embed_pre_resize, type_model_embed_post_resize)
            # Check that added embeddings mean is close to the old embeddings mean
            if is_deepspeed_zero3_enabled():
                with deepspeed.zero.GatheredParameters(model_embed.weight, modifier_rank=None):
                    old_embeddings_mean = torch.mean(model_embed.weight.data[:-10, :], axis=0)
                    new_embeddings_mean = torch.mean(model_embed.weight.data[-10:, :], axis=0)
            else:
                old_embeddings_mean = torch.mean(model_embed.weight.data[:-10, :], axis=0)
                new_embeddings_mean = torch.mean(model_embed.weight.data[-10:, :], axis=0)
            torch.testing.assert_close(old_embeddings_mean, new_embeddings_mean, rtol=1e-3, atol=1e-3)

            # Check that the model can still do a forward pass successfully (every parameter should be resized)
            if not is_deepspeed_zero3_enabled():
                # A distriputed launcher is needed for the forward pass when deepspeed is enabled
                model_inputs = self._prepare_for_class(inputs_dict, model_class)
                model(**model_inputs)

            # Check that resizing the token embeddings with a smaller vocab size decreases the model's vocab size
            model_embed = model.resize_token_embeddings(model_vocab_size - 15)
            new_model_vocab_size = model.config.get_text_config().vocab_size
            self.assertEqual(new_model_vocab_size, model_vocab_size - 15)
            # Check that it actually resizes the embeddings matrix
            self.assertEqual(model_embed.weight.shape[0], cloned_embeddings.shape[0] - 15)

            # Check that the model can still do a forward pass successfully (every parameter should be resized)
            # Input ids should be clamped to the maximum size of the vocabulary
            inputs_dict["input_ids"].clamp_(max=model_vocab_size - 15 - 1)

            # make sure that decoder_input_ids are resized as well
            if not is_deepspeed_zero3_enabled():
                # A distriputed launcher is needed for the forward pass when deepspeed is enabled
                if "decoder_input_ids" in inputs_dict:
                    inputs_dict["decoder_input_ids"].clamp_(max=model_vocab_size - 15 - 1)
                model_inputs = self._prepare_for_class(inputs_dict, model_class)
                model(**model_inputs)

            # Check that adding and removing tokens has not modified the first part of the embedding matrix.
            models_equal = True
            for p1, p2 in zip(cloned_embeddings, model_embed.weight):
                if p1.data.ne(p2.data).sum() > 0:
                    models_equal = False

            self.assertTrue(models_equal)

            del model
            del config
            # Copy again. config changed with embedding resizing (`vocab_size` changed)
            config = copy.deepcopy(original_config)
            if is_deepspeed_zero3_enabled():
                with deepspeed.zero.Init():
                    model = model_class(config)
            else:
                model = model_class(config)
                model.to(torch_device)

            model_vocab_size = config.get_text_config().vocab_size
            model.resize_token_embeddings(model_vocab_size + 10, pad_to_multiple_of=1)
            new_model_vocab_size = model.config.get_text_config().vocab_size
            self.assertTrue(new_model_vocab_size + 10, model_vocab_size)

            model_embed = model.resize_token_embeddings(model_vocab_size, pad_to_multiple_of=64)
            new_model_vocab_size = model.config.get_text_config().vocab_size
            self.assertTrue(model_embed.weight.shape[0] // 64, 0)

            self.assertTrue(model_embed.weight.shape[0], new_model_vocab_size)
            self.assertTrue(new_model_vocab_size, model.vocab_size)

            model_embed = model.resize_token_embeddings(model_vocab_size + 13, pad_to_multiple_of=64)
            self.assertTrue(model_embed.weight.shape[0] // 64, 0)

            # Check that resizing a model to a multiple of pad_to_multiple leads to a model of exactly that size
            target_dimension = 128
            model_embed = model.resize_token_embeddings(target_dimension, pad_to_multiple_of=64)
            self.assertTrue(model_embed.weight.shape[0], target_dimension)

            with self.assertRaisesRegex(
                ValueError,
                "Asking to pad the embedding matrix to a multiple of `1.3`, which is not and integer. Please make sure to pass an integer",
            ):
                model.resize_token_embeddings(model_vocab_size, pad_to_multiple_of=1.3)

            # Test when `vocab_size` is smaller than `hidden_size`.
            del model
            del config
            # Copy again. config changed with embedding resizing (`vocab_size` changed)
            config = copy.deepcopy(original_config)
            config.vocab_size = 4
            config.pad_token_id = 3
            if is_deepspeed_zero3_enabled():
                with deepspeed.zero.Init():
                    model = model_class(config)
            else:
                model = model_class(config)
                model.to(torch_device)

            model_vocab_size = config.get_text_config().vocab_size
            # Retrieve the embeddings and clone theme
            model_embed = model.resize_token_embeddings(model_vocab_size)
            cloned_embeddings = model_embed.weight.clone()

            # Check that resizing the token embeddings with a larger vocab size increases the model's vocab size
            model_embed = model.resize_token_embeddings(model_vocab_size + 10)
            new_model_vocab_size = model.config.get_text_config().vocab_size
            self.assertEqual(new_model_vocab_size, model_vocab_size + 10)
            # Check that it actually resizes the embeddings matrix
            self.assertEqual(model_embed.weight.shape[0], cloned_embeddings.shape[0] + 10)
            # Check to make sure the type of embeddings returned post resizing is same as type of input
            type_model_embed_post_resize = type(model_embed)
            self.assertEqual(type_model_embed_pre_resize, type_model_embed_post_resize)
            # Check that added embeddings mean is close to the old embeddings mean
            if is_deepspeed_zero3_enabled():
                with deepspeed.zero.GatheredParameters(model_embed.weight, modifier_rank=None):
                    old_embeddings_mean = torch.mean(model_embed.weight.data[:-10, :], axis=0)
                    new_embeddings_mean = torch.mean(model_embed.weight.data[-10:, :], axis=0)
            else:
                old_embeddings_mean = torch.mean(model_embed.weight.data[:-10, :], axis=0)
                new_embeddings_mean = torch.mean(model_embed.weight.data[-10:, :], axis=0)
            torch.testing.assert_close(old_embeddings_mean, new_embeddings_mean, rtol=1e-3, atol=1e-3)

    @require_deepspeed
    @require_torch_accelerator
    def test_resize_tokens_embeddings_with_deepspeed(self):
        ds_config = {
            "zero_optimization": {
                "stage": 3,
                "offload_param": {"device": "cpu", "pin_memory": True},
            },
        }
        with _deepspeed_zero3(ds_config):
            self.test_resize_tokens_embeddings()

    @require_deepspeed
    @require_torch_multi_accelerator
    def test_resize_tokens_embeddings_with_deepspeed_multi_gpu(self):
        ds_config = {
            "zero_optimization": {
                "stage": 3,
            },
        }
        with _deepspeed_zero3(ds_config):
            self.test_resize_tokens_embeddings()

    def test_resize_embeddings_untied(self):
        if not self.test_resize_embeddings:
            self.skipTest(reason="test_resize_embeddings is set to `False`")

        original_config, inputs_dict = self.model_tester.prepare_config_and_inputs_for_common()
        original_config.tie_word_embeddings = False
<<<<<<< HEAD
        original_config.get_text_config().tie_word_embeddings = False
=======
        try:
            original_config.get_text_config().tie_word_embeddings = False
        except Exception as _:
            pass
>>>>>>> 082e3ff4
        inputs_dict.pop("labels", None)

        # if model cannot untied embeddings -> leave test
        if (
            getattr(original_config, "tie_word_embeddings", False)
            or original_config.get_text_config().tie_word_embeddings
        ):
            self.skipTest(reason="Model cannot untied embeddings")

        for model_class in self.all_model_classes:
            with self.subTest(model_class):
                config = copy.deepcopy(original_config)
                if is_deepspeed_zero3_enabled():
                    with deepspeed.zero.Init():
                        model = model_class(config)
                else:
                    model = model_class(config).to(torch_device)
                model.eval()

                # if no output embeddings -> leave test
                if model.get_output_embeddings() is None:
                    continue

                # Check that resizing the token embeddings with a larger vocab size increases the model's vocab size
                model_vocab_size = config.get_text_config().vocab_size
                model.resize_token_embeddings(model_vocab_size + 10)
                new_model_vocab_size = model.config.get_text_config().vocab_size
                self.assertEqual(new_model_vocab_size, model_vocab_size + 10)
                output_embeds = model.get_output_embeddings()
                self.assertEqual(output_embeds.weight.shape[0], model_vocab_size + 10)
                # Check bias if present
                if output_embeds.bias is not None:
                    self.assertEqual(output_embeds.bias.shape[0], model_vocab_size + 10)
                # Check that the model can still do a forward pass successfully (every parameter should be resized)
                if not is_deepspeed_zero3_enabled():
                    # A distriputed launcher is needed for the forward pass when deepspeed is enabled
                    model(**self._prepare_for_class(inputs_dict, model_class))

                # Test multivariate resizing.
                model.resize_token_embeddings(model_vocab_size + 10)
                output_embeds = model.get_output_embeddings()
                # Check that added embeddings mean is close to the old embeddings mean
                if is_deepspeed_zero3_enabled():
                    with deepspeed.zero.GatheredParameters(output_embeds.weight, modifier_rank=None):
                        old_embeddings_mean = torch.mean(output_embeds.weight.data[:-10, :], axis=0)
                        new_embeddings_mean = torch.mean(output_embeds.weight.data[-10:, :], axis=0)
                else:
                    old_embeddings_mean = torch.mean(output_embeds.weight.data[:-10, :], axis=0)
                    new_embeddings_mean = torch.mean(output_embeds.weight.data[-10:, :], axis=0)
                torch.testing.assert_close(old_embeddings_mean, new_embeddings_mean, rtol=1e-3, atol=1e-3)
                # check if the old bias mean close to added bias mean.
                if output_embeds.bias is not None:
                    if is_deepspeed_zero3_enabled():
                        with deepspeed.zero.GatheredParameters(output_embeds.bias, modifier_rank=None):
                            old_bias_mean = torch.mean(output_embeds.bias.data[:-10], axis=0)
                            new_bias_mean = torch.mean(output_embeds.bias.data[-10:], axis=0)
                    else:
                        old_bias_mean = torch.mean(output_embeds.bias.data[:-10], axis=0)
                        new_bias_mean = torch.mean(output_embeds.bias.data[-10:], axis=0)

                    torch.testing.assert_close(old_bias_mean, new_bias_mean, rtol=1e-5, atol=1e-5)

                # Check that resizing the token embeddings with a smaller vocab size decreases the model's vocab size
                model.resize_token_embeddings(model_vocab_size - 15)
                new_model_vocab_size = model.config.get_text_config().vocab_size
                self.assertEqual(new_model_vocab_size, model_vocab_size - 15)
                # Check that it actually resizes the embeddings matrix
                output_embeds = model.get_output_embeddings()
                self.assertEqual(output_embeds.weight.shape[0], model_vocab_size - 15)
                # Check bias if present
                if output_embeds.bias is not None:
                    self.assertEqual(output_embeds.bias.shape[0], model_vocab_size - 15)
                # Check that the model can still do a forward pass successfully (every parameter should be resized)
                # Input ids should be clamped to the maximum size of the vocabulary
                inputs_dict["input_ids"].clamp_(max=model_vocab_size - 15 - 1)
                if "decoder_input_ids" in inputs_dict:
                    inputs_dict["decoder_input_ids"].clamp_(max=model_vocab_size - 15 - 1)
                # Check that the model can still do a forward pass successfully (every parameter should be resized)
                if not is_deepspeed_zero3_enabled():
                    # A distriputed launcher is needed for the forward pass when deepspeed is enabled
                    model(**self._prepare_for_class(inputs_dict, model_class))

    @require_deepspeed
    @require_torch_accelerator
    def test_resize_embeddings_untied_with_deepspeed(self):
        ds_config = {
            "zero_optimization": {
                "stage": 3,
                "offload_param": {"device": "cpu", "pin_memory": True},
            },
        }
        with _deepspeed_zero3(ds_config):
            self.test_resize_embeddings_untied()

    @require_deepspeed
    @require_torch_multi_accelerator
    def test_resize_embeddings_untied_with_deepspeed_multi_gpu(self):
        ds_config = {
            "zero_optimization": {
                "stage": 3,
            },
        }
        with _deepspeed_zero3(ds_config):
            self.test_resize_embeddings_untied()

    def test_model_get_set_embeddings(self):
        config, inputs_dict = self.model_tester.prepare_config_and_inputs_for_common()

        for model_class in self.all_model_classes:
            model = model_class(copy.deepcopy(config))
            self.assertIsInstance(model.get_input_embeddings(), nn.Embedding)

            new_input_embedding_layer = nn.Embedding(10, 10)
            model.set_input_embeddings(new_input_embedding_layer)
            self.assertEqual(model.get_input_embeddings(), new_input_embedding_layer)

            x = model.get_output_embeddings()
            self.assertTrue(x is None or isinstance(x, nn.Linear))

    def test_model_main_input_name(self):
        for model_class in self.all_model_classes:
            model_signature = inspect.signature(getattr(model_class, "forward"))
            # The main input is the name of the argument after `self`
            observed_main_input_name = list(model_signature.parameters.keys())[1]
            self.assertEqual(model_class.main_input_name, observed_main_input_name)

    def test_correct_missing_keys(self):
        if not self.test_missing_keys:
            self.skipTest(reason="test_missing_keys is set to `False`")

        for model_class in self.all_model_classes:
            config, _ = self.model_tester.prepare_config_and_inputs_for_common()
            model = model_class(config)
            base_model_prefix = model.base_model_prefix

            if hasattr(model, base_model_prefix):
                extra_params = {k: v for k, v in model.named_parameters() if not k.startswith(base_model_prefix)}
                extra_params.update({k: v for k, v in model.named_buffers() if not k.startswith(base_model_prefix)})
                # Some models define this as None
                if model._keys_to_ignore_on_load_missing:
                    for key in model._keys_to_ignore_on_load_missing:
                        extra_params.pop(key, None)

                if not extra_params:
                    # In that case, we *are* on a head model, but every single key is not actual parameters
                    continue

                with tempfile.TemporaryDirectory() as temp_dir_name:
                    model.base_model.save_pretrained(temp_dir_name)
                    model, loading_info = model_class.from_pretrained(temp_dir_name, output_loading_info=True)
                    self.assertGreater(len(loading_info["missing_keys"]), 0, model.__class__.__name__)

    def test_can_use_safetensors(self):
        for model_class in self.all_model_classes:
            config, _ = self.model_tester.prepare_config_and_inputs_for_common()
            model_tied = model_class(config)
            with tempfile.TemporaryDirectory() as d:
                try:
                    model_tied.save_pretrained(d, safe_serialization=True)
                except Exception as e:
                    raise Exception(f"Class {model_class.__name__} cannot be saved using safetensors: {e}")
                with self.subTest(model_class):
                    model_reloaded, infos = model_class.from_pretrained(d, output_loading_info=True)
                    # Checking the state dicts are correct
                    reloaded_state = model_reloaded.state_dict()
                    for k, v in model_tied.state_dict().items():
                        with self.subTest(f"{model_class.__name__}.{k}"):
                            torch.testing.assert_close(
                                v,
                                reloaded_state[k],
                                msg=lambda x: f"{model_class.__name__}: Tensor {k}: {x}.\n{v}\nvs\n{reloaded_state[k]}\n"
                                "This probably means that it was not set with the correct value when tying.",
                            )

                    # Checking the tensor sharing are correct on the new model (weights are properly tied in both cases)
                    ptrs = defaultdict(list)
                    for k, v in model_tied.state_dict().items():
                        ptrs[v.data_ptr()].append(k)

                    shared_ptrs = {k: v for k, v in ptrs.items() if len(v) > 1}

                    for shared_names in shared_ptrs.values():
                        reloaded_ptrs = {reloaded_state[k].data_ptr() for k in shared_names}
                        self.assertEqual(
                            len(reloaded_ptrs),
                            1,
                            f"The shared pointers are incorrect, found different pointers for keys {shared_names}. `__init__` and `from_pretrained` end up not tying the weights the same way.",
                        )

                    # Checking there was no complain of missing weights
                    self.assertEqual(
                        infos["missing_keys"],
                        set(),
                        "These keys were removed when serializing, and were not properly loaded by `from_pretrained`.",
                    )

    def test_load_save_without_tied_weights(self):
        for model_class in self.all_model_classes:
            config, _ = self.model_tester.prepare_config_and_inputs_for_common()
            config.tie_word_embeddings = False
<<<<<<< HEAD
            config.get_text_config(decoder=True).tie_word_embeddings = False

            model = model_class(config)
=======
            try:
                config.get_text_config().tie_word_embeddings = False
            except Exception as _:
                pass

            # config.tie_encoder_decoder = False
            model = model_class(config)  # we init the model without tie
            # if this test fails later on, it means init tied the weights
>>>>>>> 082e3ff4
            with tempfile.TemporaryDirectory() as d:
                model.save_pretrained(d)
                with safe_open(f"{d}/model.safetensors", framework="pt") as f:
                    serialized_keys = f.keys()

                    model_reloaded, infos = model_class.from_pretrained(d, output_loading_info=True)
                    # Checking the state dicts are correct

                    reloaded_state = model_reloaded.state_dict()
                    for k, v in model.state_dict().items():
                        with self.subTest(k):
                            torch.testing.assert_close(
                                v,
                                reloaded_state[k],
                                msg=lambda x: f"{model_class.__name__}: Tensor {k}: {x}. Key {k} was serialized: {k in serialized_keys}. If `False`, this means it was probably aliased and safetensors removed it. If `True` it means `_init_weights` overwrote that key",
                            )

                # Checking there was no complain of missing weights
                self.assertEqual(
                    infos["missing_keys"],
                    set(),
                    "Given that the loaded weights are the same, the issue is in `tie_weights`: it tied these keys and removed them from serialization. But because of tiying (hardcoded or not) the previous check is fine.\
                        This can happen if `save_pretrained` remove the targets and not the keys from serialiazation, or you hardcoded `self.xxx = yyy` thus forcing to always tie -> they are removed from serialization.",
                )

    def test_tied_weights_keys(self):
        original_config, _ = self.model_tester.prepare_config_and_inputs_for_common()
        for model_class in self.all_model_classes:
            copied_config = copy.deepcopy(original_config)
            copied_config.get_text_config().tie_word_embeddings = True
            copied_config.tie_word_embeddings = True
            model_tied = model_class(copied_config)

            tied_weight_keys = _get_tied_weight_keys(model_tied)
            # If we don't find any tied weights keys, and by default we don't tie the embeddings, it's because the model
            # does not tie them or does not have embedding layer (non-text model)
            if len(tied_weight_keys) == 0 and not getattr(
                original_config.get_text_config(), "tie_word_embeddings", False
            ):
                continue

            ptrs = collections.defaultdict(list)
            for name, tensor in model_tied.state_dict().items():
                ptrs[id_tensor_storage(tensor)].append(name)

            # These are all the pointers of shared tensors.
            tied_params = [names for _, names in ptrs.items() if len(names) > 1]

            # Detect we get a hit for each key
            for key in tied_weight_keys:
                is_tied_key = any(re.search(key, p) for group in tied_params for p in group)
                self.assertTrue(
                    is_tied_key,
                    f"{key} is not a tied weight key pattern for {model_class}: {is_tied_key}. With same patams: {tied_params}",
                )

            # Removed tied weights found from tied params -> there should only be one left after
            for key in tied_weight_keys:
                for i in range(len(tied_params)):
                    tied_params[i] = [p for p in tied_params[i] if re.search(key, p) is None]

            tied_params = [group for group in tied_params if len(group) > 1]
            self.assertListEqual(
                tied_params,
                [],
                f"Missing `_tied_weights_keys` for {model_class}: add all of {tied_params} except one.",
            )

    def test_model_weights_reload_no_missing_tied_weights(self):
        for model_class in self.all_model_classes:
            config, _ = self.model_tester.prepare_config_and_inputs_for_common()
            model = model_class(config)
            with tempfile.TemporaryDirectory() as tmp_dir:
                model.save_pretrained(tmp_dir)

                # We are nuking ALL weights on file, so every parameter should
                # yell on load. We're going to detect if we yell too much, or too little.
                placeholder_dict = {"tensor": torch.tensor([1, 2])}
                safe_save_file(placeholder_dict, os.path.join(tmp_dir, "model.safetensors"), metadata={"format": "pt"})
                model_reloaded, infos = model_class.from_pretrained(tmp_dir, output_loading_info=True)

                params = dict(model_reloaded.named_parameters())
                params.update(dict(model_reloaded.named_buffers()))
                param_names = set(params.keys())

                missing_keys = set(infos["missing_keys"])

                extra_missing = missing_keys - param_names
                # IMPORTANT Remove tied weights from extra missing: they are normally not warned as missing if their tied
                # counterpart is present but here there are no weights at all so we do get the warning.
                ptrs = collections.defaultdict(list)
                for name, tensor in model_reloaded.state_dict().items():
                    ptrs[id_tensor_storage(tensor)].append(name)
                tied_params = [names for _, names in ptrs.items() if len(names) > 1]
                for group in tied_params:
                    # We remove the group from extra_missing if not all weights from group are in it
                    if len(set(group) - extra_missing) > 0:
                        extra_missing = extra_missing - set(group)

                self.assertEqual(
                    extra_missing,
                    set(),
                    f"This model {model_class.__name__} might be missing some `keys_to_ignore`: {extra_missing}. "
                    f"For debugging, tied parameters are {tied_params}",
                )

                missed_missing = param_names - missing_keys
                # Remove nonpersistent buffers from missed_missing
                buffers = [n for n, _ in model_reloaded.named_buffers()]
                nonpersistent_buffers = {n for n in buffers if n not in model_reloaded.state_dict()}
                missed_missing = missed_missing - nonpersistent_buffers

                if model_reloaded._keys_to_ignore_on_load_missing is None:
                    expected_missing = set()
                else:
                    expected_missing = set()
                    for pattern in model_reloaded._keys_to_ignore_on_load_missing:
                        expected_missing.update({k for k in param_names if re.search(pattern, k) is not None})
                self.assertEqual(
                    missed_missing,
                    expected_missing,
                    f"This model {model_class.__name__} ignores keys {missed_missing} but they look like real"
                    " parameters. If they are non persistent buffers make sure to instantiate them with"
                    " `persistent=False`",
                )

    def test_model_outputs_equivalence(self):
        config, inputs_dict = self.model_tester.prepare_config_and_inputs_for_common()

        def set_nan_tensor_to_zero(t):
            t[t != t] = 0
            return t

        def check_equivalence(model, tuple_inputs, dict_inputs, additional_kwargs={}):
            with torch.no_grad():
                tuple_output = model(**tuple_inputs, return_dict=False, **additional_kwargs)
                dict_output = model(**dict_inputs, return_dict=True, **additional_kwargs).to_tuple()

                def recursive_check(tuple_object, dict_object):
                    if isinstance(tuple_object, (list, tuple)):
                        for tuple_iterable_value, dict_iterable_value in zip(tuple_object, dict_object):
                            recursive_check(tuple_iterable_value, dict_iterable_value)
                    elif isinstance(tuple_object, dict):
                        for tuple_iterable_value, dict_iterable_value in zip(
                            tuple_object.values(), dict_object.values()
                        ):
                            recursive_check(tuple_iterable_value, dict_iterable_value)
                    elif tuple_object is None:
                        return
                    # model might return non-tensors objects (e.g. Cache class)
                    elif isinstance(tuple_object, torch.Tensor):
                        self.assertTrue(
                            torch.allclose(
                                set_nan_tensor_to_zero(tuple_object), set_nan_tensor_to_zero(dict_object), atol=1e-5
                            ),
                            msg=(
                                "Tuple and dict output are not equal. Difference:"
                                f" {torch.max(torch.abs(tuple_object - dict_object))}. Tuple has `nan`:"
                                f" {torch.isnan(tuple_object).any()} and `inf`: {torch.isinf(tuple_object)}. Dict has"
                                f" `nan`: {torch.isnan(dict_object).any()} and `inf`: {torch.isinf(dict_object)}."
                            ),
                        )

                recursive_check(tuple_output, dict_output)

        for model_class in self.all_model_classes:
            model = model_class(copy.deepcopy(config))
            model.to(torch_device)
            model.eval()

            tuple_inputs = self._prepare_for_class(inputs_dict, model_class)
            dict_inputs = self._prepare_for_class(inputs_dict, model_class)
            check_equivalence(model, tuple_inputs, dict_inputs)

            tuple_inputs = self._prepare_for_class(inputs_dict, model_class, return_labels=True)
            dict_inputs = self._prepare_for_class(inputs_dict, model_class, return_labels=True)
            check_equivalence(model, tuple_inputs, dict_inputs)

            tuple_inputs = self._prepare_for_class(inputs_dict, model_class)
            dict_inputs = self._prepare_for_class(inputs_dict, model_class)
            check_equivalence(model, tuple_inputs, dict_inputs, {"output_hidden_states": True})

            tuple_inputs = self._prepare_for_class(inputs_dict, model_class, return_labels=True)
            dict_inputs = self._prepare_for_class(inputs_dict, model_class, return_labels=True)
            check_equivalence(model, tuple_inputs, dict_inputs, {"output_hidden_states": True})

            if self.has_attentions:
                tuple_inputs = self._prepare_for_class(inputs_dict, model_class)
                dict_inputs = self._prepare_for_class(inputs_dict, model_class)
                check_equivalence(model, tuple_inputs, dict_inputs, {"output_attentions": True})

                tuple_inputs = self._prepare_for_class(inputs_dict, model_class, return_labels=True)
                dict_inputs = self._prepare_for_class(inputs_dict, model_class, return_labels=True)
                check_equivalence(model, tuple_inputs, dict_inputs, {"output_attentions": True})

                tuple_inputs = self._prepare_for_class(inputs_dict, model_class, return_labels=True)
                dict_inputs = self._prepare_for_class(inputs_dict, model_class, return_labels=True)
                check_equivalence(
                    model, tuple_inputs, dict_inputs, {"output_hidden_states": True, "output_attentions": True}
                )

    def test_inputs_embeds(self):
        config, inputs_dict = self.model_tester.prepare_config_and_inputs_for_common()

        for model_class in self.all_model_classes:
            model = model_class(config)
            model.to(torch_device)
            model.eval()

            model_forward_args = inspect.signature(model.forward).parameters
            if "inputs_embeds" not in model_forward_args:
                self.skipTest(reason="This model doesn't use `inputs_embeds`")

            inputs = copy.deepcopy(self._prepare_for_class(inputs_dict, model_class))

            if not self.is_encoder_decoder:
                input_ids = inputs["input_ids"]
                del inputs["input_ids"]
            else:
                encoder_input_ids = inputs["input_ids"]
                decoder_input_ids = inputs.get("decoder_input_ids", encoder_input_ids)
                del inputs["input_ids"]
                inputs.pop("decoder_input_ids", None)

            wte = model.get_input_embeddings()
            if not self.is_encoder_decoder:
                inputs["inputs_embeds"] = wte(input_ids)
            else:
                inputs["inputs_embeds"] = wte(encoder_input_ids)
                inputs["decoder_inputs_embeds"] = wte(decoder_input_ids)

            with torch.no_grad():
                model(**inputs)[0]

    def test_inputs_embeds_matches_input_ids(self):
        config, inputs_dict = self.model_tester.prepare_config_and_inputs_for_common()

        for model_class in self.all_model_classes:
            if model_class.__name__ not in get_values(MODEL_MAPPING_NAMES):
                continue
            model = model_class(config)
            model.to(torch_device)
            model.eval()

            model_forward_args = inspect.signature(model.forward).parameters
            if "inputs_embeds" not in model_forward_args:
                self.skipTest(reason="This model doesn't use `inputs_embeds`")

            inputs = copy.deepcopy(self._prepare_for_class(inputs_dict, model_class))
            pad_token_id = (
                config.get_text_config().pad_token_id if config.get_text_config().pad_token_id is not None else 1
            )

            wte = model.get_input_embeddings()
            if not self.is_encoder_decoder:
                input_ids = inputs["input_ids"]
                # some models infer position ids/attn mask differently when input ids
                # by check if pad_token let's make sure no padding is in input ids
                not_pad_token_id = pad_token_id + 1 if max(0, pad_token_id - 1) == 0 else pad_token_id - 1
                input_ids[input_ids == pad_token_id] = not_pad_token_id
                del inputs["input_ids"]
                inputs_embeds = wte(input_ids)
                with torch.no_grad():
                    out_ids = model(input_ids=input_ids, **inputs)[0]
                    out_embeds = model(inputs_embeds=inputs_embeds, **inputs)[0]
            else:
                encoder_input_ids = inputs["input_ids"]
                decoder_input_ids = inputs.get("decoder_input_ids", encoder_input_ids)
                encoder_input_ids[encoder_input_ids == pad_token_id] = max(0, pad_token_id + 1)
                decoder_input_ids[decoder_input_ids == pad_token_id] = max(0, pad_token_id + 1)
                del inputs["input_ids"]
                inputs.pop("decoder_input_ids", None)
                inputs_embeds = wte(encoder_input_ids)
                decoder_inputs_embeds = wte(decoder_input_ids)
                with torch.no_grad():
                    out_ids = model(input_ids=encoder_input_ids, decoder_input_ids=decoder_input_ids, **inputs)[0]
                    out_embeds = model(
                        inputs_embeds=inputs_embeds, decoder_inputs_embeds=decoder_inputs_embeds, **inputs
                    )[0]
            torch.testing.assert_close(out_embeds, out_ids)

    @require_torch_gpu
    @require_torch_multi_gpu
    def test_multi_gpu_data_parallel_forward(self):
        config, inputs_dict = self.model_tester.prepare_config_and_inputs_for_common()

        # move input tensors to accelerator O
        for k, v in inputs_dict.items():
            if torch.is_tensor(v):
                inputs_dict[k] = v.to(0)

        for model_class in self.all_model_classes:
            model = model_class(config=config)
            model.to(0)
            model.eval()

            # Wrap model in nn.DataParallel
            model = nn.DataParallel(model)
            with torch.no_grad():
                _ = model(**self._prepare_for_class(inputs_dict, model_class))

    def check_device_map_is_respected(self, model, device_map):
        for param_name, param in model.named_parameters():
            # Find device in device_map
            while len(param_name) > 0 and param_name not in device_map:
                param_name = ".".join(param_name.split(".")[:-1])
            if param_name not in device_map:
                raise ValueError("device map is incomplete, it does not contain any device for `param_name`.")

            param_device = device_map[param_name]
            if param_device in ["cpu", "disk"]:
                self.assertEqual(param.device, torch.device("meta"))
            elif param_device == "mps":
                self.assertEqual(param.device, torch.device("mps"))
            else:
                # when loaded with device_map, `param_device` are integer values for cuda/xpu/hpu/npu/mlu
                self.assertEqual(param.device, torch.device(f"{torch_device}:{param_device}"))

    @require_accelerate
    @mark.accelerate_tests
    @require_torch_accelerator
    @unittest.skip("# TODO @CyrilVallez fix this in the other PR")
    def test_disk_offload_bin(self):
        config, inputs_dict = self.model_tester.prepare_config_and_inputs_for_common()

        for model_class in self.all_model_classes:
            if model_class._no_split_modules is None:
                continue

            inputs_dict_class = self._prepare_for_class(inputs_dict, model_class)
            model = model_class(copy.deepcopy(config)).eval()
            model = model.to(torch_device)
            torch.manual_seed(0)
            base_output = model(**inputs_dict_class)

            model_size = compute_module_sizes(model)[""]
            with tempfile.TemporaryDirectory() as tmp_dir:
                model.cpu().save_pretrained(tmp_dir, safe_serialization=False)

                with self.assertRaises(ValueError):
                    max_size = int(self.model_split_percents[0] * model_size)
                    max_memory = {0: max_size, "cpu": max_size}
                    # This errors out cause it's missing an offload folder
                    new_model = model_class.from_pretrained(tmp_dir, device_map="auto", max_memory=max_memory)

                max_size = int(self.model_split_percents[1] * model_size)
                max_memory = {0: max_size, "cpu": max_size}
                new_model = model_class.from_pretrained(
                    tmp_dir, device_map="auto", max_memory=max_memory, offload_folder=tmp_dir
                )

                self.check_device_map_is_respected(new_model, new_model.hf_device_map)
                torch.manual_seed(0)
                new_output = new_model(**inputs_dict_class)

                if isinstance(base_output[0], tuple) and isinstance(new_output[0], tuple):
                    [
                        torch.testing.assert_close(a, b, rtol=1e-5, atol=1e-5)
                        for a, b in zip(base_output[0], new_output[0])
                    ]
                else:
                    torch.testing.assert_close(base_output[0], new_output[0], rtol=1e-5, atol=1e-5)

    @require_accelerate
    @mark.accelerate_tests
    @require_torch_accelerator
    @unittest.skip("# TODO @CyrilVallez fix this in the other PR")
    def test_disk_offload_safetensors(self):
        config, inputs_dict = self.model_tester.prepare_config_and_inputs_for_common()

        for model_class in self.all_model_classes:
            if model_class._no_split_modules is None:
                continue

            inputs_dict_class = self._prepare_for_class(inputs_dict, model_class)
            model = model_class(copy.deepcopy(config)).eval()
            model = model.to(torch_device)
            torch.manual_seed(0)
            base_output = model(**inputs_dict_class)

            model_size = compute_module_sizes(model)[""]
            with tempfile.TemporaryDirectory() as tmp_dir:
                model.cpu().save_pretrained(tmp_dir)

                max_size = int(self.model_split_percents[1] * model_size)
                max_memory = {0: max_size, "cpu": max_size}

                # This doesn't error out as it's in safetensors and doesn't need an offload folder
                new_model = model_class.from_pretrained(tmp_dir, device_map="auto", max_memory=max_memory)

                self.check_device_map_is_respected(new_model, new_model.hf_device_map)
                torch.manual_seed(0)
                new_output = new_model(**inputs_dict_class)

                if isinstance(base_output[0], tuple) and isinstance(new_output[0], tuple):
                    [
                        torch.testing.assert_close(a, b, rtol=1e-5, atol=1e-5)
                        for a, b in zip(base_output[0], new_output[0])
                    ]
                else:
                    torch.testing.assert_close(base_output[0], new_output[0], rtol=1e-5, atol=1e-5)

    @require_accelerate
    @mark.accelerate_tests
    @require_torch_accelerator
    @unittest.skip("# TODO @CyrilVallez fix this in the other PR")
    def test_cpu_offload(self):
        config, inputs_dict = self.model_tester.prepare_config_and_inputs_for_common()

        for model_class in self.all_model_classes:
            if model_class._no_split_modules is None:
                continue

            inputs_dict_class = self._prepare_for_class(inputs_dict, model_class)
            model = model_class(copy.deepcopy(config)).eval()
            model = model.to(torch_device)

            torch.manual_seed(0)
            base_output = model(**inputs_dict_class)

            model_size = compute_module_sizes(model)[""]
            # We test several splits of sizes to make sure it works.
            max_gpu_sizes = [int(p * model_size) for p in self.model_split_percents[1:]]
            with tempfile.TemporaryDirectory() as tmp_dir:
                model.cpu().save_pretrained(tmp_dir)

                for max_size in max_gpu_sizes:
                    max_memory = {0: max_size, "cpu": model_size * 2}
                    new_model = model_class.from_pretrained(tmp_dir, device_map="auto", max_memory=max_memory)
                    # Making sure part of the model will actually end up offloaded
                    self.assertSetEqual(set(new_model.hf_device_map.values()), {0, "cpu"})

                    self.check_device_map_is_respected(new_model, new_model.hf_device_map)

                    torch.manual_seed(0)
                    new_output = new_model(**inputs_dict_class)

                    if isinstance(base_output[0], tuple) and isinstance(new_output[0], tuple):
                        [
                            torch.testing.assert_close(a, b, rtol=1e-5, atol=1e-5)
                            for a, b in zip(base_output[0], new_output[0])
                        ]
                    else:
                        torch.testing.assert_close(base_output[0], new_output[0], rtol=1e-5, atol=1e-5)

    @require_non_hpu
    @require_accelerate
    @mark.accelerate_tests
    @require_torch_multi_accelerator
    def test_model_parallelism(self):
        config, inputs_dict = self.model_tester.prepare_config_and_inputs_for_common()

        for model_class in self.all_model_classes:
            if model_class._no_split_modules is None:
                continue

            inputs_dict_class = self._prepare_for_class(inputs_dict, model_class)
            model = model_class(config).eval()
            model = model.to(torch_device)

            torch.manual_seed(0)
            base_output = model(**inputs_dict_class)

            model_size = compute_module_sizes(model)[""]
            # We test several splits of sizes to make sure it works.
            max_gpu_sizes = [int(p * model_size) for p in self.model_split_percents[1:]]
            with tempfile.TemporaryDirectory() as tmp_dir:
                model.cpu().save_pretrained(tmp_dir)

                for max_size in max_gpu_sizes:
                    max_memory = {0: max_size, 1: model_size * 2, "cpu": model_size * 2}
                    new_model = model_class.from_pretrained(tmp_dir, device_map="auto", max_memory=max_memory)
                    # Making sure part of the model will actually end up offloaded
                    self.assertSetEqual(set(new_model.hf_device_map.values()), {0, 1})
                    self.check_device_map_is_respected(new_model, new_model.hf_device_map)

                    torch.manual_seed(0)
                    new_output = new_model(**inputs_dict_class)

                    if isinstance(base_output[0], tuple) and isinstance(new_output[0], tuple):
                        [
                            torch.testing.assert_close(a, b, rtol=1e-5, atol=1e-5)
                            for a, b in zip(base_output[0], new_output[0])
                        ]
                    else:
                        torch.testing.assert_close(base_output[0], new_output[0], rtol=1e-5, atol=1e-5)

    def test_problem_types(self):
        config, inputs_dict = self.model_tester.prepare_config_and_inputs_for_common()

        problem_types = [
            {"title": "multi_label_classification", "num_labels": 2, "dtype": torch.float},
            {"title": "single_label_classification", "num_labels": 1, "dtype": torch.long},
            {"title": "regression", "num_labels": 1, "dtype": torch.float},
        ]

        for model_class in self.all_model_classes:
            if model_class.__name__ not in [
                *get_values(MODEL_FOR_SEQUENCE_CLASSIFICATION_MAPPING_NAMES),
                *get_values(MODEL_FOR_IMAGE_CLASSIFICATION_MAPPING_NAMES),
            ]:
                continue

            for problem_type in problem_types:
                with self.subTest(msg=f"Testing {model_class} with {problem_type['title']}"):
                    config.problem_type = problem_type["title"]
                    config.num_labels = problem_type["num_labels"]

                    model = model_class(config)
                    model.to(torch_device)
                    model.train()

                    inputs = self._prepare_for_class(inputs_dict, model_class, return_labels=True)

                    if problem_type["num_labels"] > 1:
                        inputs["labels"] = inputs["labels"].unsqueeze(1).repeat(1, problem_type["num_labels"])

                    inputs["labels"] = inputs["labels"].to(problem_type["dtype"])

                    # This tests that we do not trigger the warning form PyTorch "Using a target size that is different
                    # to the input size. This will likely lead to incorrect results due to broadcasting. Please ensure
                    # they have the same size." which is a symptom something in wrong for the regression problem.
                    # See https://github.com/huggingface/transformers/issues/11780
                    with warnings.catch_warnings(record=True) as warning_list:
                        loss = model(**inputs).loss
                    for w in warning_list:
                        if "Using a target size that is different to the input size" in str(w.message):
                            raise ValueError(
                                f"Something is going wrong in the regression problem: intercepted {w.message}"
                            )

                    loss.backward()

    def test_load_with_mismatched_shapes(self):
        if not self.test_mismatched_shapes:
            self.skipTest(reason="test_mismatched_shapes is set to False")
        config, inputs_dict = self.model_tester.prepare_config_and_inputs_for_common()

        for model_class in self.all_model_classes:
            if model_class.__name__ not in get_values(MODEL_FOR_SEQUENCE_CLASSIFICATION_MAPPING_NAMES):
                continue

            with self.subTest(msg=f"Testing {model_class}"):
                with tempfile.TemporaryDirectory() as tmp_dir:
                    model = model_class(config)
                    model.save_pretrained(tmp_dir)
                    # Fails when we don't set ignore_mismatched_sizes=True
                    with self.assertRaises(RuntimeError):
                        new_model = AutoModelForSequenceClassification.from_pretrained(tmp_dir, num_labels=42)
                    with self.assertRaises(RuntimeError):
                        new_model_without_prefix = AutoModel.from_pretrained(tmp_dir, vocab_size=10)

                    logger = logging.get_logger("transformers.modeling_utils")

                    with CaptureLogger(logger) as cl:
                        new_model = AutoModelForSequenceClassification.from_pretrained(
                            tmp_dir, num_labels=42, ignore_mismatched_sizes=True
                        )
                    self.assertIn("Reinit due to size mismatch", cl.out)
                    new_model.to(torch_device)
                    inputs = self._prepare_for_class(inputs_dict, model_class)
                    logits = new_model(**inputs).logits
                    self.assertEqual(logits.shape[1], 42)

                    with CaptureLogger(logger) as cl:
                        new_model_without_prefix = AutoModel.from_pretrained(
                            tmp_dir, vocab_size=10, ignore_mismatched_sizes=True
                        )
                    self.assertIn("Reinit due to size mismatch", cl.out)
                    input_ids = ids_tensor((2, 8), 10)
                    new_model_without_prefix.to(torch_device)
                    if self.is_encoder_decoder:
                        new_model_without_prefix(input_ids, decoder_input_ids=input_ids)
                    else:
                        new_model_without_prefix(input_ids)

    def test_can_load_ignoring_mismatched_shapes(self):
        if not self.test_mismatched_shapes:
            self.skipTest(reason="test_mismatched_shapes is set to False")
        config, inputs_dict = self.model_tester.prepare_config_and_inputs_for_common()

        configs_no_init = _config_zero_init(config)
        configs_no_init.num_labels = 3

        for model_class in self.all_model_classes:
            mappings = [
                MODEL_FOR_SEQUENCE_CLASSIFICATION_MAPPING_NAMES,
                MODEL_FOR_IMAGE_CLASSIFICATION_MAPPING_NAMES,
                MODEL_FOR_AUDIO_CLASSIFICATION_MAPPING_NAMES,
                MODEL_FOR_VIDEO_CLASSIFICATION_MAPPING_NAMES,
            ]
            is_classication_model = any(model_class.__name__ in get_values(mapping) for mapping in mappings)

            if not is_classication_model:
                continue

            with self.subTest(msg=f"Testing {model_class}"):
                with tempfile.TemporaryDirectory() as tmp_dir:
                    model = model_class(configs_no_init)
                    model.save_pretrained(tmp_dir)

                    # Fails when we don't set ignore_mismatched_sizes=True
                    with self.assertRaises(RuntimeError):
                        new_model = model_class.from_pretrained(tmp_dir, num_labels=42)

                    logger = logging.get_logger("transformers.modeling_utils")

                    with CaptureLogger(logger) as cl:
                        new_model = model_class.from_pretrained(tmp_dir, num_labels=42, ignore_mismatched_sizes=True)
                    self.assertIn("Reinit due to size mismatch", cl.out)

                    # Find the name of the module with the mismatched size
                    top_linear_modules = [
                        (name, module) for name, module in new_model.named_children() if isinstance(module, nn.Linear)
                    ]
                    # Some old model have the Linear classification layer inside a ClassificationHead module or nn.Sequential
                    if len(top_linear_modules) == 0:
                        # ClassificationHead case
                        if any(
                            module.__class__.__name__.endswith("ClassificationHead") for module in new_model.children()
                        ):
                            head_name, head_module = next(
                                (name, module)
                                for name, module in new_model.named_children()
                                if module.__class__.__name__.endswith("ClassificationHead")
                            )
                        # nn.Sequential case
                        elif any(isinstance(module, nn.Sequential) for module in new_model.children()):
                            head_name, head_module = next(
                                (name, module)
                                for name, module in new_model.named_children()
                                if isinstance(module, nn.Sequential)
                            )
                        # Unknown at this point -> skip (only xlm, perceiver, levit, flaubert, audio_spectrogram_transformer as of 23/09/2025)
                        else:
                            self.skipTest("Could not locate the classification Linear layer.")
                        top_linear_modules = [
                            (f"{head_name}.{name}", module)
                            for name, module in head_module.named_children()
                            if isinstance(module, nn.Linear)
                        ]
                    # Usually we have only 1, but swiftformer and deit have 2 Linear layers using `num_labels`
                    mismatched_modules = [name for name, module in top_linear_modules if module.out_features == 42]
                    old = dict(model.named_parameters())
                    new = dict(new_model.named_parameters())
                    assert not set(old.keys()) - set(new.keys())
                    for k1 in new.keys():
                        k2 = k1
                        v1 = old[k1]
                        v2 = new[k2]
                        # Each param except the mismatched ones must be exactly similar
                        if not any(k1.startswith(mismatched_module) for mismatched_module in mismatched_modules):
                            torch.testing.assert_close(v1, v2, msg=f"{k1} and  {k2} do not match: {v1} != {v2}")
                        # Check that the dims are indeed mismatched between old and new models
                        else:
                            # The old model should have `num_labels=3` (here it's the first dim of shape, as Linear layers
                            # are transposed)
                            self.assertEqual(v2.shape[0], 42)
                            # Make sure the mean of the new Linear layer is correctly centered around 0 (we cannot use
                            # a lower value for the check as some models hardcode a std of 0.02 instead of using the
                            # config, which we set very small with `config_no_init`)
                            self.assertLessEqual(v1.data.mean().item(), 1e-1, f"Issue with {k1}")

    def test_model_is_small(self):
        # Just a consistency check to make sure we are not running tests on 1M parameter models.
        config, _ = self.model_tester.prepare_config_and_inputs_for_common()

        for model_class in self.all_model_classes:
            model = model_class(copy.deepcopy(config))
            num_params = model.num_parameters()
            assert num_params < 1000000, (
                f"{model_class} is too big for the common tests ({num_params})! It should have 1M max."
            )

    def flash_attn_inference_equivalence(
        self, attn_implementation: str, padding_side: str, atol: float = 4e-2, rtol: float = 4e-2
    ) -> None:
        r"""
        Tests the equivalence between the eager and flash attention implementations.
        This test is only for inference and runs with `dtype=torch.bfloat16`.
        """
        if not self.has_attentions:
            self.skipTest(reason="Model architecture does not support attentions")

        # This flag is used to know if the test was skipped for all `self.all_model_classes` or not
        _has_run_at_least_one_model = False

        for model_class in self.all_model_classes:
            # Custom kernel which needs the mask interface to be properly usable on these models
            if not model_class._supports_attention_backend and not attn_implementation.startswith("flash_attention"):
                continue

            config, inputs_dict = self.model_tester.prepare_config_and_inputs_for_common()

            # flash attention variants does not always support arbitrary headim
            config = self._prepare_config_headdim(config, 16)

            # forcing the prefill size to go over sliding window size to check for SWA correctness
            if getattr(config, "sliding_window", None):
                config.sliding_window = 2

            model = model_class(config)
            if not all(
                submodel._supports_flash_attn for submodel in model.modules() if isinstance(submodel, PreTrainedModel)
            ):
                continue

            # If we end up here, at least one model class was not skipped
            _has_run_at_least_one_model = True
            with tempfile.TemporaryDirectory() as tmpdirname:
                # Save the model so we can reload with correct attention
                model.save_pretrained(tmpdirname)

                # Create first inputs without attention mask
                main_input = inputs_dict[model.main_input_name]
                # Only keep first batch sequence
                if isinstance(main_input, torch.Tensor):
                    main_input = main_input[:1]
                    # Fix the dtype
                    if torch.is_floating_point(main_input):
                        main_input = main_input.to(torch.bfloat16)
                first_inputs = {model.main_input_name: main_input, "output_hidden_states": True}
                # Some models have main input name which is different from input_ids, but require input_ids... e.g. BarkFine
                if model.main_input_name != "input_ids" and "input_ids" in inputs_dict:
                    first_inputs["input_ids"] = inputs_dict["input_ids"][:1]
                # If we have some pixel values, use them as well
                if model.main_input_name != "pixel_values" and "pixel_values" in inputs_dict:
                    # NOTE: this fixes qwen2_5_vl/omni because test break w/ pixel values
                    if "image_grid_thw" in inputs_dict:
                        continue
                    first_inputs["pixel_values"] = inputs_dict["pixel_values"][:1].to(torch.bfloat16)
                if model.config.is_encoder_decoder:
                    decoder_input_ids = inputs_dict.get("decoder_input_ids", first_inputs.get("input_ids"))
                    if decoder_input_ids is not None:
                        first_inputs["decoder_input_ids"] = decoder_input_ids[:1]

                # Create attention mask with padding
                dummy_attention_mask = inputs_dict.get("attention_mask", None)
                if dummy_attention_mask is not None:
                    dummy_attention_mask = dummy_attention_mask[:1]
                    if padding_side == "left":
                        dummy_attention_mask[:, 1:] = 1
                        dummy_attention_mask[:, 0] = 0
                    else:
                        dummy_attention_mask[:, :-1] = 1
                        dummy_attention_mask[:, -1] = 0

                # Create second inputs with attention mask and padding
                second_inputs = copy.deepcopy(first_inputs)
                if dummy_attention_mask is not None:
                    second_inputs["attention_mask"] = dummy_attention_mask
                    if model.config.is_encoder_decoder:
                        second_inputs["decoder_attention_mask"] = dummy_attention_mask

                # Use prepare for class to account for special attributes (e.g. in QnA models)
                first_inputs = self._prepare_for_class(first_inputs, model_class)
                first_inputs = {
                    k: v.to(torch_device) if isinstance(v, torch.Tensor) else v for k, v in first_inputs.items()
                }
                second_inputs = self._prepare_for_class(second_inputs, model_class)
                second_inputs = {
                    k: v.to(torch_device) if isinstance(v, torch.Tensor) else v for k, v in second_inputs.items()
                }

                model = model_class.from_pretrained(
                    tmpdirname, dtype=torch.bfloat16, attn_implementation="eager", device_map=torch_device
                )

                # First run without attention mask
                outputs = model(**first_inputs)
                logits_1_eager = (
                    outputs.hidden_states[-1]
                    if "hidden_states" in outputs
                    else outputs.logits_per_image
                    if not model.config.is_encoder_decoder
                    else outputs.decoder_hidden_states[-1]
                )
                # Second run with attention mask and padding
                outputs = model(**second_inputs)
                logits_2_eager = (
                    outputs.hidden_states[-1]
                    if "hidden_states" in outputs
                    else outputs.logits_per_image
                    if not model.config.is_encoder_decoder
                    else outputs.decoder_hidden_states[-1]
                )

                # Switch to FA
                del model
                model = model_class.from_pretrained(
                    tmpdirname, dtype=torch.bfloat16, attn_implementation=attn_implementation, device_map=torch_device
                )
                outputs = model(**first_inputs)
                logits_1_fa = (
                    outputs.hidden_states[-1]
                    if "hidden_states" in outputs
                    else outputs.logits_per_image
                    if not model.config.is_encoder_decoder
                    else outputs.decoder_hidden_states[-1]
                )
                # Second run with attention mask and padding
                outputs = model(**second_inputs)
                logits_2_fa = (
                    outputs.hidden_states[-1]
                    if "hidden_states" in outputs
                    else outputs.logits_per_image
                    if not model.config.is_encoder_decoder
                    else outputs.decoder_hidden_states[-1]
                )

                # Check the results
                torch.testing.assert_close(logits_1_eager, logits_1_fa, atol=atol, rtol=rtol)
                if padding_side == "left":
                    torch.testing.assert_close(logits_2_eager[1:], logits_2_fa[1:], atol=atol, rtol=rtol)
                else:
                    torch.testing.assert_close(logits_2_eager[:-1], logits_2_fa[:-1], atol=atol, rtol=rtol)

        # In this case, the test should appear as skipped, not successful
        if not _has_run_at_least_one_model:
            self.skipTest(
                f"Model architecture does not support {attn_implementation}, or setting its attention dynamically"
            )

    @require_kernels
    @require_torch_gpu
    @mark.flash_attn_test
    @slow
    @is_flaky()
    def test_flash_attn_kernels_inference_equivalence(self):
        self.flash_attn_inference_equivalence(attn_implementation="kernels-community/flash-attn3", padding_side="left")

    @require_torch_mps
    @require_kernels
    @mark.flash_attn_test
    @slow
    @is_flaky()
    def test_flash_attn_kernels_mps_inference_equivalence(self):
        self.flash_attn_inference_equivalence(
            attn_implementation="kernels-community/metal-flash-sdpa", padding_side="left"
        )

    @require_flash_attn
    @require_torch_gpu
    @mark.flash_attn_test
    @slow
    @is_flaky()
    def test_flash_attn_2_inference_equivalence(self):
        self.flash_attn_inference_equivalence(attn_implementation="flash_attention_2", padding_side="left")

    @require_flash_attn
    @require_torch_gpu
    @mark.flash_attn_test
    @slow
    @is_flaky()
    def test_flash_attn_2_inference_equivalence_right_padding(self):
        self.flash_attn_inference_equivalence(attn_implementation="flash_attention_2", padding_side="right")

    @require_flash_attn_3
    @require_torch_gpu
    @mark.flash_attn_3_test
    @slow
    @is_flaky()
    def test_flash_attn_3_inference_equivalence(self):
        self.flash_attn_inference_equivalence(attn_implementation="flash_attention_3", padding_side="left")

    @require_flash_attn_3
    @require_torch_gpu
    @mark.flash_attn_3_test
    @slow
    @is_flaky()
    def test_flash_attn_3_inference_equivalence_right_padding(self):
        self.flash_attn_inference_equivalence(attn_implementation="flash_attention_3", padding_side="right")

    def test_attn_implementation_composite_models(self):
        """
        Tests if composite models can receive a dict object as attn_implementation, where each key should be
        one of the sub-configs from the model's config.
        """
        if not self.has_attentions:
            self.skipTest(reason="Model architecture does not support attentions")

        for model_class in self.all_model_classes:
            if not self._is_composite:
                self.skipTest("Model is not a composite model.")

            config, inputs_dict = self.model_tester.prepare_config_and_inputs_for_common()

            # set eager as it will be the one supported in all models
            # we just need to test if passing 'attn_implementation' as a dict fails or not
            attn_implementation_per_subconfig = {"": "eager"}
            for key in config.sub_configs:
                if getattr(config, key) is not None:
                    attn_implementation_per_subconfig[key] = "eager"

            config._attn_implementation = attn_implementation_per_subconfig
            model = model_class(config)
            for key in config.sub_configs:
                if getattr(config, key) is not None:
                    sub_config = getattr(model.config, key)
                    self.assertTrue(sub_config._attn_implementation == "eager")

            for name, submodule in model.named_modules():
                class_name = submodule.__class__.__name__
                if (
                    class_name.endswith("Attention")
                    and getattr(submodule, "config", None)
                    and submodule.config._attn_implementation != "eager"
                ):
                    raise ValueError(
                        f"The eager model should not have SDPA/FA2 attention layers but got `{class_name}.config._attn_implementation={submodule.config._attn_implementation}`"
                    )

            # Set the attention to default `None` but the text config to `eager`
            # The model should load encoders in SDPA but not the text attention
            config._attn_implementation = None
            config.get_text_config(decoder=True)._attn_implementation = "eager"
            model = model_class(config)
            self.assertTrue(model.config.get_text_config(decoder=True)._attn_implementation == "eager")

            # Test that using `dict` attention implementation works with `from_pretrained`
            #  Set all backbones to "eager" because "eager" attention is always available
            with tempfile.TemporaryDirectory() as tmpdirname:
                model.save_pretrained(tmpdirname)
                new_model = model.from_pretrained(tmpdirname, attn_implementation=attn_implementation_per_subconfig)
                self.assertTrue(new_model.config._attn_implementation == "eager")
                for submodule in new_model.modules():
                    if (
                        submodule is not new_model
                        and isinstance(submodule, PreTrainedModel)
                        and submodule.config.__class__ != new_model.config.__class__
                    ):
                        self.assertTrue(submodule.config._attn_implementation == "eager")

    def test_sdpa_can_dispatch_non_composite_models(self):
        """
        Tests if non-composite models dispatch correctly on SDPA/eager when requested so when loading the model.
        This tests only by looking at layer names, as usually SDPA layers are called "SDPAAttention".
        """
        if not self.has_attentions:
            self.skipTest(reason="Model architecture does not support attentions")

        if not self.all_model_classes[0]._supports_sdpa or self._is_composite:
            self.skipTest(f"{self.all_model_classes[0].__name__} does not support SDPA")

        for model_class in self.all_model_classes:
            config, inputs_dict = self.model_tester.prepare_config_and_inputs_for_common()
            model = model_class(config)

            with tempfile.TemporaryDirectory() as tmpdirname:
                model.save_pretrained(tmpdirname)
                model_sdpa = model_class.from_pretrained(tmpdirname)
                model_sdpa = model_sdpa.eval().to(torch_device)

                self.assertTrue(model_sdpa.config._attn_implementation == "sdpa")

                model_eager = model_class.from_pretrained(tmpdirname, attn_implementation="eager")
                model_eager = model_eager.eval().to(torch_device)
                self.assertTrue(model_eager.config._attn_implementation == "eager")

                for name, submodule in model_eager.named_modules():
                    class_name = submodule.__class__.__name__
                    if (
                        class_name.endswith("Attention")
                        and getattr(submodule, "config", None)
                        and submodule.config._attn_implementation == "sdpa"
                    ):
                        raise ValueError(
                            f"The eager model should not have SDPA attention layers but got `{class_name}.config._attn_implementation={submodule.config._attn_implementation}`"
                        )

    def test_sdpa_can_dispatch_composite_models(self):
        """
        Tests if composite models dispatch correctly on SDPA/eager when requested so when loading the model.
        This tests only by looking at layer names, as usually SDPA layers are called "SDPAAttention".
        In contrast to the above test, this one checks if the "config._attn_implementation" is a dict after the model
        is loaded, because we manually replicate requested attn implementation on each sub-config when loading.
        See https://github.com/huggingface/transformers/pull/32238 for more info

        The test tries to cover most general cases of composite models, VLMs with vision and text configs. Any model
        that has a different set of sub-configs has to overwrite this test.
        """
        if not self.has_attentions:
            self.skipTest(reason="Model architecture does not support attentions")

        if not self._is_composite:
            self.skipTest(f"{self.all_model_classes[0].__name__} does not support SDPA")

        for model_class in self.all_model_classes:
            config, inputs_dict = self.model_tester.prepare_config_and_inputs_for_common()
            model = model_class(config)

            with tempfile.TemporaryDirectory() as tmpdirname:
                model.save_pretrained(tmpdirname)
                model_sdpa = model_class.from_pretrained(tmpdirname)
                model_sdpa = model_sdpa.eval().to(torch_device)

                vision_model_names = {"visual", "image_tower", "vision_tower", "vision_model"}
                language_model_names = {"language_model", "model", "text_model"}
                vision_model_name = [name for name in vision_model_names if hasattr(model_sdpa, name)][0]
                language_model_name = [name for name in language_model_names if hasattr(model_sdpa, name)][0]

                vision_model_sdpa = getattr(model_sdpa, vision_model_name)
                language_model_sdpa = getattr(model_sdpa, language_model_name)
                text_attn = "sdpa" if language_model_sdpa._supports_sdpa else "eager"
                vision_attn = "sdpa" if vision_model_sdpa._supports_sdpa else "eager"

                # `None` as it is the requested one which will be assigned to each sub-config
                # Sub-model will dispatch to SDPA if it can (checked below that `SDPA` layers are present)
                self.assertTrue(language_model_sdpa.config._attn_implementation == text_attn)
                self.assertTrue(vision_model_sdpa.config._attn_implementation == vision_attn)

                model_eager = model_class.from_pretrained(tmpdirname, attn_implementation="eager")
                model_eager = model_eager.eval().to(torch_device)
                self.assertTrue(getattr(model_eager, language_model_name).config._attn_implementation == "eager")
                self.assertTrue(getattr(model_eager, vision_model_name).config._attn_implementation == "eager")

                for name, submodule in model_eager.named_modules():
                    class_name = submodule.__class__.__name__
                    if (
                        class_name.endswith("Attention")
                        and getattr(submodule, "config", None)
                        and submodule.config._attn_implementation == "sdpa"
                    ):
                        raise ValueError("The eager model should not have SDPA attention layers")

    @parameterized.expand(TEST_EAGER_MATCHES_SDPA_INFERENCE_PARAMETERIZATION)
    def test_eager_matches_sdpa_inference(
        self, name, dtype, padding_side, use_attention_mask, output_attentions, enable_kernels
    ):
        _test_eager_matches_sdpa_inference(
            self, name, dtype, padding_side, use_attention_mask, output_attentions, enable_kernels
        )

    @require_torch_accelerator
    @slow
    def test_sdpa_can_dispatch_on_flash(self):
        if not self.has_attentions:
            self.skipTest(reason="Model architecture does not support attentions")

        device_type, major, minor = get_device_properties()
        if device_type == "cuda" and major < 8:
            self.skipTest(reason="This test requires an NVIDIA GPU with compute capability >= 8.0")
        elif device_type == "rocm" and major < 9:
            self.skipTest(reason="This test requires an AMD GPU with compute capability >= 9.0")
        elif device_type not in ["cuda", "rocm", "xpu"]:
            self.skipTest(reason="This test requires a Nvidia or AMD GPU, or an Intel XPU")

        torch.compiler.reset()

        for model_class in self.all_model_classes:
            if not model_class._supports_sdpa:
                self.skipTest(f"{model_class.__name__} does not support SDPA")

            config, inputs_dict = self.model_tester.prepare_config_and_inputs_for_common()
            inputs_dict = self._prepare_for_class(inputs_dict, model_class)
            if config.model_type == "paligemma":
                self.skipTest(
                    "PaliGemma-like models currently (transformers==4.41.0) requires an attention_mask input"
                )
            if config.model_type in [
                "modernbert",
                "gemma3",
                "t5gemma",
                "diffllama",
                "dpr",
                "eomt",
                "gpt_bigcode",
                "jamba",
                "kosmos-2",
                "mllama",
                "pixtral",
                "sam",
                "sam_hq",
                "zamba2",
                "sam_vision_model",
                "sam2_vision_model",
                "sam_hq_vision_model",
            ]:
                self.skipTest(
                    reason=f"{config.model_type} currently (transformers==4.52.0) automatically adds an attention_mask input"
                )
            if config.model_type in ["idefics", "idefics2", "idefics3"]:
                self.skipTest(reason="Idefics currently (transformers==4.39.1) requires an image_attention_mask input")
            if config.model_type == "sam":
                self.skipTest(reason="SAM requires an attention_mask input for relative positional embeddings")

            model = model_class(config)

            sub_models_supporting_sdpa = [
                module._supports_sdpa
                for name, module in model.named_modules()
                if isinstance(module, PreTrainedModel) and name != ""
            ]
            supports_sdpa_all_modules = (
                all(sub_models_supporting_sdpa) if len(sub_models_supporting_sdpa) > 0 else model._supports_sdpa
            )
            if not supports_sdpa_all_modules:
                self.skipTest(reason="This models' submodels does not support sdpa")

            with tempfile.TemporaryDirectory() as tmpdirname:
                model.save_pretrained(tmpdirname)
                model = model_class.from_pretrained(tmpdirname, dtype=torch.float16, attn_implementation="sdpa")
                model.to(torch_device)

                inputs_dict.pop("attention_mask", None)
                inputs_dict.pop("decoder_attention_mask", None)

                for name, inp in inputs_dict.items():
                    if isinstance(inp, torch.Tensor) and inp.dtype in [torch.float32, torch.float16]:
                        inputs_dict[name] = inp.to(torch.float16)

                with sdpa_kernel(enable_flash=True, enable_math=False, enable_mem_efficient=False):
                    _ = model(**inputs_dict)

    @require_torch_accelerator
    @pytest.mark.torch_compile_test
    @slow
    def test_sdpa_can_compile_dynamic(self):
        if not self.has_attentions:
            self.skipTest(reason="Model architecture does not support attentions")

        device_type, major, minor = get_device_properties()
        if device_type == "cuda" and major < 8:
            self.skipTest(reason="This test requires an NVIDIA GPU with compute capability >= 8.0")
        elif device_type == "rocm" and major < 9:
            self.skipTest(reason="This test requires an AMD GPU with compute capability >= 9.0")
        elif device_type not in ["cuda", "rocm", "xpu"]:
            self.skipTest(reason="This test requires a Nvidia or AMD GPU, or an Intel XPU")

        torch.compiler.reset()

        for model_class in self.all_model_classes:
            if not model_class._supports_sdpa:
                self.skipTest(f"{model_class.__name__} does not support SDPA")

            config, inputs_dict = self.model_tester.prepare_config_and_inputs_for_common()
            inputs_dict = self._prepare_for_class(inputs_dict, model_class)
            if config.model_type == "dbrx":
                self.skipTest(
                    "DBRX (transformers==4.40) requires a modification to support dynamic shapes with compile."
                )
            if getattr(config, "cache_implementation", None) == "hybrid":
                self.skipTest(
                    "Cannot compile forward without an existing cache with Hybrid, as `torch._dynamo.mark_static_address` "
                    "is a forbidden call."
                )

            model = model_class(config)

            sub_models_supporting_sdpa = [
                module._supports_sdpa
                for name, module in model.named_modules()
                if isinstance(module, PreTrainedModel) and name != ""
            ]
            supports_sdpa_all_modules = (
                all(sub_models_supporting_sdpa) if len(sub_models_supporting_sdpa) > 0 else model._supports_sdpa
            )
            if not supports_sdpa_all_modules:
                self.skipTest(reason="This models' submodels does not support sdpa")

            with tempfile.TemporaryDirectory() as tmpdirname:
                model.save_pretrained(tmpdirname)
                model = model_class.from_pretrained(tmpdirname, dtype=torch.float16, attn_implementation="sdpa")
                model.to(torch_device)

                # For PyTorch 2.1 - 2.3.0 set `dynamic=True`. In the future setting `dynamic=None` and using `torch._dynamo.mark_dynamic()`
                # on input tensors will be required. `mark_dynamic` currently raises inconsistent shape errors.
                model = torch.compile(model, dynamic=True)

                inputs_dict.pop("attention_mask", None)
                inputs_dict.pop("decoder_attention_mask", None)
                for name, inp in inputs_dict.items():
                    if isinstance(inp, torch.Tensor) and inp.dtype in [torch.float32, torch.float16]:
                        inputs_dict[name] = inp.to(torch.float16)

                # use no_grad to save some memory
                with torch.no_grad():
                    _ = model(**inputs_dict)

    def flash_attn_can_dispatch_composite_models(self, attn_implementation: str):
        """
        Tests if composite models can dispatch on flash attention if the sub-models support it.
        The tests is needed as we handle differently composite models and we cannot check them
        with above tests. If any of the sub-models does not support flash attention, we'll raise an error when dispatching
        that particular sub-model. Otherwise we dispatch safely in all sub-models, where "sub-models" are specific
        backbone models (LM/vision/audio/etc)
        """
        if not self.has_attentions:
            self.skipTest(reason="Model architecture does not support attentions")

        if not is_torch_bf16_available_on_device(torch_device):
            self.skipTest(f"bfloat16 not supported on {torch_device} (on the specific device currently used)")

        dtype = torch.bfloat16
        for model_class in self.all_model_classes:
            config, inputs_dict = self.model_tester.prepare_config_and_inputs_for_common()
            model = model_class(config)
            if not self._is_composite:
                self.skipTest("This model is not a composite model!")

            with tempfile.TemporaryDirectory() as tmpdirname:
                model.save_pretrained(tmpdirname)
                model = model_class.from_pretrained(tmpdirname, dtype=dtype)

                sub_models_supporting_fa = [
                    module._supports_flash_attn
                    for name, module in model.named_modules()
                    if isinstance(module, PreTrainedModel) and name != ""
                ]
                supports_fa_all_modules = (
                    all(sub_models_supporting_fa) if len(sub_models_supporting_fa) > 0 else model._supports_flash_attn
                )
                if not supports_fa_all_modules:
                    with self.assertRaises(ValueError):
                        model_fa = model_class.from_pretrained(
                            tmpdirname,
                            dtype=dtype,
                            attn_implementation=attn_implementation,
                        )
                else:
                    model_fa = model_class.from_pretrained(
                        tmpdirname, dtype=dtype, attn_implementation=attn_implementation
                    )
                    for key in model_fa.config:
                        if isinstance(getattr(model_fa.config, key), PreTrainedConfig):
                            sub_config = getattr(model_fa.config, key)
                            self.assertTrue(sub_config._attn_implementation == attn_implementation)

                    has_fa = False
                    for name, submodule in model_fa.named_modules():
                        class_name = submodule.__class__.__name__
                        if (
                            "Attention" in class_name
                            and getattr(submodule, "config", None)
                            and submodule.config._attn_implementation == attn_implementation
                        ):
                            has_fa = True
                            break
                    if not has_fa:
                        raise ValueError(f"The {attn_implementation} model should have {attn_implementation} layers")

    @require_flash_attn
    @require_torch_gpu
    @mark.flash_attn_test
    def test_flash_attn_2_can_dispatch_composite_models(self):
        self.flash_attn_can_dispatch_composite_models(attn_implementation="flash_attention_2")

    @require_flash_attn_3
    @require_torch_gpu
    @mark.flash_attn_3_test
    def test_flash_attn_3_can_dispatch_composite_models(self):
        self.flash_attn_can_dispatch_composite_models(attn_implementation="flash_attention_3")

    @require_flash_attn
    @require_torch_gpu
    @require_bitsandbytes
    @mark.flash_attn_test
    @slow
    def test_flash_attn_2_fp32_ln(self):
        if not self.has_attentions:
            self.skipTest(reason="Model architecture does not support attentions")

        for model_class in self.all_generative_model_classes:  # TODO: this test should run on all classes instead
            if not model_class._supports_flash_attn:
                self.skipTest(f"{model_class.__name__} does not support Flash Attention 2")
            config, inputs_dict = self.model_tester.prepare_config_and_inputs_for_common()
            model = model_class(config)
            with tempfile.TemporaryDirectory() as tmpdirname:
                model.save_pretrained(tmpdirname)

                dummy_input = inputs_dict[model.main_input_name]
                dummy_attention_mask = inputs_dict.get("attention_mask", torch.ones_like(dummy_input))
                batch_size = dummy_attention_mask.shape[0]

                is_padding_right = dummy_attention_mask[:, -1].sum().item() != batch_size

                # To avoid errors with padding_side=="right"
                if is_padding_right:
                    dummy_attention_mask = torch.ones_like(dummy_input)

                model = model_class.from_pretrained(
                    tmpdirname,
                    dtype=torch.float16,
                    attn_implementation="flash_attention_2",
                    quantization_config=BitsAndBytesConfig(load_in_4bit=True),
                )

                for _, param in model.named_parameters():
                    # upcast only layer norms
                    if (param.dtype == torch.float16) or (param.dtype == torch.bfloat16):
                        param.data = param.data.to(torch.float32)

                if model.config.is_encoder_decoder:
                    dummy_decoder_input_ids = inputs_dict["decoder_input_ids"]
                    dummy_decoder_attention_mask = inputs_dict["decoder_attention_mask"]

                    _ = model(dummy_input, decoder_input_ids=dummy_decoder_input_ids)
                    # with attention mask
                    _ = model(
                        dummy_input,
                        attention_mask=dummy_attention_mask,
                        decoder_input_ids=dummy_decoder_input_ids,
                        decoder_attention_mask=dummy_decoder_attention_mask,
                    )
                else:
                    _ = model(dummy_input)
                    # with attention mask
                    _ = model(dummy_input, attention_mask=dummy_attention_mask)

    @require_flash_attn
    @require_torch_gpu
    @mark.flash_attn_test
    @pytest.mark.torch_compile_test
    @slow
    def test_flash_attn_2_can_compile_with_attention_mask_None_without_graph_break(self):
        if version.parse(torch.__version__) < version.parse("2.3"):
            self.skipTest(reason="This test requires torch >= 2.3 to run.")

        if not hasattr(self, "_torch_compile_train_cls"):
            self.skipTest(f"{self.__class__.__name__} doesn't have the attribute `_torch_compile_train_cls`.")

        if not self.has_attentions:
            self.skipTest(reason="Model architecture does not support attentions")

        if not is_torch_fp16_available_on_device(torch_device):
            self.skipTest(f"float16 not supported on {torch_device} (on the specific device currently used)")

        torch.compiler.reset()
        dtype = torch.float16

        config, _ = self.model_tester.prepare_config_and_inputs_for_common()
        cls = self._torch_compile_train_cls  # e.g. LlamaFroCausalLM
        model = cls._from_config(config, attn_implementation="flash_attention_2").to(device=torch_device, dtype=dtype)

        inputs = {
            "input_ids": torch.randint(low=1, high=model.config.vocab_size, size=(2, 10), device=torch_device),
            "labels": torch.randint(low=1, high=model.config.vocab_size, size=(2, 10), device=torch_device),
        }

        model = torch.compile(model, fullgraph=True)
        # forward compilation
        set_seed(42)
        loss = model(**inputs).loss
        # backward compilation
        loss.backward()

        assert not loss.isnan().any()

    def flash_attn_from_config(self, attn_implementation: str, test_fwd_in_train: bool = True):
        r"""
        Tests if the model can be loaded with `attn_implementation` from the config and if the
        weights are not randomly initialized.
        """
        if not self.has_attentions:
            self.skipTest(reason="Model architecture does not support attentions")

        for model_class in self.all_generative_model_classes:  # TODO: this test should run on all classes instead
            if not model_class._supports_flash_attn:
                self.skipTest(f"{model_class.__name__} does not support {attn_implementation}")

            config, inputs_dict = self.model_tester.prepare_config_and_inputs_for_common()
            # TODO: to change it in the future with other relevant auto classes
            fa_model = model_class._from_config(
                config, attn_implementation=attn_implementation, dtype=torch.bfloat16
            ).to(torch_device)

            # By default, we perform the forward pass in train mode, because it's more sctrict than eval mode. If the
            # forward pass is successful in train mode, it will also be successful in eval mode. But since some models
            # (eg. gemma3) need different inputs in train mode we have the option to test the forward pass in eval mode.
            if test_fwd_in_train:
                fa_model = fa_model.train()
            else:
                fa_model = fa_model.eval()

            dummy_input = inputs_dict[fa_model.main_input_name]
            if dummy_input.dtype in [torch.float32, torch.float16]:
                dummy_input = dummy_input.to(torch.bfloat16)
            dummy_attention_mask = inputs_dict.get("attention_mask", torch.ones_like(dummy_input))

            if fa_model.config.is_encoder_decoder:
                dummy_decoder_input_ids = inputs_dict["decoder_input_ids"]
                dummy_decoder_attention_mask = inputs_dict["decoder_attention_mask"]
                _ = fa_model(
                    dummy_input,
                    attention_mask=dummy_attention_mask,
                    decoder_input_ids=dummy_decoder_input_ids,
                    decoder_attention_mask=dummy_decoder_attention_mask,
                )
            else:
                _ = fa_model(dummy_input, attention_mask=dummy_attention_mask)

            with tempfile.TemporaryDirectory() as tmpdirname:
                fa_model.save_pretrained(tmpdirname)
                model_from_pretrained = model_class.from_pretrained(tmpdirname)
                self.assertTrue(model_from_pretrained.config._attn_implementation != attn_implementation)

    @require_flash_attn
    @require_torch_gpu
    @mark.flash_attn_test
    @slow
    def test_flash_attn_2_from_config(self):
        self.flash_attn_from_config(attn_implementation="flash_attention_2")

    @require_flash_attn_3
    @require_torch_gpu
    @mark.flash_attn_3_test
    @slow
    def test_flash_attn_3_from_config(self):
        self.flash_attn_from_config(attn_implementation="flash_attention_3")

    def test_sliding_window_mask(self):
        """Tests that we can control the sliding window attention behavior of a model."""
        config, inputs = self.model_tester.prepare_config_and_inputs_for_common()

        if not self.has_attentions:
            self.skipTest(reason="Model does not support output_attentions")

        if not (hasattr(config, "sliding_window") and hasattr(config, "use_sliding_window")):
            self.skipTest(reason="Model does not support sliding window mask")

        seq_len = self.model_tester.seq_length
        batch_size = self.model_tester.batch_size
        sliding_window = 3  # set to arbitrary small number

        sliding_mask = torch.zeros((seq_len, seq_len), dtype=torch.bool)
        for i in range(seq_len):
            start = max(0, i - sliding_window + 1)
            sliding_mask[i, start : i + 1] = True
        sliding_mask = sliding_mask.to(torch_device)

        config.sliding_window = sliding_window
        inputs["attention_mask"] = torch.ones(batch_size, seq_len).to(torch.int64).to(torch_device)
        for model_class in self.all_model_classes:
            # Set sliding window to `True` and check that all tokens beyond window size are masked
            config.use_sliding_window = True
            config_dict = config.to_diff_dict()
            config_dict.pop("layer_types", None)
            config_dict.pop("rope_parameters", None)
            new_config = config.__class__(**config_dict)
            # We need to set eager as otherwise `output_attentions` is not supported
            model = model_class._from_config(new_config, attn_implementation="eager").to(torch_device)
            model.eval()
            layer_types = getattr(model.config, "layer_types", ["sliding_attention"] * config.num_hidden_layers)
            attentions = model(**inputs, output_attentions=True).attentions
            for layer_attention, layer_type in zip(attentions, layer_types):
                if layer_type == "sliding_attention":
                    self.assertTrue((layer_attention[:, :, ~sliding_mask] == 0).all().item())
                else:
                    self.assertFalse((layer_attention[:, :, ~sliding_mask] == 0).all().item())

            # Set sliding window to `False` while keeping `sliding_window=3`
            # Check that all tokens beyond window size are not masked
            config.use_sliding_window = False
            config_dict = config.to_diff_dict()
            config_dict.pop("layer_types", None)
            config_dict.pop("rope_parameters", None)
            new_config = config.__class__(**config_dict)
            # We need to set eager as otherwise `output_attentions` is not supported
            model = model_class._from_config(new_config, attn_implementation="eager").to(torch_device)
            model.eval()
            attentions_not_sliding = model(**inputs, output_attentions=True).attentions
            for layer_attention in attentions_not_sliding:
                self.assertFalse((layer_attention[:, :, ~sliding_mask] == 0).all().item())

    @slow
    @require_torch_accelerator
    @pytest.mark.torch_compile_test
    def test_torch_compile_for_training(self):
        if version.parse(torch.__version__) < version.parse("2.3"):
            self.skipTest(reason="This test requires torch >= 2.3 to run.")

        if getattr(self, "_torch_compile_train_cls", None) is None:
            self.skipTest(f"{self.__class__.__name__} doesn't have the attribute `_torch_compile_train_cls`.")

        config, _ = self.model_tester.prepare_config_and_inputs_for_common()
        cls = self._torch_compile_train_cls
        attn_implementation = getattr(self, "_torch_compile_train_attn_implementation", None)
        if attn_implementation is not None:
            config._attn_implementation = attn_implementation

        model = cls(config).to(torch_device)

        inputs = {
            "input_ids": torch.randint(low=1, high=model.config.vocab_size, size=(2, 10), device=torch_device),
            "attention_mask": torch.tensor(
                [[1, 1, 1, 1, 1, 0, 0, 0, 0, 0], [1, 1, 1, 1, 1, 1, 1, 1, 1, 1]],
                dtype=torch.int64,
                device=torch_device,
            ),
            "position_ids": torch.arange(0, 10, device=torch_device).unsqueeze(0),
            "labels": torch.randint(low=1, high=model.config.vocab_size, size=(2, 10), device=torch_device),
            "use_cache": False,
        }

        # eager backward
        set_seed(42)
        loss = model(**inputs).loss
        loss.backward()

        params = {name: param.grad.detach().to(device="cpu", copy=True) for name, param in model.named_parameters()}
        model.zero_grad()
        del loss

        model = torch.compile(model, fullgraph=True, mode="reduce-overhead")

        # forward compilation
        set_seed(42)
        loss = model(**inputs).loss
        # backward compilation
        loss.backward()
        # check grad matches
        for name, param in model._orig_mod.named_parameters():
            torch.testing.assert_close(param.grad.detach().cpu(), params[name], rtol=1e-4, atol=1e-4)

    @slow
    @require_torch_greater_or_equal("2.5")
    @pytest.mark.torch_export_test
    def test_torch_export(self, config=None, inputs_dict=None, tolerance=1e-4):
        """
        Test if model can be exported with torch.export.export()

        Args:
            config (PreTrainedConfig):
                Config to use for the model, if None, use default config from model_tester
            inputs_dict (dict):
                Inputs to use for the model, if None, use default inputs from model_tester
            tolerance (float):
                `atol` for torch.allclose(), defined in signature for test overriding
        """
        if not self.test_torch_exportable:
            self.skipTest(reason="test_torch_exportable=False for this model.")

        def recursively_check(eager_outputs, exported_outputs):
            is_tested = False
            if isinstance(eager_outputs, torch.Tensor):
                torch.testing.assert_close(eager_outputs, exported_outputs, atol=tolerance, rtol=tolerance)
                return True
            elif isinstance(eager_outputs, (tuple, list)):
                for eager_output, exported_output in zip(eager_outputs, exported_outputs):
                    is_tested = is_tested or recursively_check(eager_output, exported_output)
                return is_tested
            elif isinstance(eager_outputs, dict):
                for key in eager_outputs:
                    is_tested = is_tested or recursively_check(eager_outputs[key], exported_outputs[key])
                return is_tested
            return is_tested

        default_config, default_inputs_dict = self.model_tester.prepare_config_and_inputs_for_common()
        config = config or default_config
        inputs_dict = inputs_dict or default_inputs_dict

        for model_class in self.all_model_classes:
            if model_class.__name__.endswith("ForPreTraining"):
                continue

            with self.subTest(model_class.__name__):
                model = model_class(config).eval().to(torch_device)

                # Export model
                exported_model = torch.export.export(
                    model, args=(), kwargs=inputs_dict, strict=getattr(self, "test_torch_exportable_strictly", True)
                )

                # Run exported model and eager model
                with torch.no_grad():
                    # set seed in case anything is not deterministic in model (e.g. vit_mae noise)
                    torch.manual_seed(1234)
                    eager_outputs = model(**inputs_dict)
                    torch.manual_seed(1234)
                    exported_outputs = exported_model.module().forward(**inputs_dict)

                # Check if outputs are close:
                # is_tested is a boolean flag indicating if we compare any outputs,
                # e.g. there might be a situation when outputs are empty list, then is_tested will be False.
                # In case of outputs are different the error will be raised in `recursively_check` function.
                is_tested = recursively_check(eager_outputs, exported_outputs)
                self.assertTrue(is_tested, msg=f"No outputs were compared for {model_class.__name__}")

    @staticmethod
    def _prepare_config_headdim(config, requested_dim):
        """
        This method allows to update the head dim for all model types including
        composite models and models that do not support head dim by themselves.

        Why? A lot of kernels including flex attention rely on triton for compilation.
        However, triton cannot handle hidden dimensions of less than 16 for example.
        (There are many more examples especially now that the `kernels` library is
        supported)
        """
        config = copy.deepcopy(config)

        def update_config_headdim(config, requested_dim):
            # Flex Attention cannot use dropout
            if hasattr(config, "attention_dropout"):
                config.attention_dropout = 0
            if hasattr(config, "attention_probs_dropout_prob"):
                config.attention_probs_dropout_prob = 0

            # Update the head dim and try to update hidden size as well if present in config
            # NOTE: some models may have none if the values in sub-config, thus we check for `Noneness`
            head_dim = None
            if hasattr(config, "head_dim") and config.head_dim is not None:
                head_dim = config.head_dim
                config.head_dim = max(requested_dim, config.head_dim)

            cross_head_dim = None
            if hasattr(config, "cross_head_dim") and config.cross_head_dim is not None:
                cross_head_dim = config.cross_head_dim
                config.cross_head_dim = max(requested_dim, config.cross_head_dim)

            if (
                getattr(config, "hidden_size", None) is not None
                and getattr(config, "num_attention_heads", None) is not None
            ):
                head_dim = head_dim if head_dim is not None else config.hidden_size // config.num_attention_heads
                config.hidden_size *= max(requested_dim // head_dim, 1)

            if (
                getattr(config, "decoder_hidden_size", None) is not None
                and getattr(config, "decoder_num_attention_heads", None) is not None
            ):
                decoder_head_dim = config.decoder_hidden_size // config.decoder_num_attention_heads
                config.decoder_hidden_size *= max(requested_dim // decoder_head_dim, 1)

            if (
                getattr(config, "cross_hidden_size", None) is not None
                and getattr(config, "cross_num_attention_heads", None) is not None
            ):
                cross_head_dim = (
                    cross_head_dim
                    if cross_head_dim is not None
                    else config.cross_hidden_size // config.cross_num_attention_heads
                )
                config.cross_hidden_size *= max(requested_dim // cross_head_dim, 1)

            # 3d rope also depends on the head dim
            # (we assume easy shapes here where we get to the requested head dim at least)
            if (
                getattr(config, "rope_parameters", None) is not None
                and len(config.rope_parameters.get("mrope_section", [])) > 0
            ):
                scaling_factor = max(requested_dim // (sum(config.rope_parameters["mrope_section"]) * 2), 1)
                config.rope_parameters["mrope_section"] = [
                    section * scaling_factor for section in config.rope_parameters["mrope_section"]
                ]

        # Update config values
        update_config_headdim(config, requested_dim)
        for key in config.sub_configs:
            if getattr(config, key) is not None:
                sub_config = getattr(config, key)
                update_config_headdim(sub_config, requested_dim)

        return config

    @require_torch_accelerator
    def test_flex_attention_with_grads(self):
        for model_class in self.all_model_classes:
            config, inputs_dict = self.model_tester.prepare_config_and_inputs_for_common()
            inputs_dict = self._prepare_for_class(inputs_dict, model_class)
            model = model_class(config).to(device=torch_device)

            # If not all sub-models support flex, skip the test
            if not all(
                submodel._supports_flex_attn for submodel in model.modules() if isinstance(submodel, PreTrainedModel)
            ):
                self.skipTest(reason="At least some parts of this model do not support flex attention")

            # Set default attention to flex and update config values
            config = self._prepare_config_headdim(config, 16)  # specific to triton

            if model_class._can_set_attn_implementation():
                model = model_class(config).to(device=torch_device)
                model.set_attn_implementation("flex_attention")
                self.assertTrue(model.config._attn_implementation == "flex_attention")
            else:
                config._attn_implementation = "flex_attention"
                model = model_class(config).to(device=torch_device)

            # Elaborate workaround for encoder-decoder models as some do not specify their main input
            dummy_inputs = {model.main_input_name: inputs_dict[model.main_input_name].to(torch_device)}
            for key in getattr(self, "additional_model_inputs", []):
                # Some models don't have all `additional_model_inputs`, especially when we
                # craft cases to test model in different settings
                if key in inputs_dict:
                    dummy_inputs[key] = inputs_dict[key].to(torch_device)

            if config.is_encoder_decoder:
                dummy_inputs["decoder_input_ids"] = inputs_dict["decoder_input_ids"].to(torch_device)
                dummy_inputs["decoder_attention_mask"] = inputs_dict["decoder_attention_mask"].to(torch_device)

            # If this does not raise an error, the test passes (see https://github.com/huggingface/transformers/pull/35605)
            _ = model(**dummy_inputs)

    def test_generation_tester_mixin_inheritance(self):
        """
        Ensures that we have the generation tester mixin if the model can generate. The test will fail otherwise,
        forcing the mixin to be added -- and ensuring proper test coverage
        """
        if len(self.all_generative_model_classes) > 0:
            self.assertTrue(
                issubclass(self.__class__, GenerationTesterMixin),
                msg=(
                    "This model can call `generate` from `GenerationMixin`, so one of two things must happen: 1) the "
                    "tester must inherit from `GenerationTesterMixin` to run `generate` tests, or 2) if the model "
                    "doesn't fully support the original `generate` or has a custom `generate` with partial feature "
                    "support, the tester must overwrite `all_generative_model_classes` to skip the failing classes "
                    "(make sure to comment why). If `all_generative_model_classes` is overwritten as `()`, then we "
                    "need to remove the `GenerationTesterMixin` inheritance -- no `generate` tests are being run."
                ),
            )
        else:
            self.assertFalse(
                issubclass(self.__class__, GenerationTesterMixin),
                msg=(
                    "This model can't call `generate`, so its tester can't inherit `GenerationTesterMixin`. (If you "
                    "think the model should be able to `generate`, the model may be missing the `GenerationMixin` "
                    "inheritance)"
                ),
            )

    def test_can_be_initialized_on_meta(self):
        config, _ = self.model_tester.prepare_config_and_inputs_for_common()
        for model_class in self.all_model_classes:
            # If it does not raise here, the test passes
            with torch.device("meta"):
                _ = model_class(copy.deepcopy(config))

    @require_torch_accelerator
    def test_can_load_with_device_context_manager(self):
        config, _ = self.model_tester.prepare_config_and_inputs_for_common()
        # Need to specify index 0 here, as `torch_device` is simply the str of the type, e.g. "cuda"
        device = torch.device(torch_device, index=0)
        for model_class in self.all_model_classes:
            # Need to deepcopy here as it is modified in-place in save_pretrained (it sets sdpa for default attn, which
            # is not supported for e.g. dpt_hybrid)
            model = model_class(copy.deepcopy(config))

            with tempfile.TemporaryDirectory() as tmpdirname:
                model.save_pretrained(tmpdirname)

                with device:
                    new_model = model_class.from_pretrained(tmpdirname)
                unique_devices = {param.device for param in new_model.parameters()} | {
                    buffer.device for buffer in new_model.buffers()
                }

            self.assertEqual(
                unique_devices, {device}, f"All parameters should be on {device}, but found {unique_devices}."
            )

    # Here we need to run with a subprocess as otherwise setting back the default device to the default value ("cpu")
    # may bring unwanted consequences on other tests. See PR #37553
    @run_first
    @run_test_using_subprocess
    @require_torch_accelerator
    def test_can_load_with_global_device_set(self):
        config, _ = self.model_tester.prepare_config_and_inputs_for_common()
        # Need to specify index 0 here, as `torch_device` is simply the str of the type, e.g. "cuda"
        device = torch.device(torch_device, index=0)
        default_device = torch.get_default_device()
        for model_class in self.all_model_classes:
            # Need to deepcopy here as it is modified in-place in save_pretrained (it sets sdpa for default attn, which
            # is not supported for e.g. dpt_hybrid)
            model = model_class(copy.deepcopy(config))

            # set a global gpu device
            torch.set_default_device(device)

            with tempfile.TemporaryDirectory() as tmpdirname:
                model.save_pretrained(tmpdirname)

                new_model = model_class.from_pretrained(tmpdirname)
                unique_devices = {param.device for param in new_model.parameters()} | {
                    buffer.device for buffer in new_model.buffers()
                }

            # set back the correct device
            torch.set_default_device(default_device)

            self.assertEqual(
                unique_devices, {device}, f"All parameters should be on {device}, but found {unique_devices}."
            )

    def test_cannot_load_with_meta_device_context_manager(self):
        config, _ = self.model_tester.prepare_config_and_inputs_for_common()
        for model_class in self.all_model_classes:
            # Need to deepcopy here as it is modified in-place in save_pretrained (it sets sdpa for default attn, which
            # is not supported for e.g. dpt_hybrid)
            model = model_class(copy.deepcopy(config))

            with tempfile.TemporaryDirectory() as tmpdirname:
                model.save_pretrained(tmpdirname)
                with torch.device("meta"):
                    with self.assertRaisesRegex(
                        RuntimeError, "You are using `from_pretrained` with a meta device context manager"
                    ):
                        _ = model_class.from_pretrained(tmpdirname)

    def test_config_attn_implementation_setter(self):
        config, _ = self.model_tester.prepare_config_and_inputs_for_common()

        def check_attn_implementation_setter(config: PreTrainedConfig, attn_implementation: str):
            if not config._attn_implementation == attn_implementation:
                raise ValueError(
                    f"Unexpected attn_implementation for config {config.__class__.__name__}: "
                    f"{config._attn_implementation} != {attn_implementation}"
                )
            for attribute_value in config.__dict__.values():
                if isinstance(attribute_value, PreTrainedConfig):
                    check_attn_implementation_setter(attribute_value, attn_implementation)

        # Check that attention implementation can be passed with init args
        config_dict = config.to_diff_dict()
        config_dict.pop("_attn_implementation_internal", None)
        config_dict.pop("_attn_implementation", None)
        config_dict["attn_implementation"] = "eager"
        config = type(config)(**config_dict)
        check_attn_implementation_setter(config, "eager")

        # Check that attention implementation can be set to different value
        config._attn_implementation = "sdpa"
        check_attn_implementation_setter(config, "sdpa")

        config._attn_implementation = "eager"
        check_attn_implementation_setter(config, "eager")

    def test_internal_model_config_and_subconfig_are_same(self):
        config, _ = self.model_tester.prepare_config_and_inputs_for_common()
        subconfig_keys = list(config.sub_configs.keys())
        for model_class in self.all_model_classes:
            if len(config.sub_configs) == 0:
                self.skipTest(reason="No subconfigs so the test does not make sense")
            # Need to deepcopy here to avoid changing the _attn_implementation in-place
            model = model_class(copy.deepcopy(config))

            for submodule in model.modules():
                # This is a submodel
                if isinstance(submodule, PreTrainedModel) and submodule.config.__class__ != model.config.__class__:
                    subconfig_from_model_internal = submodule.config
                    matching_sub_configs = []
                    for subconfig_key in subconfig_keys:
                        # Get the subconfig from the model config
                        subconfig_from_model_config = getattr(model.config, subconfig_key)
                        if (
                            subconfig_from_model_config is not None
                            and subconfig_from_model_config.__class__ == subconfig_from_model_internal.__class__
                        ):
                            # Since some composite models have different submodels parameterized by 2 of the same config
                            # class instances, we need to check against a list of matching classes, and check that at least
                            # 1 is the exact object (instead of checking immediately for similar object)
                            matching_sub_configs.append(subconfig_from_model_config)

                    # Both should be exactly the same object, that is when instantiating the submodel when should
                    # absolutely not copy the subconfig
                    if len(matching_sub_configs) > 0:
                        self.assertTrue(
                            any(
                                subconfig_from_model_config is subconfig_from_model_internal
                                for subconfig_from_model_config in matching_sub_configs
                            )
                        )

    def test_can_set_attention_dynamically(self):
        config, _ = self.model_tester.prepare_config_and_inputs_for_common()
        for model_class in self.all_model_classes:
            if not model_class._can_set_attn_implementation():
                self.skipTest(reason="This model does not support setting its attention dynamically")

            # Need to deepcopy here to avoid changing the _attn_implementation in-place
            model_config = copy.deepcopy(config)
            # Set eager everywhere (it sets it recursively on subconfigs)
            model_config._attn_implementation = "eager"
            model = model_class(model_config)

            # sanity check to make sure everything is correctly eager
            self.assertTrue(model.config._attn_implementation == "eager")
            for subconfig_key in model.config.sub_configs:
                if getattr(config, subconfig_key) is not None:
                    self.assertTrue(getattr(model.config, subconfig_key)._attn_implementation == "eager")

            if not all(
                submodule._can_set_attn_implementation()
                for submodule in model.modules()
                if isinstance(submodule, PreTrainedModel)
            ):
                self.skipTest(reason="Parts of this model cannot set attention dynamically")
            # Some old models technically should support switching, but don't have the flags active...
            if not all(
                submodule._supports_sdpa for submodule in model.modules() if isinstance(submodule, PreTrainedModel)
            ):
                self.skipTest(reason="Parts of this model don't support sdpa")

            # Now, set it to sdpa
            model.set_attn_implementation("sdpa")

            # Check everything was correctly changed
            self.assertTrue(model.config._attn_implementation == "sdpa")
            for subconfig_key in model.config.sub_configs:
                if getattr(config, subconfig_key) is not None:
                    self.assertTrue(getattr(model.config, subconfig_key)._attn_implementation == "sdpa")

            # Check we cannot set it to random values, and it raises an error
            with self.assertRaisesRegex(ValueError, 'Specified `attn_implementation="foo"` is not supported'):
                model.set_attn_implementation("foo")

            # Should still be sdpa everywhere
            self.assertTrue(model.config._attn_implementation == "sdpa")
            for subconfig_key in model.config.sub_configs:
                if getattr(config, subconfig_key) is not None:
                    self.assertTrue(getattr(model.config, subconfig_key)._attn_implementation == "sdpa")

    def test_can_set_attention_dynamically_composite_model(self):
        config, _ = self.model_tester.prepare_config_and_inputs_for_common()
        for model_class in self.all_model_classes:
            if not model_class._can_set_attn_implementation():
                self.skipTest(reason="This model does not support setting its attention dynamically")
            if not self._is_composite:
                self.skipTest(reason="This model is not composite")

            # Need to deepcopy here to avoid changing the _attn_implementation in-place
            model_config = copy.deepcopy(config)
            # Set eager everywhere (it sets it recursively on subconfigs)
            model_config._attn_implementation = "eager"
            model = model_class(model_config)

            # sanity check to make sure everything is correctly eager
            self.assertTrue(model.config._attn_implementation == "eager")
            for subconfig_key in model.config.sub_configs:
                if getattr(config, subconfig_key) is not None:
                    self.assertTrue(getattr(model.config, subconfig_key)._attn_implementation == "eager")

            if not all(
                submodule._can_set_attn_implementation()
                for submodule in model.modules()
                if isinstance(submodule, PreTrainedModel)
            ):
                self.skipTest(reason="Parts of this model cannot set attention dynamically")

            # Now, set only top-most to sdpa (should support it if it supports the dynamic switch)
            model.set_attn_implementation({"": "sdpa"})

            # Check only top-most was correctly changed
            self.assertTrue(model.config._attn_implementation == "sdpa")
            for subconfig_key in model.config.sub_configs:
                if getattr(config, subconfig_key) is not None:
                    self.assertTrue(getattr(model.config, subconfig_key)._attn_implementation == "eager")

    @require_torch
    def test_bc_torch_dtype(self):
        """
        Test that we can still use `torch_dtype` argument correctly, for BC.
        """
        config, _ = self.model_tester.prepare_config_and_inputs_for_common()
        for model_class in self.all_model_classes:
            if "TimmBackbone" in model_class.__name__:
                self.skipTest("TimmBackbone should not run this test")
            # First check that it works correctly
            model = model_class(copy.deepcopy(config))
            with tempfile.TemporaryDirectory() as tmpdirname:
                model.save_pretrained(tmpdirname)

                # Check that it works for all dtypes
                for dtype in ["float16", "bfloat16", "float32", "auto", torch.float16, torch.bfloat16, torch.float32]:
                    model_torch_dtype = model_class.from_pretrained(tmpdirname, torch_dtype=dtype)
                    model_dtype = model_class.from_pretrained(tmpdirname, dtype=dtype)
                    for (k1, v1), (k2, v2) in zip(
                        model_torch_dtype.named_parameters(), model_dtype.named_parameters()
                    ):
                        self.assertEqual(k1, k2)
                        self.assertEqual(v1.dtype, v2.dtype)
                    torch.testing.assert_close(v1, v2, msg=f"{k1} and  {k2} do not match: {v1} != {v2}")

    def test_tp_plan_matches_params(self):
        """Make sure that each entry of the tp plan matches at least one param (this avoid typos and/or edge cases
        with regexes)"""
        config, _ = self.model_tester.prepare_config_and_inputs_for_common()
        # If none of the config and subconfigs have a tp_plan, then skip (otherwise we should make sure to respect the plan)
        if config.base_model_tp_plan is None and all(
            getattr(getattr(config, key), "base_model_tp_plan", None) is None for key in config.sub_configs
        ):
            self.skipTest("Model does not have a TP plan.")

        # Some MoE models alternate between a classic MLP and a MoE layer, in which case we want to have each one
        # in order to test the whole tp plan
        config_to_set = config.get_text_config()
        config_to_set.first_k_dense_replace = 1  # means that the first layer (idx 0) will be MLP, then MoE
        config_to_set.moe_layer_start_index = 1  # same as above but for Ernie 4.5...
        config_to_set.mlp_only_layers = [0]  # same but for qwens

        for model_class in self.all_model_classes:
            model = model_class(copy.deepcopy(config))
            param_names = {name for name, _ in model.named_parameters()} | {name for name, _ in model.named_buffers()}
            module_names = {name for name, _ in model.named_modules()}
            tp_plan = model.tp_plan
            # Make sure the plan is not empty
            self.assertTrue(
                len(tp_plan) > 0,
                f"No TP-plan found for class {model_class.__name__} even though the associated config has one",
            )
            pattern_usage = {}
            for pattern in tp_plan:
                # Check if this given pattern matches any param or module (the value attributed to the pattern does not matter)
                pattern_usage[pattern] = any(
                    _get_parameter_tp_plan(param, {pattern: ""}, is_weight=True) is not None for param in param_names
                ) or any(
                    _get_parameter_tp_plan(module, {pattern: ""}, is_weight=False) is not None
                    for module in module_names
                )

            unused_entries = {k for k, v in pattern_usage.items() if not v}
            self.assertTrue(
                len(unused_entries) == 0, f"The following entries of the TP-plan are not valid: {unused_entries}"
            )


global_rng = random.Random()


def ids_tensor(shape, vocab_size, rng=None, name=None):
    #  Creates a random int32 tensor of the shape within the vocab size
    if rng is None:
        rng = global_rng

    total_dims = 1
    for dim in shape:
        total_dims *= dim

    values = []
    for _ in range(total_dims):
        values.append(rng.randint(0, vocab_size - 1))

    return torch.tensor(data=values, dtype=torch.long, device=torch_device).view(shape).contiguous()


def random_attention_mask(shape, rng=None, name=None):
    attn_mask = ids_tensor(shape, vocab_size=2, rng=None, name=None)
    # make sure that at least one token is attended to for each batch
    # we choose the 1st token so this property of `at least one being non-zero` still holds after applying causal mask
    attn_mask[:, 0] = 1
    return attn_mask


def floats_tensor(shape, scale=1.0, rng=None, name=None):
    """Creates a random float32 tensor"""
    if rng is None:
        rng = global_rng

    total_dims = 1
    for dim in shape:
        total_dims *= dim

    values = []
    for _ in range(total_dims):
        values.append(rng.random() * scale)

    return torch.tensor(data=values, dtype=torch.float, device=torch_device).view(shape).contiguous()<|MERGE_RESOLUTION|>--- conflicted
+++ resolved
@@ -1815,14 +1815,10 @@
 
         original_config, inputs_dict = self.model_tester.prepare_config_and_inputs_for_common()
         original_config.tie_word_embeddings = False
-<<<<<<< HEAD
-        original_config.get_text_config().tie_word_embeddings = False
-=======
         try:
             original_config.get_text_config().tie_word_embeddings = False
         except Exception as _:
             pass
->>>>>>> 082e3ff4
         inputs_dict.pop("labels", None)
 
         # if model cannot untied embeddings -> leave test
@@ -2023,20 +2019,14 @@
         for model_class in self.all_model_classes:
             config, _ = self.model_tester.prepare_config_and_inputs_for_common()
             config.tie_word_embeddings = False
-<<<<<<< HEAD
-            config.get_text_config(decoder=True).tie_word_embeddings = False
-
-            model = model_class(config)
-=======
             try:
-                config.get_text_config().tie_word_embeddings = False
+                config.get_text_config(decoder=True).tie_word_embeddings = False
             except Exception as _:
                 pass
 
             # config.tie_encoder_decoder = False
             model = model_class(config)  # we init the model without tie
             # if this test fails later on, it means init tied the weights
->>>>>>> 082e3ff4
             with tempfile.TemporaryDirectory() as d:
                 model.save_pretrained(d)
                 with safe_open(f"{d}/model.safetensors", framework="pt") as f:
