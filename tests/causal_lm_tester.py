# Copyright 2025 HuggingFace Inc.
#
# Licensed under the Apache License, Version 2.0 (the "License");
# you may not use this file except in compliance with the License.
# You may obtain a copy of the License at
#
#     http://www.apache.org/licenses/LICENSE-2.0
#
# Unless required by applicable law or agreed to in writing, software
# distributed under the License is distributed on an "AS IS" BASIS,
# WITHOUT WARRANTIES OR CONDITIONS OF ANY KIND, either express or implied.
# See the License for the specific language governing permissions and
# limitations under the License.

import tempfile
from inspect import signature

import pytest
from parameterized import parameterized

from transformers import AutoModelForCausalLM, PretrainedConfig, set_seed
from transformers.testing_utils import (
    is_flaky,
    require_flash_attn,
    require_torch_gpu,
    slow,
)

from .test_configuration_common import ConfigTester
from .test_modeling_common import (
    GenerationTesterMixin,
    ModelTesterMixin,
    ids_tensor,
    is_torch_available,
    require_torch,
    torch_device,
)
from .test_pipeline_mixin import PipelineTesterMixin


if is_torch_available():
    import torch


class CausalLMModelTester:
    _required_attributes = ("base_model_class", "config_class", "causal_lm_class")
    forced_config_args = [
        "pad_token_id"
    ]  # Arguments that should be passed to the config class even if not in its signature
    config_class = None
    base_model_class = None
    causal_lm_class = None
    sequence_classification_class = None
    token_classification_class = None
    question_answering_class = None

    def _verify_model_attributes(self):
        for required_attribute in self._required_attributes:
            if getattr(self, required_attribute) is None:
                raise ValueError(
                    f"You have inherited from CausalLMModelTester but did not set the {required_attribute} attribute."
                )

    @property
    def all_model_classes(self):
        return [
            model_class
            for model_class in (
                self.base_model_class,
                self.causal_lm_class,
                self.sequence_classification_class,
                self.token_classification_class,
            )
            if model_class is not None
        ]

    def __init__(
        self,
        parent,
        batch_size=13,
        seq_length=7,
        is_training=True,
        use_input_mask=True,
        use_token_type_ids=False,
        use_labels=True,
        vocab_size=99,
        hidden_size=32,
        num_hidden_layers=2,
        num_attention_heads=2,
        num_key_value_heads=2,
        intermediate_size=37,
        hidden_act="gelu",
        hidden_dropout_prob=0.1,
        attention_probs_dropout_prob=0.1,
        max_position_embeddings=512,
        type_vocab_size=16,
        type_sequence_label_size=2,
        initializer_range=0.02,
        num_labels=3,
        num_choices=4,
        pad_token_id=0,
        bos_token_id=1,
        eos_token_id=2,
        is_decoder=False,
        scope=None,
        expert_interval=1,
        moe_layer_start_index=0,
        moe_intermediate_size=12,
        shared_expert_intermediate_size=36,
        shared_expert_gate=True,
        moe_num_shared_experts=2,
        num_experts_per_tok=2,
        num_experts=8,
        mamba_n_groups=1,
        mamba_n_heads=16,
        mamba_d_state=16,
        mamba_d_conv=4,
        mamba_expand=2,
        mamba_chunk_size=16,
    ):
        self._verify_model_attributes()
        self.parent = parent
        self.batch_size = batch_size
        self.seq_length = seq_length
        self.is_training = is_training
        self.use_input_mask = use_input_mask
        self.use_token_type_ids = use_token_type_ids
        self.use_labels = use_labels
        self.vocab_size = vocab_size
        self.hidden_size = hidden_size
        self.num_hidden_layers = num_hidden_layers
        self.num_attention_heads = num_attention_heads
        self.num_key_value_heads = num_key_value_heads
        self.intermediate_size = intermediate_size
        self.hidden_act = hidden_act
        self.hidden_dropout_prob = hidden_dropout_prob
        self.attention_probs_dropout_prob = attention_probs_dropout_prob
        self.max_position_embeddings = max_position_embeddings
        self.type_vocab_size = type_vocab_size
        self.type_sequence_label_size = type_sequence_label_size
        self.initializer_range = initializer_range
        self.num_labels = num_labels
        self.num_choices = num_choices
        self.pad_token_id = pad_token_id
        self.bos_token_id = bos_token_id
        self.eos_token_id = eos_token_id
        self.scope = scope
        self.head_dim = self.hidden_size // self.num_attention_heads
        self.is_decoder = is_decoder
        self.expert_interval = expert_interval
        self.moe_layer_start_index = moe_layer_start_index
        self.moe_intermediate_size = moe_intermediate_size
        self.shared_expert_intermediate_size = shared_expert_intermediate_size
        self.shared_expert_gate = shared_expert_gate
        self.moe_num_shared_experts = moe_num_shared_experts
        self.num_experts_per_tok = num_experts_per_tok
        self.num_experts = num_experts
        self.mamba_n_groups = mamba_n_groups
        self.mamba_n_heads = mamba_n_heads
        self.mamba_d_state = mamba_d_state
        self.mamba_d_conv = mamba_d_conv
        self.mamba_expand = mamba_expand
        self.mamba_chunk_size = mamba_chunk_size

    def prepare_config_and_inputs(self):
        input_ids = ids_tensor([self.batch_size, self.seq_length], self.vocab_size)

        input_mask = None
        if self.use_input_mask:
            input_mask = torch.tril(torch.ones_like(input_ids).to(torch_device))

        token_type_ids = None
        if self.use_token_type_ids:
            token_type_ids = ids_tensor([self.batch_size, self.seq_length], self.type_vocab_size)

        sequence_labels = None
        token_labels = None
        choice_labels = None
        if self.use_labels:
            sequence_labels = ids_tensor([self.batch_size], self.type_sequence_label_size)
            token_labels = ids_tensor([self.batch_size, self.seq_length], self.num_labels)
            choice_labels = ids_tensor([self.batch_size], self.num_choices)

        config = self.get_config()

        return config, input_ids, token_type_ids, input_mask, sequence_labels, token_labels, choice_labels

    @property
    def config_args(self):
        return list(signature(self.config_class.__init__).parameters.keys())

    def get_config(self):
        kwargs = {}
        model_name_to_common_name = {v: k for k, v in self.config_class.attribute_map.items()}
        for k in self.config_args + self.forced_config_args:
            if hasattr(self, k) and k != "self":
                kwargs[k] = getattr(self, k)
            elif k in model_name_to_common_name and hasattr(self, model_name_to_common_name[k]):
                kwargs[k] = getattr(self, model_name_to_common_name[k])
        return self.config_class(**kwargs)

    def create_and_check_model(
        self, config, input_ids, token_type_ids, input_mask, sequence_labels, token_labels, choice_labels
    ):
        model = self.base_model_class(config=config)
        model.to(torch_device)
        model.eval()
        result = model(input_ids, attention_mask=input_mask)
        result = model(input_ids)
        self.parent.assertEqual(result.last_hidden_state.shape, (self.batch_size, self.seq_length, self.hidden_size))

    def prepare_config_and_inputs_for_common(self):
        config_and_inputs = self.prepare_config_and_inputs()
        (
            config,
            input_ids,
            token_type_ids,
            input_mask,
            sequence_labels,
            token_labels,
            choice_labels,
        ) = config_and_inputs
        inputs_dict = {"input_ids": input_ids, "attention_mask": input_mask}
        return config, inputs_dict


@require_torch
class CausalLMModelTest(ModelTesterMixin, GenerationTesterMixin, PipelineTesterMixin):
    test_headmasking = False
    test_pruning = False
    model_tester_class = None
    all_model_classes = None
    pipeline_model_mapping = None

    def setUp(self):
        if self.model_tester_class is None:
            raise ValueError(
                "You have inherited from CausalLMModelTest but did not set the model_tester_class attribute."
            )
        self.model_tester = self.model_tester_class(self)
        self.config_tester = ConfigTester(self, config_class=self.model_tester.config_class)
        if self.all_model_classes is None:
            self.all_model_classes = self.model_tester.all_model_classes
        if self.pipeline_model_mapping is None:
            raise ValueError(
                "You have inherited from CausalLMModelTest but did not set the pipeline_model_mapping attribute."
            )

    def test_config(self):
        self.config_tester.run_common_tests()

    def test_model(self):
        config_and_inputs = self.model_tester.prepare_config_and_inputs()
        self.model_tester.create_and_check_model(*config_and_inputs)

    def test_sequence_classification_model(self):
        if self.model_tester.sequence_classification_class is None:
            self.skipTest("Model does not support sequence classification")
        config, input_dict = self.model_tester.prepare_config_and_inputs_for_common()
        config.num_labels = 3
        input_ids = input_dict["input_ids"]
        attention_mask = input_ids.ne(1).to(torch_device)
        sequence_labels = ids_tensor([self.model_tester.batch_size], self.model_tester.type_sequence_label_size)
        model = self.model_tester.sequence_classification_class(config)
        model.to(torch_device)
        model.eval()
        result = model(input_ids, attention_mask=attention_mask, labels=sequence_labels)
        self.assertEqual(result.logits.shape, (self.model_tester.batch_size, self.model_tester.num_labels))

    def test_sequence_classification_model_for_single_label(self):
        if self.model_tester.sequence_classification_class is None:
            self.skipTest("Model does not support sequence classification")
        config, input_dict = self.model_tester.prepare_config_and_inputs_for_common()
        config.num_labels = 3
        config.problem_type = "single_label_classification"
        input_ids = input_dict["input_ids"]
        attention_mask = input_ids.ne(1).to(torch_device)
        sequence_labels = ids_tensor([self.model_tester.batch_size], self.model_tester.type_sequence_label_size)
        model = self.model_tester.sequence_classification_class(config)
        model.to(torch_device)
        model.eval()
        result = model(input_ids, attention_mask=attention_mask, labels=sequence_labels)
        self.assertEqual(result.logits.shape, (self.model_tester.batch_size, self.model_tester.num_labels))

    def test_sequence_classification_model_for_multi_label(self):
        if self.model_tester.sequence_classification_class is None:
            self.skipTest("Model does not support sequence classification")
        config, input_dict = self.model_tester.prepare_config_and_inputs_for_common()
        config.num_labels = 3
        config.problem_type = "multi_label_classification"
        input_ids = input_dict["input_ids"]
        attention_mask = input_ids.ne(1).to(torch_device)
        sequence_labels = ids_tensor(
            [self.model_tester.batch_size, config.num_labels], self.model_tester.type_sequence_label_size
        ).to(torch.float)
        model = self.model_tester.sequence_classification_class(config)
        model.to(torch_device)
        model.eval()
        result = model(input_ids, attention_mask=attention_mask, labels=sequence_labels)
        self.assertEqual(result.logits.shape, (self.model_tester.batch_size, self.model_tester.num_labels))

    def test_token_classification_model(self):
        if self.model_tester.token_classification_class is None:
            self.skipTest("Model does not support token classification")
        config, input_dict = self.model_tester.prepare_config_and_inputs_for_common()
        config.num_labels = 3
        input_ids = input_dict["input_ids"]
        attention_mask = input_ids.ne(1).to(torch_device)
        token_labels = ids_tensor([self.model_tester.batch_size, self.model_tester.seq_length], config.num_labels)
        model = self.model_tester.token_classification_class(config=config)
        model.to(torch_device)
        model.eval()
        result = model(input_ids, attention_mask=attention_mask, labels=token_labels)
        self.assertEqual(
            result.logits.shape,
            (self.model_tester.batch_size, self.model_tester.seq_length, self.model_tester.num_labels),
        )

    @parameterized.expand([("linear",), ("dynamic",), ("yarn",)])
    def test_model_rope_scaling_from_config(self, scaling_type):
        """
        Tests that we can initialize a model with RoPE scaling in the config, that it can run a forward pass, and
        that a few basic model output properties are honored.
        """
        config, _ = self.model_tester.prepare_config_and_inputs_for_common()
<<<<<<< HEAD
        rope_theta = config.rope_theta if hasattr(config, "rope_theta") else config.rope_scaling["rope_theta"]
=======

        if not _config_supports_rope_scaling(config):
            self.skipTest("This model does not support RoPE scaling")

>>>>>>> 870add3d
        short_input = ids_tensor([1, 10], config.vocab_size)
        long_input = ids_tensor([1, int(config.max_position_embeddings * 1.5)], config.vocab_size)

        set_seed(42)  # Fixed seed at init time so the two models get the same random weights
        config.rope_scaling = {"rope_type": "default"}
        original_model = self.model_tester_class.base_model_class(config)
        original_model.to(torch_device)
        original_model.eval()
        original_short_output = original_model(short_input).last_hidden_state
        original_long_output = original_model(long_input).last_hidden_state

        set_seed(42)  # Fixed seed at init time so the two models get the same random weights
<<<<<<< HEAD
        config.rope_scaling = {"type": scaling_type, "factor": 10.0, "rope_theta": rope_theta}
=======
        config.rope_scaling = {"rope_type": scaling_type, "factor": 10.0}
>>>>>>> 870add3d
        scaled_model = self.model_tester_class.base_model_class(config)
        scaled_model.to(torch_device)
        scaled_model.eval()
        scaled_short_output = scaled_model(short_input).last_hidden_state
        scaled_long_output = scaled_model(long_input).last_hidden_state

        # Dynamic scaling does not change the RoPE embeddings until it receives an input longer than the original
        # maximum sequence length, so the outputs for the short input should match.
        if scaling_type == "dynamic":
            torch.testing.assert_close(original_short_output, scaled_short_output, rtol=1e-5, atol=1e-5)
        else:
            self.assertFalse(torch.allclose(original_short_output, scaled_short_output, atol=1e-5))

        # The output should be different for long inputs
        self.assertFalse(torch.allclose(original_long_output, scaled_long_output, atol=1e-5))

    def test_model_rope_scaling_frequencies(self):
        """Tests the frequency properties of the different RoPE scaling types on the model RoPE layer."""
        config, _ = self.model_tester.prepare_config_and_inputs_for_common()
<<<<<<< HEAD
        rope_theta = config.rope_theta if hasattr(config, "rope_theta") else config.rope_scaling["rope_theta"]
=======

        if not _config_supports_rope_scaling(config):
            self.skipTest("This model does not support RoPE scaling")

        # Retrieves the RoPE layer class from the base model class. Uses `.named_modules()` to avoid hardcoding the
        # named location of the RoPE layer class.
        base_model = self.model_tester.base_model_class(config)
        possible_rope_attributes = [
            "rotary_emb",  # most common case
            "global_rotary_emb",
            "local_rotary_emb",
        ]
        for name, module in base_model.named_modules():
            if any(potential_name in name for potential_name in possible_rope_attributes):
                rope_class = type(module)
                break

>>>>>>> 870add3d
        scaling_factor = 10
        short_input_length = 10
        long_input_length = int(config.max_position_embeddings * 1.5)

        # Inputs
        x = torch.randn(
            1, dtype=torch.float32, device=torch_device
        )  # used exclusively to get the dtype and the device
        position_ids_short = torch.arange(short_input_length, dtype=torch.long, device=torch_device)
        position_ids_short = position_ids_short.unsqueeze(0)
        position_ids_long = torch.arange(long_input_length, dtype=torch.long, device=torch_device)
        position_ids_long = position_ids_long.unsqueeze(0)

        # Sanity check original RoPE
        config.rope_scaling = {"rope_type": "default"}
        original_rope = rope_class(config=config).to(torch_device)
        original_cos_short, original_sin_short = original_rope(x, position_ids_short)
        original_cos_long, original_sin_long = original_rope(x, position_ids_long)
        torch.testing.assert_close(original_cos_short, original_cos_long[:, :short_input_length, :])
        torch.testing.assert_close(original_sin_short, original_sin_long[:, :short_input_length, :])

        # Sanity check linear RoPE scaling
        # New position "x" should match original position with index "x/scaling_factor"
<<<<<<< HEAD
        config.rope_scaling = {"type": "linear", "factor": scaling_factor, "rope_theta": rope_theta}
        linear_scaling_rope = self.rotary_embedding_layer(config=config).to(torch_device)
=======
        config.rope_scaling = {"rope_type": "linear", "factor": scaling_factor}
        linear_scaling_rope = rope_class(config=config).to(torch_device)
>>>>>>> 870add3d
        linear_cos_short, linear_sin_short = linear_scaling_rope(x, position_ids_short)
        linear_cos_long, linear_sin_long = linear_scaling_rope(x, position_ids_long)
        torch.testing.assert_close(linear_cos_short, linear_cos_long[:, :short_input_length, :])
        torch.testing.assert_close(linear_sin_short, linear_sin_long[:, :short_input_length, :])
        for new_position in range(0, long_input_length, scaling_factor):
            original_position = int(new_position // scaling_factor)
            torch.testing.assert_close(linear_cos_long[:, new_position, :], original_cos_long[:, original_position, :])
            torch.testing.assert_close(linear_sin_long[:, new_position, :], original_sin_long[:, original_position, :])

        # Sanity check Dynamic NTK RoPE scaling
        # Scaling should only be observed after a long input is fed. We can observe that the frequencies increase
        # with scaling_factor (or that `inv_freq` decreases)
<<<<<<< HEAD
        config.rope_scaling = {"type": "dynamic", "factor": scaling_factor, "rope_theta": rope_theta}
        ntk_scaling_rope = self.rotary_embedding_layer(config=config).to(torch_device)
        ntk_cos_short, ntk_sin_short = ntk_scaling_rope(x, position_ids_short)
        ntk_cos_long, ntk_sin_long = ntk_scaling_rope(x, position_ids_long)
        torch.testing.assert_close(ntk_cos_short, original_cos_short)
        torch.testing.assert_close(ntk_sin_short, original_sin_short)
        with self.assertRaises(AssertionError):
            torch.testing.assert_close(ntk_cos_long, original_cos_long)
        with self.assertRaises(AssertionError):
            torch.testing.assert_close(ntk_sin_long, original_sin_long)
        self.assertTrue((ntk_scaling_rope.inv_freq <= original_rope.inv_freq).all())

        # Sanity check Yarn RoPE scaling
        # Scaling should be over the entire input
        config.rope_scaling = {"type": "yarn", "factor": scaling_factor, "rope_theta": rope_theta}
        yarn_scaling_rope = self.rotary_embedding_layer(config=config).to(torch_device)
        yarn_cos_short, yarn_sin_short = yarn_scaling_rope(x, position_ids_short)
        yarn_cos_long, yarn_sin_long = yarn_scaling_rope(x, position_ids_long)
        torch.testing.assert_close(yarn_cos_short, yarn_cos_long[:, :short_input_length, :])
        torch.testing.assert_close(yarn_sin_short, yarn_sin_long[:, :short_input_length, :])
        with self.assertRaises(AssertionError):
            torch.testing.assert_close(yarn_cos_short, original_cos_short)
        with self.assertRaises(AssertionError):
            torch.testing.assert_close(yarn_sin_short, original_sin_short)
        with self.assertRaises(AssertionError):
            torch.testing.assert_close(yarn_cos_long, original_cos_long)
        with self.assertRaises(AssertionError):
            torch.testing.assert_close(yarn_sin_long, original_sin_long)

    def test_model_rope_scaling_backwards_compatibility(self):
        "Tests that rope scaling dict of old-format is supported for backwards compatibility"
        if self.rotary_embedding_layer is None:
            self.skipTest("Rotary embedding layer not set")
        config, _ = self.model_tester.prepare_config_and_inputs_for_common()
        rope_theta = config.rope_theta if hasattr(config, "rope_theta") else config.rope_scaling["rope_theta"]
        scaling_factor = 10
        short_input_length = 10
        long_input_length = int(config.max_position_embeddings * 1.5)

        # Inputs
        x = torch.randn(
            1, dtype=torch.float32, device=torch_device
        )  # used exclusively to get the dtype and the device
        position_ids_short = torch.arange(short_input_length, dtype=torch.long, device=torch_device)
        position_ids_short = position_ids_short.unsqueeze(0)
        position_ids_long = torch.arange(long_input_length, dtype=torch.long, device=torch_device)
        position_ids_long = position_ids_long.unsqueeze(0)

        # Check original RoPE
        config.rope_scaling = None
        config.rope_theta = rope_theta
        original_rope = self.rotary_embedding_layer(config=config).to(torch_device)
        original_cos_short, original_sin_short = original_rope(x, position_ids_short)
        original_cos_long, original_sin_long = original_rope(x, position_ids_long)
        torch.testing.assert_close(original_cos_short, original_cos_long[:, :short_input_length, :])
        torch.testing.assert_close(original_sin_short, original_sin_long[:, :short_input_length, :])

        # Check linear RoPE scaling
        # New position "x" should match original position with index "x/scaling_factor"
        config.rope_scaling = {"type": "linear", "factor": scaling_factor}
        linear_scaling_rope = self.rotary_embedding_layer(config=config).to(torch_device)
        linear_cos_short, linear_sin_short = linear_scaling_rope(x, position_ids_short)
        linear_cos_long, linear_sin_long = linear_scaling_rope(x, position_ids_long)
        torch.testing.assert_close(linear_cos_short, linear_cos_long[:, :short_input_length, :])
        torch.testing.assert_close(linear_sin_short, linear_sin_long[:, :short_input_length, :])
        for new_position in range(0, long_input_length, scaling_factor):
            original_position = int(new_position // scaling_factor)
            torch.testing.assert_close(linear_cos_long[:, new_position, :], original_cos_long[:, original_position, :])
            torch.testing.assert_close(linear_sin_long[:, new_position, :], original_sin_long[:, original_position, :])

        # Check Dynamic NTK RoPE scaling
        # Scaling should only be observed after a long input is fed. We can observe that the frequencies increase
        # with scaling_factor (or that `inv_freq` decreases)
        config.rope_scaling = {"type": "dynamic", "factor": scaling_factor}
        ntk_scaling_rope = self.rotary_embedding_layer(config=config).to(torch_device)
=======
        config.rope_scaling = {"rope_type": "dynamic", "factor": scaling_factor}
        ntk_scaling_rope = rope_class(config=config).to(torch_device)
>>>>>>> 870add3d
        ntk_cos_short, ntk_sin_short = ntk_scaling_rope(x, position_ids_short)
        ntk_cos_long, ntk_sin_long = ntk_scaling_rope(x, position_ids_long)
        torch.testing.assert_close(ntk_cos_short, original_cos_short)
        torch.testing.assert_close(ntk_sin_short, original_sin_short)
        with self.assertRaises(AssertionError):
            torch.testing.assert_close(ntk_cos_long, original_cos_long)
        with self.assertRaises(AssertionError):
            torch.testing.assert_close(ntk_sin_long, original_sin_long)
        self.assertTrue((ntk_scaling_rope.inv_freq <= original_rope.inv_freq).all())

        # Sanity check Yarn RoPE scaling
        # Scaling should be over the entire input
        config.rope_scaling = {"rope_type": "yarn", "factor": scaling_factor}
        yarn_scaling_rope = rope_class(config=config).to(torch_device)
        yarn_cos_short, yarn_sin_short = yarn_scaling_rope(x, position_ids_short)
        yarn_cos_long, yarn_sin_long = yarn_scaling_rope(x, position_ids_long)
        torch.testing.assert_close(yarn_cos_short, yarn_cos_long[:, :short_input_length, :])
        torch.testing.assert_close(yarn_sin_short, yarn_sin_long[:, :short_input_length, :])
        with self.assertRaises(AssertionError):
            torch.testing.assert_close(yarn_cos_short, original_cos_short)
        with self.assertRaises(AssertionError):
            torch.testing.assert_close(yarn_sin_short, original_sin_short)
        with self.assertRaises(AssertionError):
            torch.testing.assert_close(yarn_cos_long, original_cos_long)
        with self.assertRaises(AssertionError):
            torch.testing.assert_close(yarn_sin_long, original_sin_long)

    @require_flash_attn
    @require_torch_gpu
    @pytest.mark.flash_attn_test
    @is_flaky()
    @slow
    def test_flash_attn_2_equivalence(self):
        for model_class in self.all_model_classes:
            if not model_class._supports_flash_attn:
                self.skipTest(reason="Model does not support Flash Attention 2")

            config, inputs_dict = self.model_tester.prepare_config_and_inputs_for_common()
            model = model_class(config)

            with tempfile.TemporaryDirectory() as tmpdirname:
                model.save_pretrained(tmpdirname)
                model_fa = model_class.from_pretrained(
                    tmpdirname, dtype=torch.bfloat16, attn_implementation="flash_attention_2"
                )
                model_fa.to(torch_device)

                model = model_class.from_pretrained(tmpdirname, dtype=torch.bfloat16, attn_implementation="eager")
                model.to(torch_device)

                dummy_input = inputs_dict[model_class.main_input_name]
                dummy_input = dummy_input.to(torch_device)
                outputs = model(dummy_input, output_hidden_states=True)
                outputs_fa = model_fa(dummy_input, output_hidden_states=True)

                logits = outputs.hidden_states[-1]
                logits_fa = outputs_fa.hidden_states[-1]
                torch.testing.assert_close(logits_fa, logits, atol=3e-2, rtol=3e-2)

    def test_causal_lm_can_accept_training_kwargs(self):
        if not getattr(self.model_tester, "is_training", False):
            self.skipTest(reason="ModelTester is not configured to run training tests")

        config, inputs_dict = self.model_tester.prepare_config_and_inputs_for_common()

        with tempfile.TemporaryDirectory() as tmpdir:
            with torch.device(torch_device):
                model_eager = AutoModelForCausalLM.from_config(config, dtype=torch.float32)

            model_eager.save_pretrained(tmpdir)
            model = AutoModelForCausalLM.from_pretrained(tmpdir, dtype=torch.float32, device_map=torch_device)
            inputs_dict["num_items_in_batch"] = torch.tensor(inputs_dict["input_ids"].shape[0])
            inputs_dict["labels"] = inputs_dict["input_ids"]
            _ = model(**inputs_dict, return_dict=False)


def _config_supports_rope_scaling(config: PretrainedConfig) -> bool:
    """Returns whether a certain model config supports RoPE scaling parameterization."""
    # Has rope_scaling -> model was designed with rope scaling in mind
    # Has rope_theta (and no rope_scaling) -> probably an older model, but should support rope scaling as well
    main_config_has_rope = hasattr(config, "rope_scaling") or hasattr(config, "rope_theta")
    sub_config_has_rope = any(
        hasattr(getattr(config, sub_config), "rope_scaling") or hasattr(getattr(config, sub_config), "rope_theta")
        for sub_config in config.sub_configs.keys()
    )
    return main_config_has_rope or sub_config_has_rope<|MERGE_RESOLUTION|>--- conflicted
+++ resolved
@@ -323,14 +323,11 @@
         that a few basic model output properties are honored.
         """
         config, _ = self.model_tester.prepare_config_and_inputs_for_common()
-<<<<<<< HEAD
         rope_theta = config.rope_theta if hasattr(config, "rope_theta") else config.rope_scaling["rope_theta"]
-=======
 
         if not _config_supports_rope_scaling(config):
             self.skipTest("This model does not support RoPE scaling")
 
->>>>>>> 870add3d
         short_input = ids_tensor([1, 10], config.vocab_size)
         long_input = ids_tensor([1, int(config.max_position_embeddings * 1.5)], config.vocab_size)
 
@@ -343,11 +340,7 @@
         original_long_output = original_model(long_input).last_hidden_state
 
         set_seed(42)  # Fixed seed at init time so the two models get the same random weights
-<<<<<<< HEAD
-        config.rope_scaling = {"type": scaling_type, "factor": 10.0, "rope_theta": rope_theta}
-=======
-        config.rope_scaling = {"rope_type": scaling_type, "factor": 10.0}
->>>>>>> 870add3d
+        config.rope_scaling = {"rope_type": scaling_type, "factor": 10.0, "rope_theta": rope_theta}
         scaled_model = self.model_tester_class.base_model_class(config)
         scaled_model.to(torch_device)
         scaled_model.eval()
@@ -367,9 +360,7 @@
     def test_model_rope_scaling_frequencies(self):
         """Tests the frequency properties of the different RoPE scaling types on the model RoPE layer."""
         config, _ = self.model_tester.prepare_config_and_inputs_for_common()
-<<<<<<< HEAD
         rope_theta = config.rope_theta if hasattr(config, "rope_theta") else config.rope_scaling["rope_theta"]
-=======
 
         if not _config_supports_rope_scaling(config):
             self.skipTest("This model does not support RoPE scaling")
@@ -387,7 +378,6 @@
                 rope_class = type(module)
                 break
 
->>>>>>> 870add3d
         scaling_factor = 10
         short_input_length = 10
         long_input_length = int(config.max_position_embeddings * 1.5)
@@ -411,13 +401,8 @@
 
         # Sanity check linear RoPE scaling
         # New position "x" should match original position with index "x/scaling_factor"
-<<<<<<< HEAD
-        config.rope_scaling = {"type": "linear", "factor": scaling_factor, "rope_theta": rope_theta}
+        config.rope_scaling = {"rope_type": "linear", "factor": scaling_factor, "rope_theta": rope_theta}
         linear_scaling_rope = self.rotary_embedding_layer(config=config).to(torch_device)
-=======
-        config.rope_scaling = {"rope_type": "linear", "factor": scaling_factor}
-        linear_scaling_rope = rope_class(config=config).to(torch_device)
->>>>>>> 870add3d
         linear_cos_short, linear_sin_short = linear_scaling_rope(x, position_ids_short)
         linear_cos_long, linear_sin_long = linear_scaling_rope(x, position_ids_long)
         torch.testing.assert_close(linear_cos_short, linear_cos_long[:, :short_input_length, :])
@@ -430,9 +415,8 @@
         # Sanity check Dynamic NTK RoPE scaling
         # Scaling should only be observed after a long input is fed. We can observe that the frequencies increase
         # with scaling_factor (or that `inv_freq` decreases)
-<<<<<<< HEAD
-        config.rope_scaling = {"type": "dynamic", "factor": scaling_factor, "rope_theta": rope_theta}
-        ntk_scaling_rope = self.rotary_embedding_layer(config=config).to(torch_device)
+        config.rope_scaling = {"rope_type": "dynamic", "factor": scaling_factor, "rope_theta": rope_theta}
+        ntk_scaling_rope = rope_class(config=config).to(torch_device)
         ntk_cos_short, ntk_sin_short = ntk_scaling_rope(x, position_ids_short)
         ntk_cos_long, ntk_sin_long = ntk_scaling_rope(x, position_ids_long)
         torch.testing.assert_close(ntk_cos_short, original_cos_short)
@@ -445,84 +429,7 @@
 
         # Sanity check Yarn RoPE scaling
         # Scaling should be over the entire input
-        config.rope_scaling = {"type": "yarn", "factor": scaling_factor, "rope_theta": rope_theta}
-        yarn_scaling_rope = self.rotary_embedding_layer(config=config).to(torch_device)
-        yarn_cos_short, yarn_sin_short = yarn_scaling_rope(x, position_ids_short)
-        yarn_cos_long, yarn_sin_long = yarn_scaling_rope(x, position_ids_long)
-        torch.testing.assert_close(yarn_cos_short, yarn_cos_long[:, :short_input_length, :])
-        torch.testing.assert_close(yarn_sin_short, yarn_sin_long[:, :short_input_length, :])
-        with self.assertRaises(AssertionError):
-            torch.testing.assert_close(yarn_cos_short, original_cos_short)
-        with self.assertRaises(AssertionError):
-            torch.testing.assert_close(yarn_sin_short, original_sin_short)
-        with self.assertRaises(AssertionError):
-            torch.testing.assert_close(yarn_cos_long, original_cos_long)
-        with self.assertRaises(AssertionError):
-            torch.testing.assert_close(yarn_sin_long, original_sin_long)
-
-    def test_model_rope_scaling_backwards_compatibility(self):
-        "Tests that rope scaling dict of old-format is supported for backwards compatibility"
-        if self.rotary_embedding_layer is None:
-            self.skipTest("Rotary embedding layer not set")
-        config, _ = self.model_tester.prepare_config_and_inputs_for_common()
-        rope_theta = config.rope_theta if hasattr(config, "rope_theta") else config.rope_scaling["rope_theta"]
-        scaling_factor = 10
-        short_input_length = 10
-        long_input_length = int(config.max_position_embeddings * 1.5)
-
-        # Inputs
-        x = torch.randn(
-            1, dtype=torch.float32, device=torch_device
-        )  # used exclusively to get the dtype and the device
-        position_ids_short = torch.arange(short_input_length, dtype=torch.long, device=torch_device)
-        position_ids_short = position_ids_short.unsqueeze(0)
-        position_ids_long = torch.arange(long_input_length, dtype=torch.long, device=torch_device)
-        position_ids_long = position_ids_long.unsqueeze(0)
-
-        # Check original RoPE
-        config.rope_scaling = None
-        config.rope_theta = rope_theta
-        original_rope = self.rotary_embedding_layer(config=config).to(torch_device)
-        original_cos_short, original_sin_short = original_rope(x, position_ids_short)
-        original_cos_long, original_sin_long = original_rope(x, position_ids_long)
-        torch.testing.assert_close(original_cos_short, original_cos_long[:, :short_input_length, :])
-        torch.testing.assert_close(original_sin_short, original_sin_long[:, :short_input_length, :])
-
-        # Check linear RoPE scaling
-        # New position "x" should match original position with index "x/scaling_factor"
-        config.rope_scaling = {"type": "linear", "factor": scaling_factor}
-        linear_scaling_rope = self.rotary_embedding_layer(config=config).to(torch_device)
-        linear_cos_short, linear_sin_short = linear_scaling_rope(x, position_ids_short)
-        linear_cos_long, linear_sin_long = linear_scaling_rope(x, position_ids_long)
-        torch.testing.assert_close(linear_cos_short, linear_cos_long[:, :short_input_length, :])
-        torch.testing.assert_close(linear_sin_short, linear_sin_long[:, :short_input_length, :])
-        for new_position in range(0, long_input_length, scaling_factor):
-            original_position = int(new_position // scaling_factor)
-            torch.testing.assert_close(linear_cos_long[:, new_position, :], original_cos_long[:, original_position, :])
-            torch.testing.assert_close(linear_sin_long[:, new_position, :], original_sin_long[:, original_position, :])
-
-        # Check Dynamic NTK RoPE scaling
-        # Scaling should only be observed after a long input is fed. We can observe that the frequencies increase
-        # with scaling_factor (or that `inv_freq` decreases)
-        config.rope_scaling = {"type": "dynamic", "factor": scaling_factor}
-        ntk_scaling_rope = self.rotary_embedding_layer(config=config).to(torch_device)
-=======
-        config.rope_scaling = {"rope_type": "dynamic", "factor": scaling_factor}
-        ntk_scaling_rope = rope_class(config=config).to(torch_device)
->>>>>>> 870add3d
-        ntk_cos_short, ntk_sin_short = ntk_scaling_rope(x, position_ids_short)
-        ntk_cos_long, ntk_sin_long = ntk_scaling_rope(x, position_ids_long)
-        torch.testing.assert_close(ntk_cos_short, original_cos_short)
-        torch.testing.assert_close(ntk_sin_short, original_sin_short)
-        with self.assertRaises(AssertionError):
-            torch.testing.assert_close(ntk_cos_long, original_cos_long)
-        with self.assertRaises(AssertionError):
-            torch.testing.assert_close(ntk_sin_long, original_sin_long)
-        self.assertTrue((ntk_scaling_rope.inv_freq <= original_rope.inv_freq).all())
-
-        # Sanity check Yarn RoPE scaling
-        # Scaling should be over the entire input
-        config.rope_scaling = {"rope_type": "yarn", "factor": scaling_factor}
+        config.rope_scaling = {"rope_type": "yarn", "factor": scaling_factor, "rope_theta": rope_theta}
         yarn_scaling_rope = rope_class(config=config).to(torch_device)
         yarn_cos_short, yarn_sin_short = yarn_scaling_rope(x, position_ids_short)
         yarn_cos_long, yarn_sin_long = yarn_scaling_rope(x, position_ids_long)
