# Copyright 2019 HuggingFace Inc.
#
# Licensed under the Apache License, Version 2.0 (the "License");
# you may not use this file except in compliance with the License.
# You may obtain a copy of the License at
#
#     http://www.apache.org/licenses/LICENSE-2.0
#
# Unless required by applicable law or agreed to in writing, software
# distributed under the License is distributed on an "AS IS" BASIS,
# WITHOUT WARRANTIES OR CONDITIONS OF ANY KIND, either express or implied.
# See the License for the specific language governing permissions and
# limitations under the License.
import json
import os
import shutil
import sys
import tempfile
import unittest
import unittest.mock as mock
import warnings
from pathlib import Path

import httpx

from transformers import AutoConfig, BertConfig, Florence2Config, GPT2Config
from transformers.configuration_utils import PreTrainedConfig
from transformers.testing_utils import TOKEN, TemporaryHubRepo, is_staging_test, require_torch


sys.path.append(str(Path(__file__).parent.parent.parent / "utils"))

from test_module.custom_configuration import CustomConfig  # noqa E402


config_common_kwargs = {
    "return_dict": False,
    "output_hidden_states": True,
    "output_attentions": True,
    "dtype": "float16",
<<<<<<< HEAD
=======
    # "tie_word_embeddings": True, # attribute is hardcoded in many models, hard to test
    "is_decoder": True,
    "cross_attention_hidden_size": 128,
    "add_cross_attention": True,
>>>>>>> 9a90500b
    "chunk_size_feed_forward": 5,
    "architectures": ["BertModel"],
    "id2label": {0: "label"},
    "label2id": {"label": "0"},
    "problem_type": "regression",
}


@is_staging_test
class ConfigPushToHubTester(unittest.TestCase):
    @classmethod
    def setUpClass(cls):
        cls._token = TOKEN

    def test_push_to_hub(self):
        with TemporaryHubRepo(token=self._token) as tmp_repo:
            config = BertConfig(
                vocab_size=99, hidden_size=32, num_hidden_layers=5, num_attention_heads=4, intermediate_size=37
            )
            config.push_to_hub(tmp_repo.repo_id, token=self._token)

            new_config = BertConfig.from_pretrained(tmp_repo.repo_id)
            for k, v in config.to_dict().items():
                if k != "transformers_version":
                    self.assertEqual(v, getattr(new_config, k))

    def test_push_to_hub_via_save_pretrained(self):
        with TemporaryHubRepo(token=self._token) as tmp_repo:
            config = BertConfig(
                vocab_size=99, hidden_size=32, num_hidden_layers=5, num_attention_heads=4, intermediate_size=37
            )
            # Push to hub via save_pretrained
            with tempfile.TemporaryDirectory() as tmp_dir:
                config.save_pretrained(tmp_dir, repo_id=tmp_repo.repo_id, push_to_hub=True, token=self._token)

            new_config = BertConfig.from_pretrained(tmp_repo.repo_id)
            for k, v in config.to_dict().items():
                if k != "transformers_version":
                    self.assertEqual(v, getattr(new_config, k))

    def test_push_to_hub_in_organization(self):
        with TemporaryHubRepo(namespace="valid_org", token=self._token) as tmp_repo:
            config = BertConfig(
                vocab_size=99, hidden_size=32, num_hidden_layers=5, num_attention_heads=4, intermediate_size=37
            )
            config.push_to_hub(tmp_repo.repo_id, token=self._token)

            new_config = BertConfig.from_pretrained(tmp_repo.repo_id)
            for k, v in config.to_dict().items():
                if k != "transformers_version":
                    self.assertEqual(v, getattr(new_config, k))

    def test_push_to_hub_in_organization_via_save_pretrained(self):
        with TemporaryHubRepo(namespace="valid_org", token=self._token) as tmp_repo:
            config = BertConfig(
                vocab_size=99, hidden_size=32, num_hidden_layers=5, num_attention_heads=4, intermediate_size=37
            )
            # Push to hub via save_pretrained
            with tempfile.TemporaryDirectory() as tmp_dir:
                config.save_pretrained(tmp_dir, repo_id=tmp_repo.repo_id, push_to_hub=True, token=self._token)

            new_config = BertConfig.from_pretrained(tmp_repo.repo_id)
            for k, v in config.to_dict().items():
                if k != "transformers_version":
                    self.assertEqual(v, getattr(new_config, k))

    def test_push_to_hub_dynamic_config(self):
        with TemporaryHubRepo(token=self._token) as tmp_repo:
            CustomConfig.register_for_auto_class()
            config = CustomConfig(attribute=42)

            config.push_to_hub(tmp_repo.repo_id, token=self._token)

            # This has added the proper auto_map field to the config
            self.assertDictEqual(config.auto_map, {"AutoConfig": "custom_configuration.CustomConfig"})

            new_config = AutoConfig.from_pretrained(tmp_repo.repo_id, trust_remote_code=True)
            # Can't make an isinstance check because the new_config is from the FakeConfig class of a dynamic module
            self.assertEqual(new_config.__class__.__name__, "CustomConfig")
            self.assertEqual(new_config.attribute, 42)


class ConfigTestUtils(unittest.TestCase):
    def test_config_from_string(self):
        c = GPT2Config()

        # attempt to modify each of int/float/bool/str config records and verify they were updated
        n_embd = c.n_embd + 1  # int
        resid_pdrop = c.resid_pdrop + 1.0  # float
        scale_attn_weights = not c.scale_attn_weights  # bool
        summary_type = c.summary_type + "foo"  # str
        c.update_from_string(
            f"n_embd={n_embd},resid_pdrop={resid_pdrop},scale_attn_weights={scale_attn_weights},summary_type={summary_type}"
        )
        self.assertEqual(n_embd, c.n_embd, "mismatch for key: n_embd")
        self.assertEqual(resid_pdrop, c.resid_pdrop, "mismatch for key: resid_pdrop")
        self.assertEqual(scale_attn_weights, c.scale_attn_weights, "mismatch for key: scale_attn_weights")
        self.assertEqual(summary_type, c.summary_type, "mismatch for key: summary_type")

    def test_config_common_kwargs_is_complete(self):
        base_config = PreTrainedConfig()
        missing_keys = [key for key in base_config.__dict__ if key not in config_common_kwargs]
        # If this part of the test fails, you have arguments to add in config_common_kwargs above.
        self.assertListEqual(
            missing_keys,
            [
                "_output_attentions",
                "tie_word_embeddings",  # was omitted in purpose and will be deleted from base config soon
                "is_encoder_decoder",
                "_name_or_path",
                "_commit_hash",
                "_attn_implementation_internal",
                "transformers_version",
            ],
        )
        keys_with_defaults = [key for key, value in config_common_kwargs.items() if value == getattr(base_config, key)]
        if len(keys_with_defaults) > 0:
            raise ValueError(
                "The following keys are set with the default values in"
                " `test_configuration_common.config_common_kwargs` pick another value for them:"
                f" {', '.join(keys_with_defaults)}."
            )

    def test_nested_config_load_from_dict(self):
        config = AutoConfig.from_pretrained(
            "hf-internal-testing/tiny-random-CLIPModel", text_config={"num_hidden_layers": 2}
        )
        self.assertNotIsInstance(config.text_config, dict)
        self.assertEqual(config.text_config.__class__.__name__, "CLIPTextConfig")

    def test_from_pretrained_subfolder(self):
        config = BertConfig.from_pretrained("hf-internal-testing/tiny-random-bert-subfolder")
        self.assertIsNotNone(config)

        config = BertConfig.from_pretrained("hf-internal-testing/tiny-random-bert-subfolder", subfolder="bert")
        self.assertIsNotNone(config)

    def test_cached_files_are_used_when_internet_is_down(self):
        # A mock response for an HTTP head request to emulate server down
        response_mock = mock.Mock()
        response_mock.status_code = 500
        response_mock.headers = {}
        response_mock.raise_for_status.side_effect = httpx.HTTPStatusError(
            "failed", request=mock.Mock(), response=mock.Mock()
        )
        response_mock.json.return_value = {}

        # Download this model to make sure it's in the cache.
        _ = BertConfig.from_pretrained("hf-internal-testing/tiny-random-bert")

        # Under the mock environment we get a 500 error when trying to reach the model.
        with mock.patch("httpx.Client.request", return_value=response_mock) as mock_head:
            _ = BertConfig.from_pretrained("hf-internal-testing/tiny-random-bert")
            # This check we did call the fake head request
            mock_head.assert_called()

    def test_local_versioning(self):
        configuration = AutoConfig.from_pretrained("google-bert/bert-base-cased")
        configuration.configuration_files = ["config.4.0.0.json"]

        with tempfile.TemporaryDirectory() as tmp_dir:
            configuration.save_pretrained(tmp_dir)
            configuration.hidden_size = 2
            json.dump(configuration.to_dict(), open(os.path.join(tmp_dir, "config.4.0.0.json"), "w"))

            # This should pick the new configuration file as the version of Transformers is > 4.0.0
            new_configuration = AutoConfig.from_pretrained(tmp_dir)
            self.assertEqual(new_configuration.hidden_size, 2)

            # Will need to be adjusted if we reach v42 and this test is still here.
            # Should pick the old configuration file as the version of Transformers is < 4.42.0
            configuration.configuration_files = ["config.42.0.0.json"]
            configuration.hidden_size = 768
            configuration.save_pretrained(tmp_dir)
            shutil.move(os.path.join(tmp_dir, "config.4.0.0.json"), os.path.join(tmp_dir, "config.42.0.0.json"))
            new_configuration = AutoConfig.from_pretrained(tmp_dir)
            self.assertEqual(new_configuration.hidden_size, 768)

    def test_repo_versioning_before(self):
        # This repo has two configuration files, one for v4.0.0 and above with a different hidden size.
        repo = "hf-internal-testing/test-two-configs"

        import transformers as new_transformers

        new_transformers.configuration_utils.__version__ = "v4.0.0"
        new_configuration, kwargs = new_transformers.models.auto.AutoConfig.from_pretrained(
            repo, return_unused_kwargs=True
        )
        self.assertEqual(new_configuration.hidden_size, 2)
        # This checks `_configuration_file` ia not kept in the kwargs by mistake.
        self.assertDictEqual(kwargs, {})

        # Testing an older version by monkey-patching the version in the module it's used.
        import transformers as old_transformers

        old_transformers.configuration_utils.__version__ = "v3.0.0"
        old_configuration = old_transformers.models.auto.AutoConfig.from_pretrained(repo)
        self.assertEqual(old_configuration.hidden_size, 768)

    def test_saving_config_with_custom_generation_kwargs_raises_error(self):
        config = BertConfig()
        config.min_length = 3  # `min_length = 3` is a non-default generation kwarg
        with tempfile.TemporaryDirectory() as tmp_dir:
            with self.assertRaises(ValueError):
                config.save_pretrained(tmp_dir)

    def test_get_generation_parameters(self):
        config = BertConfig()
        self.assertFalse(len(config._get_generation_parameters()) > 0)
        config.min_length = 3
        self.assertTrue(len(config._get_generation_parameters()) > 0)
        config.min_length = 0
        self.assertTrue(len(config._get_generation_parameters()) > 0)

    def test_loading_config_do_not_raise_future_warnings(self):
        """Regression test for https://github.com/huggingface/transformers/issues/31002."""
        # Loading config should not raise a FutureWarning. It was the case before.
        with warnings.catch_warnings():
            warnings.simplefilter("error")
            PreTrainedConfig.from_pretrained("bert-base-uncased")

    def test_get_text_config(self):
        """Tests the `get_text_config` method."""
        # 1. model with only text input -> returns the original config instance
        config = AutoConfig.from_pretrained("hf-internal-testing/tiny-random-LlamaForCausalLM")
        self.assertEqual(config.get_text_config(), config)
        self.assertEqual(config.get_text_config(decoder=True), config)

        # 2. composite model (VLM) -> returns the text component
        config = AutoConfig.from_pretrained("hf-internal-testing/tiny-random-LlavaForConditionalGeneration")
        self.assertEqual(config.get_text_config(), config.text_config)
        self.assertEqual(config.get_text_config(decoder=True), config.text_config)

        # 3. ! corner case! : composite model whose sub-config is an old composite model (should behave as above)
        config = Florence2Config()
        self.assertEqual(config.get_text_config(), config.text_config)
        self.assertEqual(config.get_text_config(decoder=True), config.text_config)

        # 4. old composite model -> may remove components based on the `decoder` or `encoder` argument
        config = AutoConfig.from_pretrained("hf-internal-testing/tiny-random-bart")
        self.assertEqual(config.get_text_config(), config)
        # both encoder_layers and decoder_layers exist
        self.assertTrue(getattr(config, "encoder_layers", None) is not None)
        self.assertTrue(getattr(config, "decoder_layers", None) is not None)
        decoder_config = config.get_text_config(decoder=True)
        self.assertNotEqual(decoder_config, config)
        self.assertEqual(decoder_config.num_hidden_layers, config.decoder_layers)
        self.assertTrue(getattr(decoder_config, "encoder_layers", None) is None)  # encoder_layers is removed
        encoder_config = config.get_text_config(encoder=True)
        self.assertNotEqual(encoder_config, config)
        self.assertEqual(encoder_config.num_hidden_layers, config.encoder_layers)
        self.assertTrue(getattr(encoder_config, "decoder_layers", None) is None)  # decoder_layers is removed

    @require_torch
    def test_bc_torch_dtype(self):
        import torch

        config = PreTrainedConfig(dtype="bfloat16")
        self.assertEqual(config.dtype, torch.bfloat16)

        config = PreTrainedConfig(torch_dtype="bfloat16")
        self.assertEqual(config.dtype, torch.bfloat16)

        # Check that if we pass both, `dtype` is used
        config = PreTrainedConfig(dtype="bfloat16", torch_dtype="float32")
        self.assertEqual(config.dtype, torch.bfloat16)

        with tempfile.TemporaryDirectory() as tmpdirname:
            config.save_pretrained(tmpdirname)

            config = PreTrainedConfig.from_pretrained(tmpdirname)
            self.assertEqual(config.dtype, torch.bfloat16)

            config = PreTrainedConfig.from_pretrained(tmpdirname, dtype="float32")
            self.assertEqual(config.dtype, "float32")

            config = PreTrainedConfig.from_pretrained(tmpdirname, torch_dtype="float32")
            self.assertEqual(config.dtype, "float32")

    def test_unserializable_json_is_encoded(self):
        class NewConfig(PreTrainedConfig):
            def __init__(
                self,
                inf_positive: float = float("inf"),
                inf_negative: float = float("-inf"),
                nan: float = float("nan"),
                **kwargs,
            ):
                self.inf_positive = inf_positive
                self.inf_negative = inf_negative
                self.nan = nan

                super().__init__(**kwargs)

        new_config = NewConfig()

        # All floats should remain as floats when being accessed in the config
        self.assertIsInstance(new_config.inf_positive, float)
        self.assertIsInstance(new_config.inf_negative, float)
        self.assertIsInstance(new_config.nan, float)

        with tempfile.TemporaryDirectory() as tmpdirname:
            new_config.save_pretrained(tmpdirname)
            config_file = Path(tmpdirname) / "config.json"
            config_contents = json.loads(config_file.read_text())
            new_config_instance = NewConfig.from_pretrained(tmpdirname)

        # In the serialized JSON file, the non-JSON compatible floats should be updated
        self.assertDictEqual(config_contents["inf_positive"], {"__float__": "Infinity"})
        self.assertDictEqual(config_contents["inf_negative"], {"__float__": "-Infinity"})
        self.assertDictEqual(config_contents["nan"], {"__float__": "NaN"})

        with tempfile.TemporaryDirectory() as tmpdirname:
            new_config.save_pretrained(tmpdirname)

        # When reloading the config, it should have correct float values
        self.assertIsInstance(new_config_instance.inf_positive, float)
        self.assertIsInstance(new_config_instance.inf_negative, float)
        self.assertIsInstance(new_config_instance.nan, float)<|MERGE_RESOLUTION|>--- conflicted
+++ resolved
@@ -38,13 +38,6 @@
     "output_hidden_states": True,
     "output_attentions": True,
     "dtype": "float16",
-<<<<<<< HEAD
-=======
-    # "tie_word_embeddings": True, # attribute is hardcoded in many models, hard to test
-    "is_decoder": True,
-    "cross_attention_hidden_size": 128,
-    "add_cross_attention": True,
->>>>>>> 9a90500b
     "chunk_size_feed_forward": 5,
     "architectures": ["BertModel"],
     "id2label": {0: "label"},
