--- conflicted
+++ resolved
@@ -396,136 +396,6 @@
         self.assertEqual(len(images_list[0]), 4)
         self.assertTrue(np.array_equal(images_list[0][0], images[0][0]))
 
-<<<<<<< HEAD
-=======
-    def test_make_batched_videos_pil(self):
-        # Test a single image is converted to a list of 1 video with 1 frame
-        pil_image = get_random_image(16, 32)
-        videos_list = make_batched_videos(pil_image)
-        self.assertIsInstance(videos_list[0], list)
-        self.assertEqual(len(videos_list[0]), 1)
-        self.assertIsInstance(videos_list[0][0], PIL.Image.Image)
-
-        # Test a list of images is converted to a list of 1 video
-        images = [get_random_image(16, 32) for _ in range(4)]
-        videos_list = make_batched_videos(images)
-        self.assertIsInstance(videos_list[0], list)
-        self.assertEqual(len(videos_list), 1)
-        self.assertEqual(len(videos_list[0]), 4)
-        self.assertIsInstance(videos_list[0][0], PIL.Image.Image)
-
-        # Test a nested list of images is not modified
-        images = [[get_random_image(16, 32) for _ in range(2)] for _ in range(2)]
-        videos_list = make_nested_list_of_images(images)
-        self.assertIsInstance(videos_list[0], list)
-        self.assertEqual(len(videos_list), 2)
-        self.assertEqual(len(videos_list[0]), 2)
-        self.assertIsInstance(videos_list[0][0], PIL.Image.Image)
-
-    def test_make_batched_videos_numpy(self):
-        # Test a single image is converted to a list of 1 video with 1 frame
-        images = np.random.randint(0, 256, (16, 32, 3))
-        videos_list = make_batched_videos(images)
-        self.assertIsInstance(videos_list[0], list)
-        self.assertEqual(len(videos_list), 1)
-        self.assertTrue(np.array_equal(videos_list[0][0], images))
-
-        # Test a 4d array of images is converted to a list of 1 video
-        images = np.random.randint(0, 256, (4, 16, 32, 3))
-        videos_list = make_batched_videos(images)
-        self.assertIsInstance(videos_list[0], list)
-        self.assertIsInstance(videos_list[0][0], np.ndarray)
-        self.assertEqual(len(videos_list), 1)
-        self.assertEqual(len(videos_list[0]), 4)
-        self.assertTrue(np.array_equal(videos_list[0][0], images[0]))
-
-        # Test a list of images is converted to a list of videos
-        images = [np.random.randint(0, 256, (16, 32, 3)) for _ in range(4)]
-        videos_list = make_batched_videos(images)
-        self.assertIsInstance(videos_list[0], list)
-        self.assertEqual(len(videos_list), 1)
-        self.assertEqual(len(videos_list[0]), 4)
-        self.assertTrue(np.array_equal(videos_list[0][0], images[0]))
-
-        # Test a nested list of images is left unchanged
-        images = [[np.random.randint(0, 256, (16, 32, 3)) for _ in range(2)] for _ in range(2)]
-        videos_list = make_batched_videos(images)
-        self.assertIsInstance(videos_list[0], list)
-        self.assertEqual(len(videos_list), 2)
-        self.assertEqual(len(videos_list[0]), 2)
-        self.assertTrue(np.array_equal(videos_list[0][0], images[0][0]))
-
-        # Test a list of 4d array images is converted to a list of videos
-        images = [np.random.randint(0, 256, (4, 16, 32, 3)) for _ in range(2)]
-        videos_list = make_batched_videos(images)
-        self.assertIsInstance(videos_list[0], list)
-        self.assertIsInstance(videos_list[0][0], np.ndarray)
-        self.assertEqual(len(videos_list), 2)
-        self.assertEqual(len(videos_list[0]), 4)
-        self.assertTrue(np.array_equal(videos_list[0][0], images[0][0]))
-
-        # Test a batch of list of 4d array images is converted to a list of videos
-        images = [[np.random.randint(0, 256, (4, 16, 32, 3)) for _ in range(2)] for _ in range(2)]
-        videos_list = make_batched_videos(images)
-        self.assertIsInstance(videos_list[0], list)
-        self.assertIsInstance(videos_list[0][0], np.ndarray)
-        self.assertEqual(len(videos_list), 2)
-        self.assertEqual(len(videos_list[0]), 8)
-        self.assertTrue(np.array_equal(videos_list[0][0], images[0][0][0]))
-
-    @require_torch
-    def test_make_batched_videos_torch(self):
-        # Test a single image is converted to a list of 1 video with 1 frame
-        images = torch.randint(0, 256, (16, 32, 3))
-        videos_list = make_batched_videos(images)
-        self.assertIsInstance(videos_list[0], list)
-        self.assertEqual(len(videos_list[0]), 1)
-        self.assertTrue(np.array_equal(videos_list[0][0], images))
-
-        # Test a 4d tensor of images is converted to a list of 1 video
-        images = torch.randint(0, 256, (4, 16, 32, 3))
-        videos_list = make_batched_videos(images)
-        self.assertIsInstance(videos_list[0], list)
-        self.assertIsInstance(videos_list[0][0], torch.Tensor)
-        self.assertEqual(len(videos_list), 1)
-        self.assertEqual(len(videos_list[0]), 4)
-        self.assertTrue(np.array_equal(videos_list[0][0], images[0]))
-
-        # Test a list of images is converted to a list of videos
-        images = [torch.randint(0, 256, (16, 32, 3)) for _ in range(4)]
-        videos_list = make_batched_videos(images)
-        self.assertIsInstance(videos_list[0], list)
-        self.assertEqual(len(videos_list), 1)
-        self.assertEqual(len(videos_list[0]), 4)
-        self.assertTrue(np.array_equal(videos_list[0][0], images[0]))
-
-        # Test a nested list of images is left unchanged
-        images = [[torch.randint(0, 256, (16, 32, 3)) for _ in range(2)] for _ in range(2)]
-        videos_list = make_batched_videos(images)
-        self.assertIsInstance(videos_list[0], list)
-        self.assertEqual(len(videos_list), 2)
-        self.assertEqual(len(videos_list[0]), 2)
-        self.assertTrue(np.array_equal(videos_list[0][0], images[0][0]))
-
-        # Test a list of 4d tensor images is converted to a list of videos
-        images = [torch.randint(0, 256, (4, 16, 32, 3)) for _ in range(2)]
-        videos_list = make_batched_videos(images)
-        self.assertIsInstance(videos_list[0], list)
-        self.assertIsInstance(videos_list[0][0], torch.Tensor)
-        self.assertEqual(len(videos_list), 2)
-        self.assertEqual(len(videos_list[0]), 4)
-        self.assertTrue(np.array_equal(videos_list[0][0], images[0][0]))
-
-        # Test a batch of list of 4d tensor images is converted to a list of videos
-        images = [[torch.randint(0, 256, (4, 16, 32, 3)) for _ in range(2)] for _ in range(2)]
-        videos_list = make_batched_videos(images)
-        self.assertIsInstance(videos_list[0], list)
-        self.assertIsInstance(videos_list[0][0], torch.Tensor)
-        self.assertEqual(len(videos_list), 2)
-        self.assertEqual(len(videos_list[0]), 8)
-        self.assertTrue(np.array_equal(videos_list[0][0], images[0][0][0]))
-
->>>>>>> 6cc9c8d7
     @require_torch
     def test_conversion_torch_to_array(self):
         feature_extractor = ImageFeatureExtractionMixin()
