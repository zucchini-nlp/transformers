--- conflicted
+++ resolved
@@ -1457,24 +1457,13 @@
         def _maybe_adapt_message(message: dict[str, Any]) -> None:
             """Adapt message to `mistral-common` format and leave validation to `mistral-common`."""
             if not isinstance(message, dict):
-<<<<<<< HEAD
                 return message
-            maybe_list_content: Optional[Union[str, list[dict[str, Union[str, dict[str, Any]]]]]] = message.get(
-                "content"
-            )
-=======
-                return
             maybe_list_content: str | list[dict[str, str | dict[str, Any]]] | None = message.get("content")
->>>>>>> 1ae4d917
             if not maybe_list_content or isinstance(maybe_list_content, str):
                 return message
 
-<<<<<<< HEAD
-            normalized_content: list[dict[str, Union[str, dict[str, Any]]]] = []
+            normalized_content: list[dict[str, str | dict[str, Any]]] = []
             message = message.copy()
-=======
-            normalized_content: list[dict[str, str | dict[str, Any]]] = []
->>>>>>> 1ae4d917
             for content in maybe_list_content:
                 content_type = content.get("type", None)
                 if not content_type:
