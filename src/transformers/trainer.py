--- conflicted
+++ resolved
@@ -60,12 +60,10 @@
 from .data.data_collator import DataCollator, DataCollatorWithPadding, default_data_collator
 from .debug_utils import DebugOption, DebugUnderflowOverflow
 from .feature_extraction_sequence_utils import SequenceFeatureExtractor
-<<<<<<< HEAD
 from .feature_extraction_utils import FeatureExtractionMixin
 from .hyperparameter_search import ALL_HYPERPARAMETER_SEARCH_BACKENDS, default_hp_search_backend
 from .image_processing_utils import BaseImageProcessor
 from .integrations.deepspeed import deepspeed_init, deepspeed_load_checkpoint, is_deepspeed_available
-=======
 from .generation.configuration_utils import GenerationConfig
 from .hyperparameter_search import ALL_HYPERPARAMETER_SEARCH_BACKENDS, default_hp_search_backend
 from .integrations.deepspeed import (
@@ -74,7 +72,6 @@
     is_deepspeed_available,
     is_deepspeed_zero3_enabled,
 )
->>>>>>> ae6000c6
 from .integrations.tpu import tpu_spmd_dataloader
 from .modelcard import TrainingSummary
 from .modeling_utils import PreTrainedModel, load_sharded_checkpoint
@@ -323,18 +320,12 @@
             The arguments to tweak for training. Will default to a basic instance of [`TrainingArguments`] with the
             `output_dir` set to a directory named *tmp_trainer* in the current directory if not provided.
         data_collator (`DataCollator`, *optional*):
-<<<<<<< HEAD
-            The function to use to form a batch from a list of elements of `train_dataset` or `eval_dataset`. Will
-            default to [`default_data_collator`] if no `processing_class` is provided, an instance of
-            [`DataCollatorWithPadding`] otherwise if the processing_class is a feature extractor or tokenizer.
-=======
             The function to use to form a batch from a list of elements of `train_dataset`. Will
             default to [`default_data_collator`] if no `tokenizer` is provided, an instance of
             [`DataCollatorWithPadding`] otherwise.
         eval_data_collator (`typing.Union[DataCollator, NoneType]`, *optional*):
             The function to use to form a batch from a list of elements of `eval_dataset` and `test_dataset`. Will
             default to `data_collator` if no `eval_data_collator` is provided.
->>>>>>> ae6000c6
         train_dataset (Union[`torch.utils.data.Dataset`, `torch.utils.data.IterableDataset`, `datasets.Dataset`], *optional*):
             The dataset to use for training. If it is a [`~datasets.Dataset`], columns not accepted by the
             `model.forward()` method are automatically removed.
