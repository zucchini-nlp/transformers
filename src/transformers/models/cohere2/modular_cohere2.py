# coding=utf-8
# Copyright 2024 Cohere Inc. HuggingFace Inc. team. All rights reserved.
#
#
# Licensed under the Apache License, Version 2.0 (the "License");
# you may not use this file except in compliance with the License.
# You may obtain a copy of the License at
#
#     http://www.apache.org/licenses/LICENSE-2.0
#
# Unless required by applicable law or agreed to in writing, software
# distributed under the License is distributed on an "AS IS" BASIS,
# WITHOUT WARRANTIES OR CONDITIONS OF ANY KIND, either express or implied.
# See the License for the specific language governing permissions and
# limitations under the License.
from collections.abc import Callable
from typing import Optional

import torch
import torch.nn as nn

from ...cache_utils import Cache, DynamicCache
from ...configuration_utils import PreTrainedConfig, layer_type_validation
from ...masking_utils import create_causal_mask, create_sliding_window_causal_mask
from ...modeling_flash_attention_utils import FlashAttentionKwargs
from ...modeling_outputs import BaseModelOutputWithPast
from ...modeling_rope_utils import (
    RopeParameters,
    dynamic_rope_update,
    rope_config_validation,
    standardize_rope_params,
)
from ...modeling_utils import ALL_ATTENTION_FUNCTIONS
from ...processing_utils import Unpack
from ...utils import TransformersKwargs, logging
from ..cohere.modeling_cohere import (
    CohereAttention,
    CohereDecoderLayer,
    CohereForCausalLM,
    CohereLayerNorm,
    CoherePreTrainedModel,
    CohereRotaryEmbedding,
    apply_rotary_pos_emb,
    eager_attention_forward,
)
from ..gemma2.modeling_gemma2 import Gemma2Model


logger = logging.get_logger(__name__)


class Cohere2Config(PreTrainedConfig):
    r"""
    This is the configuration class to store the configuration of a [`CohereModel`]. It is used to instantiate an Cohere
    model according to the specified arguments, defining the model architecture.

    Configuration objects inherit from [`PreTrainedConfig`] and can be used to control the model outputs. Read the
    documentation from [`PreTrainedConfig`] for more information. Instantiating a configuration
    with the defaults will yield a similar configuration to that of the [CohereForAI/c4ai-command-r-v01](https://huggingface.co/CohereForAI/c4ai-command-r-v01) model.


    Args:
        vocab_size (`int`, *optional*, defaults to 256000):
            Vocabulary size of the Cohere model. Defines the number of different tokens that can be represented by the
            `inputs_ids` passed when calling [`CohereModel`]
        hidden_size (`int`, *optional*, defaults to 8192):
            Dimension of the hidden representations.
        intermediate_size (`int`, *optional*, defaults to 22528):
            Dimension of the MLP representations.
        logit_scale (`float`, *optional*, defaults to 0.0625):
            The scaling factor for the output logits.
        num_hidden_layers (`int`, *optional*, defaults to 40):
            Number of hidden layers in the Transformer decoder.
        num_attention_heads (`int`, *optional*, defaults to 64):
            Number of attention heads for each attention layer in the Transformer decoder.
        num_key_value_heads (`int`, *optional*):
            This is the number of key_value heads that should be used to implement Grouped Query Attention. If
            `num_key_value_heads=num_attention_heads`, the model will use Multi Head Attention (MHA), if
            `num_key_value_heads=1` the model will use Multi Query Attention (MQA) otherwise GQA is used. When
            converting a multi-head checkpoint to a GQA checkpoint, each group key and value head should be constructed
            by meanpooling all the original heads within that group. For more details, check out [this
            paper](https://huggingface.co/papers/2305.13245). If it is not specified, will default to
            `num_attention_heads`.
        hidden_act (`str` or `function`, *optional*, defaults to `"silu"`):
            The non-linear activation function (function or string) in the decoder.
        max_position_embeddings (`int`, *optional*, defaults to 8192):
            The maximum sequence length that this model might ever be used with.
        initializer_range (`float`, *optional*, defaults to 0.02):
            The standard deviation of the truncated_normal_initializer for initializing all weight matrices.
        layer_norm_eps (`float`, *optional*, defaults to 1e-05):
            The epsilon used by the layer normalization.
        use_cache (`bool`, *optional*, defaults to `True`):
            Whether or not the model should return the last key/values attentions (not used by all models). Only
            relevant if `config.is_decoder=True`.
        pad_token_id (`int`, *optional*, defaults to 0):
            Padding token id.
        bos_token_id (`int`, *optional*, defaults to 5):
            Beginning of stream token id.
        eos_token_id (`int`, *optional*, defaults to 255001):
            End of stream token id.
        tie_word_embeddings (`bool`, *optional*, defaults to `True`):
            Whether to tie weight embeddings
        rope_parameters (`RopeParameters`, *optional*):
            Dictionary containing the configuration parameters for the RoPE embeddings. The dictionaty should contain
            a value for `rope_theta` and optionally parameters used for scaling in case you want to use RoPE
            with longer `max_position_embeddings`.
        attention_bias (`bool`, defaults to `False`, *optional*, defaults to `False`):
            Whether to use a bias in the query, key, value and output projection layers during self-attention.
        attention_dropout (`float`, *optional*, defaults to 0.0):
            The dropout ratio for the attention probabilities.
        sliding_window (`int`, *optional*, defaults to 4096):
            Size of the sliding window attention context.
        layer_types (`list`, *optional*):
            Attention pattern for each layer.

    ```python
    >>> from transformers import Cohere2Model, Cohere2Config

    >>> # Initializing a Cohere Nextmodel configuration
    >>> configuration = Cohere2Config()

    >>> # Initializing a model from the Cohere2 configuration
    >>> model = Cohere2Model(configuration) # doctest: +SKIP

    >>> # Accessing the model configuration
    >>> configuration = model.config # doctest: +SKIP
    ```
    """

    model_type = "cohere2"
    keys_to_ignore_at_inference = ["past_key_values"]
    base_model_tp_plan = {
        "layers.*.self_attn.q_proj": "colwise",
        "layers.*.self_attn.k_proj": "colwise",
        "layers.*.self_attn.v_proj": "colwise",
        "layers.*.self_attn.o_proj": "rowwise",
        "layers.*.mlp.gate_proj": "colwise",
        "layers.*.mlp.up_proj": "colwise",
        "layers.*.mlp.down_proj": "rowwise",
    }
    base_model_pp_plan = {
        "embed_tokens": (["input_ids"], ["inputs_embeds"]),
        "layers": (["hidden_states", "attention_mask"], ["hidden_states"]),
        "norm": (["hidden_states"], ["hidden_states"]),
    }

    def __init__(
        self,
        vocab_size: Optional[int] = 256000,
        hidden_size: Optional[int] = 8192,
        intermediate_size: Optional[int] = 22528,
        logit_scale: Optional[float] = 0.0625,
        num_hidden_layers: Optional[int] = 40,
        num_attention_heads: Optional[int] = 64,
        num_key_value_heads: Optional[int] = None,
        hidden_act: Optional[str] = "silu",
        max_position_embeddings: Optional[int] = 8192,
        initializer_range: Optional[float] = 0.02,
        layer_norm_eps: Optional[int] = 1e-5,
        use_cache: Optional[int] = True,
        pad_token_id: Optional[int] = 0,
        bos_token_id: Optional[int] = 5,
        eos_token_id: Optional[int] = 255001,
        tie_word_embeddings: Optional[bool] = True,
        rope_parameters: Optional[RopeParameters | dict[RopeParameters]] = None,
        attention_bias: Optional[bool] = False,
        attention_dropout: Optional[float] = 0.0,
        sliding_window: Optional[int] = 4096,
        layer_types: Optional[list[str]] = None,
        **kwargs,
    ):
        self.vocab_size = vocab_size
        self.max_position_embeddings = max_position_embeddings
        self.hidden_size = hidden_size
        self.logit_scale = logit_scale
        self.intermediate_size = intermediate_size
        self.num_hidden_layers = num_hidden_layers
        self.num_attention_heads = num_attention_heads

        # for backward compatibility
        if num_key_value_heads is None:
            num_key_value_heads = num_attention_heads

        self.num_key_value_heads = num_key_value_heads
        self.hidden_act = hidden_act
        self.initializer_range = initializer_range
        self.layer_norm_eps = layer_norm_eps
        self.use_cache = use_cache
        self.attention_bias = attention_bias
        self.attention_dropout = attention_dropout
        self.sliding_window = sliding_window
        self.layer_types = layer_types
        # Try to set `rope_scaling` if available, otherwise use `rope_parameters`
        rope_scaling = kwargs.pop("rope_scaling", None)
        self.rope_parameters = rope_scaling or rope_parameters
        # Need to specify head_dim in the config so it can be used in the attention forward functions
        self.head_dim = hidden_size // num_attention_heads

<<<<<<< HEAD
        self.pad_token_id = pad_token_id
        self.bos_token_id = bos_token_id
        self.eos_token_id = eos_token_id
        self.tie_word_embeddings = tie_word_embeddings

        # Validate the correctness of rotary position embeddings parameters
        rope_config_validation(self)
=======
        super().__init__(
            pad_token_id=pad_token_id,
            bos_token_id=bos_token_id,
            eos_token_id=eos_token_id,
            tie_word_embeddings=tie_word_embeddings,
            **kwargs,
        )
>>>>>>> 10de06da

        # BC -> the pattern used to be a simple int, and it's still present in configs on the Hub
        self._sliding_window_pattern = kwargs.get("sliding_window_pattern", 4)

        if self.layer_types is None:
            # BC -> the pattern used to be a simple int, and it's still present in configs on the Hub
            self._sliding_window_pattern = getattr(self, "sliding_window_pattern", 4)
            self.layer_types = [
                "sliding_attention" if bool((i + 1) % self._sliding_window_pattern) else "full_attention"
                for i in range(self.num_hidden_layers)
            ]
        layer_type_validation(self.layer_types, self.num_hidden_layers)
        super().__init__(**kwargs)

        # Validate the correctness of rotary position embeddings parameters
        rope_theta = kwargs.get("rope_theta", 10000.0)
        standardize_rope_params(self, rope_theta=rope_theta)
        rope_config_validation(self)


class Cohere2RotaryEmbedding(CohereRotaryEmbedding):
    @torch.no_grad()
    @dynamic_rope_update  # power user: used with advanced RoPE types (e.g. dynamic rope)
    def forward(self, x, position_ids):
        inv_freq_expanded = self.inv_freq[None, :, None].float().expand(position_ids.shape[0], -1, 1)
        position_ids_expanded = position_ids[:, None, :].float()

        device_type = x.device.type if isinstance(x.device.type, str) and x.device.type != "mps" else "cpu"
        with torch.autocast(device_type=device_type, enabled=False):  # Force float32
            freqs = (inv_freq_expanded.float() @ position_ids_expanded.float()).transpose(1, 2)
            emb = torch.repeat_interleave(freqs, 2, dim=-1)  # diff from Llama: we interleave() instead of cat()
            cos = emb.cos() * self.attention_scaling
            sin = emb.sin() * self.attention_scaling

        return cos.to(dtype=x.dtype), sin.to(dtype=x.dtype)


class Cohere2LayerNorm(CohereLayerNorm):
    pass


class Cohere2Attention(CohereAttention):
    """Multi-headed attention from 'Attention Is All You Need' paper"""

    def __init__(self, config: Cohere2Config, layer_idx: Optional[int] = None):
        nn.Module.__init__(self)
        self.config = config
        self.layer_idx = layer_idx
        self.head_dim = getattr(config, "head_dim", config.hidden_size // config.num_attention_heads)
        self.num_key_value_groups = config.num_attention_heads // config.num_key_value_heads
        self.scaling = self.head_dim**-0.5
        self.attention_dropout = config.attention_dropout
        self.is_causal = True
        layer_type = config.layer_types[layer_idx] if hasattr(config, "layer_types") else None
        self.sliding_window = config.sliding_window if layer_type == "sliding_attention" else None

        self.q_proj = nn.Linear(
            config.hidden_size, config.num_attention_heads * self.head_dim, bias=config.attention_bias
        )
        self.k_proj = nn.Linear(
            config.hidden_size, config.num_key_value_heads * self.head_dim, bias=config.attention_bias
        )
        self.v_proj = nn.Linear(
            config.hidden_size, config.num_key_value_heads * self.head_dim, bias=config.attention_bias
        )
        self.o_proj = nn.Linear(
            config.num_attention_heads * self.head_dim, config.hidden_size, bias=config.attention_bias
        )

    def forward(
        self,
        hidden_states: torch.Tensor,
        position_embeddings: tuple[torch.Tensor, torch.Tensor],
        attention_mask: Optional[torch.Tensor],
        past_key_values: Optional[Cache] = None,
        cache_position: Optional[torch.LongTensor] = None,
        **kwargs: Unpack[FlashAttentionKwargs],
    ) -> tuple[torch.Tensor, Optional[torch.Tensor], Optional[tuple[torch.Tensor]]]:
        input_shape = hidden_states.shape[:-1]
        hidden_shape = (*input_shape, -1, self.head_dim)

        query_states = self.q_proj(hidden_states).view(hidden_shape).transpose(1, 2)
        key_states = self.k_proj(hidden_states).view(hidden_shape).transpose(1, 2)
        value_states = self.v_proj(hidden_states).view(hidden_shape).transpose(1, 2)

        cos, sin = position_embeddings
        if self.sliding_window is not None:
            query_states, key_states = apply_rotary_pos_emb(query_states, key_states, cos, sin)

        if past_key_values is not None:
            cache_kwargs = {"sin": sin, "cos": cos, "cache_position": cache_position}
            key_states, value_states = past_key_values.update(key_states, value_states, self.layer_idx, cache_kwargs)

        attention_interface: Callable = eager_attention_forward
        if self.config._attn_implementation != "eager":
            attention_interface = ALL_ATTENTION_FUNCTIONS[self.config._attn_implementation]

        attn_output, attn_weights = attention_interface(
            self,
            query_states,
            key_states,
            value_states,
            attention_mask,
            dropout=0.0 if not self.training else self.attention_dropout,
            scaling=self.scaling,
            sliding_window=self.sliding_window,
            **kwargs,
        )

        attn_output = attn_output.reshape(*input_shape, -1).contiguous()
        attn_output = self.o_proj(attn_output)
        return attn_output, attn_weights


class Cohere2DecoderLayer(CohereDecoderLayer):
    def __init__(self, config: Cohere2Config, layer_idx: int):
        super().__init__(config, layer_idx)
        self.attention_type = config.layer_types[layer_idx]

    def forward(
        self,
        hidden_states: torch.Tensor,
        position_embeddings: Optional[tuple[torch.Tensor, torch.Tensor]] = None,
        attention_mask: Optional[torch.Tensor] = None,
        past_key_values: Optional[Cache] = None,
        use_cache: Optional[bool] = False,
        cache_position: Optional[torch.LongTensor] = None,
        **kwargs: Unpack[FlashAttentionKwargs],
    ) -> tuple[torch.FloatTensor, Optional[tuple[torch.FloatTensor, torch.FloatTensor]]]:
        residual = hidden_states
        hidden_states = self.input_layernorm(hidden_states)
        hidden_states_attention, _ = self.self_attn(
            hidden_states=hidden_states,
            position_embeddings=position_embeddings,
            attention_mask=attention_mask,
            past_key_values=past_key_values,
            use_cache=use_cache,
            cache_position=cache_position,
            **kwargs,
        )

        hidden_states_mlp = self.mlp(hidden_states)
        hidden_states = residual + hidden_states_attention + hidden_states_mlp
        return hidden_states


class Cohere2PreTrainedModel(CoherePreTrainedModel):
    config: Cohere2Config


class Cohere2Model(Gemma2Model):
    def __init__(self, config: Cohere2Config):
        super().__init__(config)
        self.norm = Cohere2LayerNorm(hidden_size=(config.hidden_size), eps=config.layer_norm_eps)

    def forward(
        self,
        input_ids: Optional[torch.LongTensor] = None,
        attention_mask: Optional[torch.Tensor] = None,
        position_ids: Optional[torch.LongTensor] = None,
        past_key_values: Optional[Cache] = None,
        inputs_embeds: Optional[torch.FloatTensor] = None,
        use_cache: Optional[bool] = None,
        cache_position: Optional[torch.LongTensor] = None,
        **kwargs: Unpack[TransformersKwargs],
    ) -> BaseModelOutputWithPast:
        if (input_ids is None) ^ (inputs_embeds is not None):
            raise ValueError("You must specify exactly one of input_ids or inputs_embeds")

        if inputs_embeds is None:
            inputs_embeds = self.embed_tokens(input_ids)

        if use_cache and past_key_values is None and not self.training:
            past_key_values = DynamicCache(config=self.config)

        if cache_position is None:
            past_seen_tokens = past_key_values.get_seq_length() if past_key_values is not None else 0
            cache_position = torch.arange(
                past_seen_tokens, past_seen_tokens + inputs_embeds.shape[1], device=inputs_embeds.device
            )
        if position_ids is None:
            position_ids = cache_position.unsqueeze(0)

        if not isinstance(causal_mask_mapping := attention_mask, dict):
            mask_kwargs = {
                "config": self.config,
                "input_embeds": inputs_embeds,
                "attention_mask": attention_mask,
                "cache_position": cache_position,
                "past_key_values": past_key_values,
                "position_ids": position_ids,
            }
            causal_mask_mapping = {
                "full_attention": create_causal_mask(**mask_kwargs),
                "sliding_attention": create_sliding_window_causal_mask(**mask_kwargs),
            }

        hidden_states = inputs_embeds
        position_embeddings = self.rotary_emb(hidden_states, position_ids)

        for decoder_layer in self.layers:
            hidden_states = decoder_layer(
                hidden_states,
                attention_mask=causal_mask_mapping[decoder_layer.attention_type],
                position_embeddings=position_embeddings,
                past_key_values=past_key_values,
                use_cache=use_cache,
                cache_position=cache_position,
                position_ids=position_ids,
                **kwargs,
            )

        hidden_states = self.norm(hidden_states)
        return BaseModelOutputWithPast(
            last_hidden_state=hidden_states,
            past_key_values=past_key_values,
        )


class Cohere2ForCausalLM(CohereForCausalLM):
    pass


__all__ = ["Cohere2Config", "Cohere2ForCausalLM", "Cohere2Model", "Cohere2PreTrainedModel"]<|MERGE_RESOLUTION|>--- conflicted
+++ resolved
@@ -196,23 +196,10 @@
         # Need to specify head_dim in the config so it can be used in the attention forward functions
         self.head_dim = hidden_size // num_attention_heads
 
-<<<<<<< HEAD
         self.pad_token_id = pad_token_id
         self.bos_token_id = bos_token_id
         self.eos_token_id = eos_token_id
         self.tie_word_embeddings = tie_word_embeddings
-
-        # Validate the correctness of rotary position embeddings parameters
-        rope_config_validation(self)
-=======
-        super().__init__(
-            pad_token_id=pad_token_id,
-            bos_token_id=bos_token_id,
-            eos_token_id=eos_token_id,
-            tie_word_embeddings=tie_word_embeddings,
-            **kwargs,
-        )
->>>>>>> 10de06da
 
         # BC -> the pattern used to be a simple int, and it's still present in configs on the Hub
         self._sliding_window_pattern = kwargs.get("sliding_window_pattern", 4)
