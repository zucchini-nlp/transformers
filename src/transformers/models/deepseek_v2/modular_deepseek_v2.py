# coding=utf-8
# Copyright 2025 HuggingFace Inc. team. All rights reserved.
#
# Licensed under the Apache License, Version 2.0 (the "License");
# you may not use this file except in compliance with the License.
# You may obtain a copy of the License at
#
#     http://www.apache.org/licenses/LICENSE-2.0
#
# Unless required by applicable law or agreed to in writing, software
# distributed under the License is distributed on an "AS IS" BASIS,
# WITHOUT WARRANTIES OR CONDITIONS OF ANY KIND, either express or implied.
# See the License for the specific language governing permissions and
# limitations under the License.

import warnings
from typing import Callable, Optional

import torch
import torch.nn.functional as F
from torch import nn

from ...cache_utils import Cache
<<<<<<< HEAD
from ...modeling_rope_utils import RopeParameters
from ...modeling_utils import ALL_ATTENTION_FUNCTIONS
from ...utils import logging
=======
from ...modeling_utils import ALL_ATTENTION_FUNCTIONS, PreTrainedModel
from ...utils import (
    logging,
)
>>>>>>> 870add3d
from ...utils.deprecation import deprecate_kwarg
from ..llama.configuration_llama import LlamaConfig
from ..llama.modeling_llama import (
    LlamaDecoderLayer,
    LlamaForCausalLM,
    LlamaForSequenceClassification,
    LlamaMLP,
    LlamaPreTrainedModel,
    LlamaRMSNorm,
    eager_attention_forward,
)
from ..llama4.modeling_llama4 import Llama4TextRotaryEmbedding


logger = logging.get_logger(__name__)


class DeepseekV2Config(LlamaConfig):
    r"""
    This is the configuration class to store the configuration of a [`DeepseekV2Model`]. It is used to instantiate a DeepSeek
    model according to the specified arguments, defining the model architecture. Instantiating a configuration with the
    defaults will yield a similar configuration to that of DeepSeek-V2-Lite" [deepseek-ai/DeepSeek-V2-Lite"](https://huggingface.co/deepseek-ai/DeepSeek-V2-Lite").
    Configuration objects inherit from [`PretrainedConfig`] and can be used to control the model outputs. Read the
    documentation from [`PretrainedConfig`] for more information.

    Args:
        vocab_size (`int`, *optional*, defaults to 32000):
            Vocabulary size of the DeepSeek model. Defines the number of different tokens that can be represented by the
            `input_ids` passed when calling [`DeepseekV2Model`].
        hidden_size (`int`, *optional*, defaults to 4096):
            Dimension of the hidden representations.
        intermediate_size (`int`, *optional*, defaults to 11008):
            Dimension of the MLP representations.
        num_hidden_layers (`int`, *optional*, defaults to 32):
            Number of hidden layers in the Transformer decoder.
        num_attention_heads (`int`, *optional*, defaults to 32):
            Number of attention heads for each attention layer in the Transformer decoder.
        num_key_value_heads (`int`, *optional*):
            The number of key-value heads used to implement Grouped Query Attention (GQA). If
            `num_key_value_heads=num_attention_heads`, the model will use Multi-Head Attention (MHA). If
            `num_key_value_heads=1`, the model will use Multi-Query Attention (MQA). Otherwise, GQA is used.
        hidden_act (`str` or `function`, *optional*, defaults to `"silu"`):
            The non-linear activation function (function or string) in the decoder.
        max_position_embeddings (`int`, *optional*, defaults to 2048):
            The maximum sequence length that this model might ever be used with.
        initializer_range (`float`, *optional*, defaults to 0.02):
            The standard deviation of the truncated normal initializer for initializing all weight matrices.
        rms_norm_eps (`float`, *optional*, defaults to 1e-06):
            The epsilon value used by the RMS normalization layers.
        use_cache (`bool`, *optional*, defaults to `True`):
            Whether or not the model should return the last key/value attentions (useful for inference optimization).
        pad_token_id (`int`, *optional*):
            Padding token ID.
        bos_token_id (`int`, *optional*, defaults to 1):
            Beginning-of-sequence token ID.
        eos_token_id (`int`, *optional*, defaults to 2):
            End-of-sequence token ID.
        tie_word_embeddings (`bool`, *optional*, defaults to `False`):
            Whether to tie input and output embeddings.
        rope_scaling (`Dict`, *optional*):
            Configuration for scaling RoPE embeddings. Supports `linear` and `dynamic` scaling strategies.
        attention_bias (`bool`, *optional*, defaults to `False`):
            Whether to use a bias in the query, key, value, and output projection layers during self-attention.
        attention_dropout (`float`, *optional*, defaults to 0.0):
            The dropout probability applied to attention weights.
        mlp_bias (`bool`, *optional*, defaults to `False`):
            Whether to use a bias term in the MLP layers.
        aux_loss_alpha (`float`, *optional*, defaults to 0.001):
            Weight coefficient for auxiliary loss in Mixture of Experts (MoE) models.
        first_k_dense_replace (`int`, *optional*, defaults to 0):
            Number of dense layers in the shallow layers before switching to MoE layers.
        kv_lora_rank (`int`, *optional*, defaults to 512):
            Rank of the LoRA decomposition for key-value projections.
        q_lora_rank (`int`, *optional*, defaults to 1536):
            Rank of the LoRA decomposition for query projections.
            Specifically, it determines the dimensionality to which the query (q) vectors are compressed before being expanded back to their original size.
            It reduces computational overhead while maintaining model performance.
        n_group (`int`, *optional*):
            Number of groups for routed experts.
        n_routed_experts (`int`, *optional*, defaults to 64):
            Number of routed experts (None indicates a dense model).
        n_shared_experts (`int`, *optional*, defaults to 2):
            Number of shared experts (None indicates a dense model).
        qk_nope_head_dim (`int`, *optional*, defaults to 128):
            The head dimension for the QK (query-key) projections when using NOPE (Neural Operator Position Encoding).
        qk_rope_head_dim (`int`, *optional*, defaults to 64):
            The head dimension for QK projections when using RoPE.
        routed_scaling_factor (`float`, *optional*, defaults to 1.0):
            Scaling factor for routed experts in MoE models.
        seq_aux (`bool`, *optional*, defaults to `True`):
            Whether to compute the auxiliary loss for each individual sequence.
        topk_group (`int`, *optional*):
            Number of selected groups per token for expert selection.
        topk_method (`str`, *optional*, defaults to `"greedy"`):
            The method used for selecting top-k experts in the routed gate mechanism.
        v_head_dim (`int`, *optional*, defaults to 128):
            The dimension of value projections in the attention layers.
        num_experts_per_tok (`int`, *optional*):
            The number of experts selected per token. If `None`, the model behaves as a dense Transformer.
        norm_topk_prob (`bool`, *optional*, defaults to `False`):
            Whether to normalize the probability distribution over top-k selected experts.
        moe_intermediate_size (`int`, *optional*, defaults to 1407):
            Dimension of the MoE (Mixture of Experts) representations.

    ```python
    >>> from transformers import DeepseekV2Model, DeepseekV2Config
    >>> # Initializing a DeepSeek-V2 style configuration
    >>> configuration = DeepseekV2Config()
    >>> # Accessing the model configuration
    >>> model = DeepseekV2Model(configuration)
    >>> print(model.config)
    ```
    """

    base_model_tp_plan = {
        "layers.*.self_attn.q_proj": "colwise",
        "layers.*.self_attn.q_a_proj": "colwise",
        "layers.*.self_attn.q_b_proj": "colwise",
        "layers.*.self_attn.kv_b_proj": "colwise",
        "layers.*.self_attn.o_proj": "rowwise",
        "layers.*.mlp.gate_proj": "colwise",
        "layers.*.mlp.up_proj": "colwise",
        "layers.*.mlp.down_proj": "rowwise",
    }

    model_type = "deepseek_v2"
    keys_to_ignore_at_inference = ["past_key_values"]

    def __init__(
        self,
        vocab_size: Optional[int] = 32000,
        hidden_size: Optional[int] = 4096,
        intermediate_size: Optional[int] = 11008,
        num_hidden_layers: Optional[int] = 32,
        num_attention_heads: Optional[int] = 32,
        num_key_value_heads: Optional[int] = None,
        hidden_act: Optional[str] = "silu",
        max_position_embeddings: Optional[int] = 2048,
        initializer_range: Optional[float] = 0.02,
        rms_norm_eps: Optional[int] = 1e-6,
        use_cache: Optional[bool] = True,
        pad_token_id: Optional[int] = None,
        bos_token_id: Optional[int] = 1,
        eos_token_id: Optional[int] = 2,
        tie_word_embeddings: Optional[bool] = False,
        rope_scaling: Optional[RopeParameters] = None,
        attention_bias: Optional[bool] = False,
        attention_dropout: Optional[float] = 0.0,
        mlp_bias: Optional[bool] = False,
        aux_loss_alpha: Optional[float] = 0.001,
        first_k_dense_replace: Optional[int] = 0,
        kv_lora_rank: Optional[int] = 512,
        q_lora_rank: Optional[int] = 1536,
        n_group: Optional[int] = None,
        n_routed_experts: Optional[int] = 64,
        n_shared_experts: Optional[int] = 2,
        qk_nope_head_dim: Optional[int] = 128,
        qk_rope_head_dim: Optional[int] = 64,
        routed_scaling_factor: Optional[float] = 1.0,
        seq_aux: Optional[bool] = True,
        topk_group: Optional[int] = None,
        topk_method: Optional[str] = "greedy",
        v_head_dim: Optional[int] = 128,
        num_experts_per_tok: Optional[int] = None,
        norm_topk_prob: Optional[bool] = False,
        moe_intermediate_size: Optional[int] = 1407,
        **kwargs,
    ):
        super().__init__(**kwargs)

        del self.pretraining_tp
        self.aux_loss_alpha = aux_loss_alpha
        self.first_k_dense_replace = first_k_dense_replace
        self.kv_lora_rank = kv_lora_rank
        self.q_lora_rank = q_lora_rank
        self.n_group = n_group
        self.n_routed_experts = n_routed_experts
        self.n_shared_experts = n_shared_experts
        self.qk_nope_head_dim = qk_nope_head_dim
        self.qk_rope_head_dim = qk_rope_head_dim
        self.routed_scaling_factor = routed_scaling_factor
        self.seq_aux = seq_aux
        self.topk_group = topk_group
        self.topk_method = topk_method
        self.v_head_dim = v_head_dim
        self.num_experts_per_tok = num_experts_per_tok
        self.norm_topk_prob = norm_topk_prob
        self.moe_intermediate_size = moe_intermediate_size
        self.head_dim = qk_rope_head_dim


def apply_rotary_emb(
    xq: torch.Tensor,
    xk: torch.Tensor,
    freqs_cis: torch.Tensor,
) -> tuple[torch.Tensor, torch.Tensor]:
    xq_ = torch.view_as_complex(xq.float().reshape(*xq.shape[:-1], -1, 2))
    xk_ = torch.view_as_complex(xk.float().reshape(*xk.shape[:-1], -1, 2))

    # Broadcast to [1, 1, seq_len, dim // 2]
    freqs_cis = freqs_cis.unsqueeze(1).to(xq_.device)

    xq_out = torch.view_as_real(xq_ * freqs_cis).flatten(3).type_as(xq)
    xk_out = torch.view_as_real(xk_ * freqs_cis).flatten(3).type_as(xk)
    return xq_out, xk_out


class DeepseekV2MoEGate(nn.Module):
    def __init__(self, config: DeepseekV2Config):
        super().__init__()
        self.config = config
        self.top_k = config.num_experts_per_tok
        self.num_experts = config.n_routed_experts
        self.routed_scaling_factor = config.routed_scaling_factor
        self.alpha = config.aux_loss_alpha
        self.seq_aux = config.seq_aux
        self.topk_method = config.topk_method
        self.num_group = config.n_group
        self.topk_group = config.topk_group

        # topk selection algorithm
        self.norm_topk_prob = config.norm_topk_prob
        self.gating_dim = config.hidden_size
        self.weight = nn.Parameter(torch.empty((self.num_experts, self.gating_dim)))

    def forward(self, hidden_states: torch.Tensor) -> torch.Tensor:
        batch_size, seq_len, hidden_dim = hidden_states.shape
        ### compute gating score
        hidden_states = hidden_states.view(-1, hidden_dim)
        logits = F.linear(hidden_states.type(torch.float32), self.weight.type(torch.float32), None)
        scores = logits.softmax(dim=-1, dtype=torch.float32)

        # select top-k experts
        # greedy method is used for DeepSeek-V2-Lite
        # group_limited_greedy for DeepSeek-V2 and DeepSeek-V2-Chat
        if self.topk_method == "greedy":
            topk_weight, topk_idx = torch.topk(scores, k=self.top_k, dim=-1, sorted=False)
        elif self.topk_method == "group_limited_greedy":
            group_scores = scores.view(batch_size * seq_len, self.num_group, -1).max(dim=-1).values  # [n, num_group]
            group_idx = torch.topk(group_scores, k=self.topk_group, dim=-1, sorted=False)[1]  # [n, top_k_group]
            group_mask = torch.zeros_like(group_scores)  # [n, num_group]
            group_mask.scatter_(1, group_idx, 1)  # [n, num_group]
            score_mask = (
                group_mask.unsqueeze(-1)
                .expand(batch_size * seq_len, self.num_group, self.num_experts // self.num_group)
                .reshape(batch_size * seq_len, -1)
            )  # [n, e]
            tmp_scores = scores.masked_fill(~score_mask.bool(), 0.0)  # [n, e]
            topk_weight, topk_idx = torch.topk(tmp_scores, k=self.top_k, dim=-1, sorted=False)

        topk_weight = topk_weight * self.routed_scaling_factor
        ### expert-level computation auxiliary loss
        return topk_idx, topk_weight


class DeepseekV2MoE(nn.Module):
    """
    A mixed expert module containing shared experts.
    """

    def __init__(self, config: DeepseekV2Config):
        super().__init__()
        self.config = config
        self.num_experts_per_tok = config.num_experts_per_tok

        self.experts = nn.ModuleList(
            [
                (DeepseekV2MLP(config, intermediate_size=config.moe_intermediate_size))
                for _ in range(config.n_routed_experts)
            ]
        )
        self.gate = DeepseekV2MoEGate(config)
        if config.n_shared_experts is not None:
            intermediate_size = config.moe_intermediate_size * config.n_shared_experts
            self.shared_experts = DeepseekV2MLP(config=config, intermediate_size=intermediate_size)
        self.ep_rank = 0
        self.experts_per_rank = config.n_routed_experts

    def moe(self, hidden_states: torch.Tensor, topk_ids: torch.Tensor, topk_weight: torch.Tensor) -> torch.Tensor:
        cnts = topk_ids.new_zeros((topk_ids.shape[0], len(self.experts)))
        cnts.scatter_(1, topk_ids, 1)
        tokens_per_expert = cnts.sum(dim=0)
        indices = topk_ids.view(-1).argsort()
        sorted_tokens = hidden_states[indices // topk_ids.shape[1]]

        # Process experts
        outputs = []
        start_idx = 0
        for i, num_tokens in enumerate(tokens_per_expert):
            if num_tokens == 0:
                continue
            end_idx = start_idx + num_tokens
            expert = self.experts[i + self.ep_rank * self.experts_per_rank]
            tokens_for_this_expert = sorted_tokens[start_idx:end_idx]
            expert_out = expert(tokens_for_this_expert)
            outputs.append(expert_out)
            start_idx = end_idx

        outs = torch.cat(outputs, dim=0) if outputs else sorted_tokens.new_empty(0)

        # Reorder and combine outputs
        new_x = torch.empty_like(outs)
        new_x[indices] = outs
        hidden_states = (
            new_x.view(*topk_ids.shape, -1)
            .type(topk_weight.dtype)
            .mul_(topk_weight.unsqueeze(dim=-1))
            .sum(dim=1)
            .type(new_x.dtype)
        )
        return hidden_states

    def forward(self, hidden_states: torch.Tensor) -> torch.Tensor:
        residuals = hidden_states
        orig_shape = hidden_states.shape
        topk_indices, topk_weights = self.gate(hidden_states)
        hidden_states = hidden_states.view(-1, hidden_states.shape[-1])
        hidden_states = self.moe(hidden_states, topk_indices, topk_weights).view(*orig_shape)
        hidden_states = hidden_states + self.shared_experts(residuals)
        return hidden_states


class DeepseekV2MLP(LlamaMLP):
    def __init__(self, config: DeepseekV2Config, hidden_size=None, intermediate_size=None):
        super().__init__(config)
        self.hidden_size = config.hidden_size if hidden_size is None else hidden_size
        self.intermediate_size = config.intermediate_size if intermediate_size is None else intermediate_size


class DeepseekV2RMSNorm(LlamaRMSNorm):
    pass


class DeepseekV2RotaryEmbedding(Llama4TextRotaryEmbedding):
    def __init__(self, config: DeepseekV2Config, device=None, layer_type=None):
        super().__init__()

    def compute_default_rope_parameters(
        config: Optional[DeepseekV2Config] = None,
        device: Optional["torch.device"] = None,
        seq_len: Optional[int] = None,
        layer_type: Optional[str] = None,
    ) -> tuple["torch.Tensor", float]:
        return super().compute_default_rope_parameters(
            config,
            device,
            seq_len,
            layer_type,
        )


class DeepseekV2Attention(nn.Module):
    """Multi-headed attention from 'Attention Is All You Need' paper"""

    def __init__(self, config: DeepseekV2Config, layer_idx: Optional[int] = None):
        super().__init__()
        self.config = config
        self.layer_idx = layer_idx
        self.attention_dropout = config.attention_dropout
        self.hidden_size = config.hidden_size
        self.num_heads = config.num_attention_heads
        self.head_dim = config.head_dim
        self.max_position_embeddings = config.max_position_embeddings

        self.q_lora_rank = config.q_lora_rank
        self.qk_rope_head_dim = config.qk_rope_head_dim
        self.kv_lora_rank = config.kv_lora_rank
        self.v_head_dim = config.v_head_dim
        self.qk_nope_head_dim = config.qk_nope_head_dim
        self.qk_head_dim = config.qk_nope_head_dim + config.qk_rope_head_dim
        self.num_key_value_groups = config.num_attention_heads // config.num_key_value_heads

        self.is_causal = True

        if self.q_lora_rank is None:
            self.q_proj = nn.Linear(self.hidden_size, self.num_heads * self.qk_head_dim, bias=False)
        else:
            self.q_a_proj = nn.Linear(self.hidden_size, config.q_lora_rank, bias=config.attention_bias)
            self.q_a_layernorm = DeepseekV2RMSNorm(config.q_lora_rank)
            self.q_b_proj = nn.Linear(config.q_lora_rank, self.num_heads * self.qk_head_dim, bias=False)

        self.kv_a_proj_with_mqa = nn.Linear(
            self.hidden_size,
            config.kv_lora_rank + config.qk_rope_head_dim,
            bias=config.attention_bias,
        )
        self.kv_a_layernorm = DeepseekV2RMSNorm(config.kv_lora_rank)
        self.kv_b_proj = nn.Linear(
            config.kv_lora_rank,
            self.num_heads * (self.qk_head_dim - self.qk_rope_head_dim + self.v_head_dim),
            bias=False,
        )

        self.o_proj = nn.Linear(
            self.num_heads * self.v_head_dim,
            self.hidden_size,
            bias=config.attention_bias,
        )

        self.scaling = self.qk_head_dim ** (-0.5)
        self.rotary_emb = DeepseekV2RotaryEmbedding(config=config)

    @deprecate_kwarg("past_key_value", new_name="past_key_values", version="4.58")
    def forward(
        self,
        hidden_states: torch.Tensor,
        attention_mask: Optional[torch.Tensor] = None,
        past_key_values: Optional[Cache] = None,
        cache_position: Optional[torch.LongTensor] = None,
        position_embeddings: Optional[tuple[torch.Tensor, torch.Tensor]] = None,
        position_ids: Optional[torch.Tensor] = None,
        **kwargs,
    ) -> tuple[torch.Tensor, Optional[torch.Tensor], Optional[tuple[torch.Tensor]]]:
        if "padding_mask" in kwargs:
            warnings.warn(
                "Passing `padding_mask` is deprecated and will be removed in v4.37. Please make sure use `attention_mask` instead.`"
            )
        batch_size, seq_length = hidden_states.shape[:-1]
        query_shape = (batch_size, seq_length, -1, self.qk_head_dim)
        key_shape = (batch_size, seq_length, -1, self.qk_nope_head_dim + self.v_head_dim)

        if self.q_lora_rank is None:
            q = self.q_proj(hidden_states)
        else:
            q = self.q_b_proj(self.q_a_layernorm(self.q_a_proj(hidden_states)))
        q = q.view(query_shape).transpose(1, 2)
        q_nope, q_pe = torch.split(q, [self.qk_nope_head_dim, self.qk_rope_head_dim], dim=-1)

        compressed_kv = self.kv_a_proj_with_mqa(hidden_states)
        k_nope, k_pe = torch.split(compressed_kv, [self.kv_lora_rank, self.qk_rope_head_dim], dim=-1)
        k_nope = self.kv_b_proj(self.kv_a_layernorm(k_nope)).view(key_shape).transpose(1, 2)
        k_nope, value_states = torch.split(k_nope, [self.qk_nope_head_dim, self.v_head_dim], dim=-1)

        k_pe = k_pe.view(batch_size, 1, seq_length, self.qk_rope_head_dim)

        if position_embeddings is None:
            position_embeddings = self.rotary_emb(hidden_states, position_ids)
        else:
            logger.warning_once(
                "The attention layers in this model are transitioning to computing the RoPE embeddings internally "
                "through `position_ids` (2D tensor with the indexes of the tokens). Suing pre-computed"
                "`position_embeddings` (Tuple of tensors, containing cos and sin) is deprecated and will be "
                "removed in v4.60.0. Make sure to pass `position_ids` instead."
            )

        q_pe, k_pe = apply_rotary_emb(q_pe, k_pe, position_embeddings.to(q_pe.device))

        k_pe = k_pe.expand(*k_nope.shape[:-1], -1)
        query_states = torch.cat((q_nope, q_pe), dim=-1)
        key_states = torch.cat((k_nope, k_pe), dim=-1)

        if past_key_values is not None:
            # sin and cos are specific to RoPE models; cache_position needed for the static cache
            cache_kwargs = {"cache_position": cache_position}
            key_states, value_states = past_key_values.update(key_states, value_states, self.layer_idx, cache_kwargs)

        if self.config._attn_implementation == "flash_attention_2" and self.qk_head_dim != self.v_head_dim:
            value_states = F.pad(value_states, [0, self.qk_head_dim - self.v_head_dim])

        attention_interface: Callable = eager_attention_forward
        if self.config._attn_implementation != "eager":
            attention_interface = ALL_ATTENTION_FUNCTIONS[self.config._attn_implementation]

        attn_output, attn_weights = attention_interface(
            self,
            query_states,
            key_states,
            value_states,
            attention_mask,
            dropout=0.0 if not self.training else self.attention_dropout,
            scaling=self.scaling,
            **kwargs,
        )

        if self.config._attn_implementation == "flash_attention_2" and self.qk_head_dim != self.v_head_dim:
            attn_output = attn_output[:, :, :, : self.v_head_dim]

        attn_output = attn_output.reshape(batch_size, seq_length, -1).contiguous()
        attn_output = self.o_proj(attn_output)
        return attn_output, attn_weights


class DeepseekV2DecoderLayer(LlamaDecoderLayer):
    def __init__(self, config: DeepseekV2Config, layer_idx: int):
        super().__init__(config, layer_idx)

        self.self_attn = DeepseekV2Attention(config=config, layer_idx=layer_idx)
        self.mlp = DeepseekV2MoE(config) if layer_idx >= config.first_k_dense_replace else DeepseekV2MLP(config)

        self.input_layernorm = DeepseekV2RMSNorm(config.hidden_size, eps=config.rms_norm_eps)
        self.post_attention_layernorm = DeepseekV2RMSNorm(config.hidden_size, eps=config.rms_norm_eps)


class DeepseekV2PreTrainedModel(LlamaPreTrainedModel):
    _can_compile_fullgraph = False

    def _init_weights(self, module):
        PreTrainedModel._init_weights(self, module)
        if isinstance(module, DeepseekV2MoEGate):
            module.weight.data.normal_(mean=0.0, std=self.config.initializer_range)


class DeepseekV2ForCausalLM(LlamaForCausalLM):
    pass


class DeepseekV2ForSequenceClassification(LlamaForSequenceClassification):
    pass


__all__ = [
    "DeepseekV2PreTrainedModel",
    "DeepseekV2Model",  # noqa: F822
    "DeepseekV2ForCausalLM",
    "DeepseekV2ForSequenceClassification",
    "DeepseekV2Config",
]<|MERGE_RESOLUTION|>--- conflicted
+++ resolved
@@ -21,16 +21,9 @@
 from torch import nn
 
 from ...cache_utils import Cache
-<<<<<<< HEAD
 from ...modeling_rope_utils import RopeParameters
-from ...modeling_utils import ALL_ATTENTION_FUNCTIONS
+from ...modeling_utils import ALL_ATTENTION_FUNCTIONS, PreTrainedModel
 from ...utils import logging
-=======
-from ...modeling_utils import ALL_ATTENTION_FUNCTIONS, PreTrainedModel
-from ...utils import (
-    logging,
-)
->>>>>>> 870add3d
 from ...utils.deprecation import deprecate_kwarg
 from ..llama.configuration_llama import LlamaConfig
 from ..llama.modeling_llama import (
