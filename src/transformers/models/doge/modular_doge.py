--- conflicted
+++ resolved
@@ -222,22 +222,11 @@
         self.norm_topk_prob = norm_topk_prob
         self.output_router_logits = output_router_logits
         self.router_aux_loss_coef = router_aux_loss_coef
-<<<<<<< HEAD
         self.tie_word_embeddings = tie_word_embeddings
         self.pad_token_id = pad_token_id
         self.bos_token_id = bos_token_id
         self.eos_token_id = eos_token_id
-        # Try to set `rope_scaling` if available, otherwise use `rope_parameters`
-        rope_scaling = kwargs.pop("rope_scaling", None)
-        self.rope_parameters = rope_scaling or rope_parameters
-
-        # Validate the correctness of rotary position embeddings parameters
-        rope_theta = kwargs.get("rope_theta", 10000.0)
-        standardize_rope_params(self, rope_theta=rope_theta)
-        rope_config_validation(self)
-=======
         self.rope_parameters = rope_parameters
->>>>>>> 5ee9ffe3
 
         # for backward compatibility
         if num_key_value_heads is None:
