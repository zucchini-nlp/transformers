# coding=utf-8
# Copyright 2025 Jingze Shi and the HuggingFace Inc. team. All rights reserved.
#
# The Doge family of small language models is trained by SmallDoge Team.
#
# Licensed under the Apache License, Version 2.0 (the "License");
# you may not use this file except in compliance with the License.
# You may obtain a copy of the License at
#
#     http://www.apache.org/licenses/LICENSE-2.0
#
# Unless required by applicable law or agreed to in writing, software
# distributed under the License is distributed on an "AS IS" BASIS,
# WITHOUT WARRANTIES OR CONDITIONS OF ANY KIND, either express or implied.
# See the License for the specific language governing permissions and
# limitations under the License.
"""PyTorch Doge model."""

import math
from collections.abc import Callable
from typing import Optional, Union

import torch
import torch.nn.functional as F
from torch import nn

from ...activations import ACT2FN
from ...cache_utils import Cache
from ...configuration_utils import PreTrainedConfig
from ...integrations.flex_attention import compile_friendly_flex_attention
from ...modeling_layers import GradientCheckpointingLayer
from ...modeling_outputs import MoeCausalLMOutputWithPast, MoeModelOutputWithPast
from ...modeling_rope_utils import RopeParameters, rope_config_validation, standardize_rope_params
from ...modeling_utils import AttentionInterface, PreTrainedModel
from ...processing_utils import Unpack
from ...utils import TransformersKwargs, is_torch_flex_attn_available, logging
from ...utils.generic import OutputRecorder
from ..llama.modeling_llama import (
    LlamaForSequenceClassification,
    LlamaMLP,
    LlamaPreTrainedModel,
    LlamaRMSNorm,
    LlamaRotaryEmbedding,
    apply_rotary_pos_emb,
    eager_attention_forward,
    repeat_kv,
)
from ..mixtral.modeling_mixtral import MixtralForCausalLM, MixtralModel


logger = logging.get_logger(__name__)

if is_torch_flex_attn_available():
    from torch.nn.attention.flex_attention import BlockMask


class DogeConfig(PreTrainedConfig):
    r"""
    This is the configuration class to store the configuration of a [`DogeModel`]. It is used to instantiate an Doge
    model according to the specified arguments, defining the model architecture like [SmallDoge/Doge-320M](https://huggingface.co/SmallDoge/Doge-320M).

    Configuration objects inherit from [`PreTrainedConfig`] and can be used to control the model outputs. Read the
    documentation from [`PreTrainedConfig`] for more information.

    Args:
        vocab_size (`int`, *optional*, defaults to 32768):
            Vocabulary size of the Doge2 model. Defines the number of different tokens that can be represented by the `inputs_ids` passed when calling [`DogeModel`]
        hidden_size (`int`, *optional*, defaults to 1024):
            Dimension of the hidden representations.
        intermediate_size (`int`, *optional*, defaults to 2048):
            Dimension of the MLP representations.
        num_hidden_layers (`int`, *optional*, defaults to 32):
            Number of hidden layers in the Transformer decoder.
        hidden_dropout (`float`, *optional*, defaults to 0.0):
            Dropout probability for each sequence transformation and state transformation module.
        hidden_act (`str` or `function`, *optional*, defaults to `"silu"`):
            The non-linear activation function (function or string) in the decoder.
        initializer_range (`float`, *optional*, defaults to 0.02):
            The standard deviation of the truncated_normal_initializer for initializing all weight matrices.
        rms_norm_eps (`float`, *optional*, defaults to 1e-06):
            The epsilon used by the rms normalization layers.
        use_cache (`bool`, *optional*, defaults to `True`):
            Whether or not the model should return the last key/values attentions (not used by all models). Only
            relevant if `config.is_decoder=True`.
        tie_word_embeddings (`bool`, *optional*, defaults to `False`):
            Whether the model's input and output word embeddings should be tied.
        max_position_embeddings (`int`, *optional*, defaults to 2048):
            The maximum sequence length that this model might ever be used with.
        rope_parameters (`RopeParameters`, *optional*):
            Dictionary containing the configuration parameters for the RoPE embeddings. The dictionaty should contain
            a value for `rope_theta` and optionally parameters used for scaling in case you want to use RoPE
            with longer `max_position_embeddings`.
        num_attention_heads (`int`, *optional*, defaults to 8):
            Number of attention heads for each attention layer in the Transformer decoder.
        num_key_value_heads (`int`, *optional*):
            This is the number of key_value heads that should be used to implement Grouped Query Attention.
            If `num_key_value_heads=num_attention_heads`, the model will use Multi Head Attention (MHA), if
            `num_key_value_heads=1` the model will use Multi Query Attention (MQA) otherwise GQA is used.
            When converting a multi-head checkpoint to a GQA checkpoint, each group key and value head should be constructed by meanpooling all the original heads within that group.
            For more details checkout [this paper](https://huggingface.co/papers/2305.13245).
            If it is not specified, will default to `num_attention_heads`.
        attention_bias (`bool`, defaults to `False`, *optional*, defaults to `False`):
            Whether to use a bias in the query, key, value and output projection layers during self-attention.
        attention_dropout (`float`, *optional*, defaults to 0.0):
            The dropout ratio for the attention probabilities.
        mlp_bias (`bool`, *optional*, defaults to `False`):
            Whether to use a bias in up_proj, down_proj and gate_proj layers in the MLP layers.
        sliding_window (`int`, *optional*):
            Sliding window attention window size. If not specified, will default to `None`.
        keep_window_size (`int`, *optional*, defaults to 2048):
            The window size of tokens that are not dynamically masked, and dynamic masking is only performed when the sequence length exceeds this value.
        is_moe (`bool`, *optional*, defaults to `False`):
            Whether to use the Cross Domain Mixture of Experts, if `True`, the MoE will inherit the MLP to initialize.
        num_experts (`int`, *optional*, defaults to 16384):
            Number of routed experts in the model. This is only used when `is_moe=True`.
        num_experts_per_tok (`int`, *optional*, defaults to 64):
            Number of selected experts to route per-token.
        norm_topk_prob (`bool`, *optional*, defaults to `False`):
            Whether to normalize the topk probabilities.
        output_router_logits (`bool`, *optional*, defaults to `False`):
            Whether or not the router logits should be returned by the model. Enabling this will also
            allow the model to output the auxiliary loss, including load balancing loss and router z-loss.
        router_aux_loss_coef (`float`, *optional*, defaults to 0.001):
            The aux loss factor for the total loss.
        pad_token_id (`int`, *optional*):
            Padding token id.
        bos_token_id (`int`, *optional*):
            Beginning of stream token id.
        eos_token_id (`int`, *optional*):
            End of stream token id.

    ```python
    >>> from transformers import DogeConfig, DogeModel

    >>> # Initializing a Doge-320M style configuration
    >>> configuration = DogeConfig()

    >>> # Initializing a model from the Doge-320M style configuration
    >>> model = DogeModel(configuration)

    >>> # Accessing the model configuration
    >>> configuration = model.config
    ```"""

    model_type = "doge"
    keys_to_ignore_at_inference = ["past_key_values"]
    # Default tensor parallel plan for base model `DogeModel`
    base_model_tp_plan = {
        "layers.*.self_attn.q_proj": "colwise",
        "layers.*.self_attn.k_proj": "colwise",
        "layers.*.self_attn.v_proj": "colwise",
        "layers.*.self_attn.dt_proj": "rowwise",
        "layers.*.self_attn.o_proj": "rowwise",
        "layers.*.input_layernorm.weight": "sequence_parallel",
        "layers.*.input_residual.weight": "sequence_parallel",
        "layers.*.post_attention_layernorm.weight": "sequence_parallel",
        "layers.*.post_attention_residual.weight": "sequence_parallel",
        "norm.weight": "sequence_parallel",
        "layers.*.mlp.gate_proj": "colwise",
        "layers.*.mlp.up_proj": "colwise",
        "layers.*.mlp.down_proj": "rowwise",
        "layers.*.mlp.router_gate": "colwise_rep",
        "layers.*.mlp.down_embed": "rowwise_rep",
        "layers.*.mlp.up_embed": "rowwise_rep",
    }
    base_model_pp_plan = {
        "embed_tokens": (["input_ids"], ["inputs_embeds"]),
        "layers": (["hidden_states", "attention_mask"], ["hidden_states"]),
        "norm": (["hidden_states"], ["hidden_states"]),
    }

    def __init__(
        self,
<<<<<<< HEAD
        vocab_size=32768,
        hidden_size=1024,
        intermediate_size=2048,
        num_hidden_layers=32,
        hidden_dropout=0.0,
        hidden_act="silu",
        initializer_range=0.02,
        rms_norm_eps=1e-06,
        use_cache=True,
        tie_word_embeddings=False,
        max_position_embeddings=2048,
        rope_theta=10000.0,
        rope_scaling=None,
        num_attention_heads=8,
        num_key_value_heads=None,
        attention_bias=False,
        attention_dropout=0.0,
        mlp_bias=False,
        sliding_window=None,
        keep_window_size=2048,
        is_moe=False,
        num_experts=16384,
        num_experts_per_tok=64,
        norm_topk_prob=False,
        output_router_logits=False,
        router_aux_loss_coef=0.001,
        pad_token_id=None,
        bos_token_id=None,
        eos_token_id=None,
=======
        vocab_size: Optional[int] = 32768,
        hidden_size: Optional[int] = 1024,
        intermediate_size: Optional[int] = 2048,
        num_hidden_layers: Optional[int] = 32,
        hidden_dropout: Optional[float] = 0.0,
        hidden_act: Optional[str] = "silu",
        initializer_range: Optional[float] = 0.02,
        rms_norm_eps: Optional[int] = 1e-06,
        use_cache: Optional[bool] = True,
        tie_word_embeddings: Optional[bool] = False,
        max_position_embeddings: Optional[int] = 2048,
        rope_parameters: Optional[RopeParameters | dict[RopeParameters]] = None,
        num_attention_heads: Optional[int] = 8,
        num_key_value_heads: Optional[int] = None,
        attention_bias: Optional[bool] = False,
        attention_dropout: Optional[float] = 0.0,
        mlp_bias: Optional[bool] = False,
        sliding_window: Optional[int] = None,
        keep_window_size: Optional[int] = 2048,
        is_moe: Optional[bool] = False,
        num_experts: Optional[int] = 16384,
        num_experts_per_tok: Optional[int] = 64,
        norm_topk_prob: Optional[bool] = False,
        output_router_logits: Optional[bool] = False,
        router_aux_loss_coef: Optional[float] = 0.001,
>>>>>>> 10de06da
        **kwargs,
    ):
        self.vocab_size = vocab_size
        self.hidden_size = hidden_size
        self.intermediate_size = intermediate_size
        self.num_hidden_layers = num_hidden_layers

        self.hidden_dropout = hidden_dropout
        self.hidden_act = hidden_act
        self.initializer_range = initializer_range
        self.rms_norm_eps = rms_norm_eps
        self.use_cache = use_cache

        self.max_position_embeddings = max_position_embeddings
        self.num_attention_heads = num_attention_heads
        self.num_key_value_heads = num_key_value_heads
        self.attention_bias = attention_bias
        self.attention_dropout = attention_dropout
        self.mlp_bias = mlp_bias
        self.sliding_window = sliding_window
        self.keep_window_size = keep_window_size
        self.is_moe = is_moe
        self.num_experts = num_experts
        self.num_experts_per_tok = num_experts_per_tok
        self.norm_topk_prob = norm_topk_prob
        self.output_router_logits = output_router_logits
        self.router_aux_loss_coef = router_aux_loss_coef
<<<<<<< HEAD
        self.tie_word_embeddings = tie_word_embeddings
        self.pad_token_id = pad_token_id
        self.bos_token_id = bos_token_id
        self.eos_token_id = eos_token_id
=======
        # Try to set `rope_scaling` if available, otherwise use `rope_parameters`
        rope_scaling = kwargs.pop("rope_scaling", None)
        self.rope_parameters = rope_scaling or rope_parameters
>>>>>>> 10de06da

        # Validate the correctness of rotary position embeddings parameters
        rope_theta = kwargs.get("rope_theta", 10000.0)
        standardize_rope_params(self, rope_theta=rope_theta)
        rope_config_validation(self)

        # for backward compatibility
        if num_key_value_heads is None:
            self.num_key_value_heads = num_attention_heads

        super().__init__(**kwargs)


class DogeRMSNorm(LlamaRMSNorm):
    pass


class DogeRotaryEmbedding(LlamaRotaryEmbedding):
    pass


def flex_attention_forward(
    module: nn.Module,
    query: torch.Tensor,
    key: torch.Tensor,
    value: torch.Tensor,
    attention_mask: Union[torch.Tensor, "BlockMask"],
    scaling: Optional[float] = None,
    softcap: Optional[float] = None,
    **kwargs,
) -> tuple[torch.Tensor, torch.Tensor]:
    block_mask = None
    causal_mask = None
    if isinstance(attention_mask, BlockMask):
        block_mask = attention_mask
    else:
        causal_mask = attention_mask

    if causal_mask is not None:
        causal_mask = causal_mask[:, :, :, : key.shape[-2]]

    def score_mod(score, batch_idx, head_idx, q_idx, kv_idx):
        if softcap is not None:
            score = softcap * torch.tanh(score / softcap)
        if causal_mask is not None:
            score = score + causal_mask[batch_idx][head_idx][q_idx][kv_idx]
        return score

    attn_output, attention_weights = compile_friendly_flex_attention(
        query,
        key,
        value,
        score_mod=score_mod,
        block_mask=block_mask,
        enable_gqa=True,
        scale=scaling,
        # Last time checked on PyTorch == 2.5.1: Flex Attention always computes the lse regardless.
        # For simplification, we thus always return it as no additional computations are introduced.
        return_lse=True,
    )
    # lse is returned in float32
    attention_weights = attention_weights.to(value.dtype)
    attn_output = attn_output.transpose(1, 2).contiguous()

    return attn_output, attention_weights


ALL_ATTENTION_FUNCTIONS = AttentionInterface()
ALL_ATTENTION_FUNCTIONS["doge_flex_attention"] = flex_attention_forward


class DogeAttention(nn.Module):
    def __init__(self, config: DogeConfig, layer_idx: Optional[int] = None):
        super().__init__()
        self.config = config
        self.layer_idx = layer_idx
        self.head_dim = getattr(config, "head_dim", config.hidden_size // config.num_attention_heads)
        self.num_key_value_groups = config.num_attention_heads // config.num_key_value_heads
        self.scaling = self.head_dim**-0.5
        self.attention_dropout = config.attention_dropout
        self.keep_window_size = config.keep_window_size

        self.q_proj = nn.Linear(
            config.hidden_size, config.num_attention_heads * self.head_dim, bias=config.attention_bias
        )
        self.k_proj = nn.Linear(
            config.hidden_size, config.num_key_value_heads * self.head_dim, bias=config.attention_bias
        )
        self.v_proj = nn.Linear(
            config.hidden_size, config.num_key_value_heads * self.head_dim, bias=config.attention_bias
        )
        # dynamic mask for the QK^T attention weights matrix
        self.A = nn.Parameter(torch.zeros(config.num_key_value_heads))
        self.dt_proj = nn.Linear(
            config.num_key_value_heads * self.head_dim, config.num_key_value_heads, bias=config.attention_bias
        )
        self.o_proj = nn.Linear(
            config.num_attention_heads * self.head_dim, config.hidden_size, bias=config.attention_bias
        )
        self.q_norm = DogeRMSNorm(self.head_dim, eps=config.rms_norm_eps)
        self.k_norm = DogeRMSNorm(self.head_dim, eps=config.rms_norm_eps)

    def forward(
        self,
        hidden_states: torch.Tensor,
        position_embeddings: tuple[torch.Tensor, torch.Tensor],
        attention_mask: Optional[torch.Tensor] = None,
        past_key_values: Optional[Cache] = None,
        cache_position: Optional[torch.LongTensor] = None,
        position_ids: Optional[torch.LongTensor] = None,
        **kwargs,
    ) -> tuple[torch.Tensor, Optional[torch.Tensor], Optional[tuple[torch.Tensor]]]:
        input_shape = hidden_states.shape[:-1]
        hidden_shape = (*input_shape, -1, self.head_dim)

        query_states = self.q_norm(self.q_proj(hidden_states).view(hidden_shape)).transpose(1, 2)
        key_states = self.k_norm(self.k_proj(hidden_states).view(hidden_shape)).transpose(1, 2)
        value_states = self.v_proj(hidden_states).view(hidden_shape).transpose(1, 2)

        cos, sin = position_embeddings
        query_states, key_states = apply_rotary_pos_emb(query_states, key_states, cos, sin)

        if past_key_values is not None:
            # sin and cos are specific to RoPE models; cache_position needed for the static cache
            cache_kwargs = {"sin": sin, "cos": cos, "cache_position": cache_position}
            key_states, value_states = past_key_values.update(key_states, value_states, self.layer_idx, cache_kwargs)

        # calculate dynamic mask from value_states
        dt_states = self.dt_proj(
            value_states.transpose(1, 2).reshape(value_states.shape[0], value_states.shape[-2], -1)
        )
        dt_states = torch.exp(self.A * F.softplus(dt_states)).transpose(-1, -2)
        attn_mask = self.prepare_dynamic_mask(
            hidden_states=hidden_states,
            dt_states=dt_states,
            keep_window_size=self.keep_window_size,
            attention_mask=attention_mask,
        )
        attn_mask = repeat_kv(attn_mask, self.num_key_value_groups)

        attention_interface: Callable = eager_attention_forward
        if self.config._attn_implementation != "eager":
            attention_interface = ALL_ATTENTION_FUNCTIONS[self.config._attn_implementation]

        attn_output, attn_weights = attention_interface(
            self,
            query_states,
            key_states,
            value_states,
            attention_mask=attn_mask,
            dropout=0.0 if not self.training else self.attention_dropout,
            scaling=self.scaling,
            **kwargs,
        )

        attn_output = attn_output.reshape(*input_shape, -1).contiguous()
        attn_output = self.o_proj(attn_output)
        return attn_output, attn_weights

    def prepare_dynamic_mask(
        self,
        hidden_states: torch.Tensor,
        dt_states: torch.Tensor,
        keep_window_size: int = 2048,
        attention_mask: Optional[torch.Tensor] = None,
    ):
        """
        The core idea of DMA is to calculate the dynamic attention mask to mask the tokens that should be masked, so as to form sparse attention.

        Combine `dt_states` with `attention_mask` to generate the final `attn_mask`.

        Args:
            hidden_states (`torch.Tensor`): The input hidden_states, used to determine the minimum value of the current input precision.
            dt_states (`torch.Tensor`): dt_states of shape `(batch_size, num_heads, key_sequence_length)`.
            keep_window_size (`int`): The window size of tokens that are not dynamically masked, and dynamic masking is only performed when the sequence length exceeds this value.
            attention_mask (`torch.Tensor`, *optional*): attention mask of shape `(batch_size, 1, query_sequence_length, key_sequence_length)`.
        """
        min_dtype = torch.finfo(hidden_states.dtype).min
        dtype = hidden_states.dtype
        attn_mask = dt_states[:, :, None, :].expand(
            -1, -1, hidden_states.shape[1], -1
        )  # [batch_size, num_heads, query_len, key_len]
        if attention_mask is not None and not isinstance(attention_mask, BlockMask):
            if attention_mask.dtype == torch.bool:
                dtype = hidden_states.dtype
                attention_mask = torch.where(
                    attention_mask, torch.tensor(0.0, device=attention_mask.device, dtype=dtype), min_dtype
                )
            attn_mask = attn_mask.masked_fill(attention_mask[:, :, :, : attn_mask.shape[-1]] != 0, min_dtype)
        if attn_mask.shape[-1] > keep_window_size:
            active_mask = torch.zeros_like(attn_mask, dtype=dtype, device=attn_mask.device)
            topk_indices = torch.topk(attn_mask, keep_window_size, dim=-1, largest=True, sorted=False).indices
            active_mask = active_mask.scatter(-1, topk_indices, 1.0)
            attn_mask = attn_mask.masked_fill(active_mask == 0.0, min_dtype)
        return attn_mask


class DogeMLP(LlamaMLP):
    pass


class DogeCDMoE(nn.Module):
    def __init__(self, config: DogeConfig):
        super().__init__()
        self.hidden_size = config.hidden_size
        self.intermediate_size = config.intermediate_size
        self.act_fn = ACT2FN[config.hidden_act]

        self.num_experts = config.num_experts
        self.num_keys = math.floor(math.sqrt(self.num_experts))
        self.top_k = config.num_experts_per_tok
        self.norm_topk_prob = config.norm_topk_prob

        # shared expert
        self.gate_proj = nn.Linear(self.hidden_size, self.intermediate_size, bias=config.mlp_bias)
        self.up_proj = nn.Linear(self.hidden_size, self.intermediate_size, bias=config.mlp_bias)
        self.down_proj = nn.Linear(self.intermediate_size, self.hidden_size, bias=config.mlp_bias)

        # router gate for retrieval experts
        self.router_gate = nn.Linear(self.hidden_size, self.num_keys * 2, bias=False)

        # routed experts
        self.down_embed = nn.Embedding(self.num_experts, self.hidden_size)
        self.up_embed = nn.Embedding(self.num_experts, self.hidden_size)

    def forward(
        self,
        hidden_states: torch.Tensor,
        **kwargs,
    ) -> torch.Tensor:
        bsz, seq_len, _ = hidden_states.shape

        # get routing logits with router gate
        router_logits = self.router_gate(hidden_states).view(2, bsz * seq_len, -1)

        # get experts with the highest routing logits
        (scores_x, scores_y), (indices_x, indices_y) = router_logits.topk(self.num_keys, dim=-1)
        all_scores = scores_x.unsqueeze(-1) + scores_y.unsqueeze(-2)
        all_indices = indices_x.unsqueeze(-1) * self.num_keys + indices_y.unsqueeze(-2)
        all_scores = all_scores.view(*all_scores.shape[:-2], -1)
        all_indices = all_indices.view(*all_indices.shape[:-2], -1)
        scores, position_indices = all_scores.topk(self.top_k, dim=-1)
        indices = all_indices.gather(-1, position_indices)
        routing_weights = F.softmax(scores, dim=-1)
        if self.norm_topk_prob:
            routing_weights /= routing_weights.sum(dim=-1, keepdim=True)

        # mix routed experts states with shared expert states
        down_embed = self.down_embed(indices)
        up_embed = self.up_embed(indices)
        experts_weights = torch.matmul(down_embed, hidden_states.view(bsz * seq_len, -1, 1)).view(bsz * seq_len, -1)
        experts_weights = self.act_fn(experts_weights) * routing_weights
        experts_states = torch.matmul(experts_weights.view(bsz * seq_len, 1, -1), up_embed).view(bsz, seq_len, -1)
        hidden_states = self.down_proj(self.act_fn(self.gate_proj(hidden_states)) * self.up_proj(hidden_states))
        hidden_states = hidden_states + experts_states
        return hidden_states, router_logits


class DogeDecoderLayer(GradientCheckpointingLayer):
    def __init__(self, config: DogeConfig, layer_idx: Optional[int] = None):
        super().__init__()
        self.hidden_dropout = config.hidden_dropout

        self.input_layernorm = DogeRMSNorm(config.hidden_size, eps=config.rms_norm_eps)
        self.self_attn = DogeAttention(config=config, layer_idx=layer_idx)
        self.input_residual = nn.Parameter(torch.ones(config.hidden_size))

        self.post_attention_layernorm = DogeRMSNorm(config.hidden_size, eps=config.rms_norm_eps)
        self.mlp = DogeMLP(config) if not config.is_moe else DogeCDMoE(config)
        self.post_attention_residual = nn.Parameter(torch.ones(config.hidden_size))

    def forward(
        self,
        hidden_states: torch.Tensor,
        position_embeddings: Optional[tuple[torch.Tensor, torch.Tensor]] = None,
        attention_mask: Optional[torch.Tensor] = None,
        position_ids: Optional[torch.LongTensor] = None,
        past_key_values: Optional[Cache] = None,
        use_cache: Optional[bool] = False,
        cache_position: Optional[torch.LongTensor] = None,
        **kwargs: Unpack[TransformersKwargs],
    ) -> tuple[torch.FloatTensor, Optional[tuple[torch.FloatTensor, torch.FloatTensor]]]:
        # sequence transformation
        residual = hidden_states
        hidden_states = self.input_layernorm(hidden_states)
        hidden_states, self_attn_weights = self.self_attn(
            hidden_states=hidden_states,
            position_embeddings=position_embeddings,
            attention_mask=attention_mask,
            position_ids=position_ids,
            past_key_values=past_key_values,
            use_cache=use_cache,
            cache_position=cache_position,
            **kwargs,
        )
        hidden_states = F.dropout(hidden_states, p=self.hidden_dropout, training=self.training)
        hidden_states = self.input_residual * residual + hidden_states

        # state transformation
        residual = hidden_states
        hidden_states = self.post_attention_layernorm(hidden_states)
        hidden_states = self.mlp(hidden_states)
        hidden_states = F.dropout(hidden_states, p=self.hidden_dropout, training=self.training)
        hidden_states = self.post_attention_residual * residual + hidden_states

        return hidden_states


class DogePreTrainedModel(LlamaPreTrainedModel):
    _supports_flash_attn = False
    _can_compile_fullgraph = False
    _can_record_outputs = {
        "router_logits": OutputRecorder(DogeCDMoE, index=1),
        "hidden_states": DogeDecoderLayer,
        "attentions": DogeAttention,
    }

    def _init_weights(self, module):
        """Initialize the weights"""
        PreTrainedModel._init_weights(self, module)
        if isinstance(module, DogeAttention):
            if hasattr(module, "A"):
                module.A.data.zero_()
        elif isinstance(module, DogeDecoderLayer):
            if hasattr(module, "input_residual"):
                module.input_residual.data.fill_(1.0)
            if hasattr(module, "post_attention_residual"):
                module.post_attention_residual.data.fill_(1.0)


class DogeModel(MixtralModel):
    pass


def load_balancing_loss_func(
    gate_logits: Union[torch.Tensor, tuple[torch.Tensor], None],
    num_experts: Optional[int] = None,
    num_keys: Optional[int] = None,
    top_k: int = 2,
    attention_mask: Optional[torch.Tensor] = None,
) -> Union[torch.Tensor, int]:
    r"""
    Computes auxiliary load balancing loss as in Switch Transformer - implemented in Pytorch.

    See Switch Transformer (https://huggingface.co/papers/2101.03961) for more details. This function implements the loss
    function presented in equations (4) - (6) of the paper. It aims at penalizing cases where the routing between
    experts is too unbalanced.

    Args:
        gate_logits:
            Logits from the `router_gate`, should be a tuple of model.config.num_hidden_layers tensors of
            shape [2, batch_size * sequence_length, num_keys].
        num_experts:
            Number of experts
        num_keys:
            Number of keys
        top_k:
            The number of experts to route per-token, can be also interpreted as the `top-k` routing
            parameter.
        attention_mask (`torch.Tensor`, *optional*):
            The attention_mask used in forward function
            shape [batch_size X sequence_length] if not None.

    Returns:
        The auxiliary loss.
    """
    if gate_logits is None or not isinstance(gate_logits, tuple):
        return 0

    compute_dtype = gate_logits[0].dtype
    compute_device = gate_logits[0].device
    all_expert_indices = []
    all_routing_weights = []

    for layer_gate_logits in gate_logits:
        layer_gate_logits = layer_gate_logits.to(compute_device)

        (scores_x, scores_y), (indices_x, indices_y) = layer_gate_logits.topk(num_keys, dim=-1)

        all_scores = scores_x.unsqueeze(-1) + scores_y.unsqueeze(-2)
        all_indices = indices_x.unsqueeze(-1) * num_keys + indices_y.unsqueeze(-2)
        all_scores = all_scores.view(*all_scores.shape[:-2], -1)
        all_indices = all_indices.view(*all_indices.shape[:-2], -1)

        _, position_indices = all_scores.topk(top_k, dim=-1)
        expert_indices = all_indices.gather(-1, position_indices)

        routing_weights = F.softmax(all_scores, dim=-1)

        all_expert_indices.append(expert_indices)
        all_routing_weights.append(routing_weights)
    all_expert_indices = torch.cat(all_expert_indices, dim=0)
    all_routing_weights = torch.cat(all_routing_weights, dim=0)

    if attention_mask is None:
        # Compute the percentage of tokens routed to each experts
        all_expert_indices = all_expert_indices.view(-1)
        tokens_per_expert = torch.zeros(num_experts, dtype=compute_dtype, device=compute_device)
        pad = torch.ones_like(all_expert_indices, dtype=compute_dtype, device=compute_device)
        tokens_per_expert = tokens_per_expert.scatter_add_(0, all_expert_indices, pad) / all_expert_indices.shape[0]

        # Compute the average probability of routing to these experts
        router_prob_per_expert = torch.mean(all_routing_weights, dim=0)
    else:
        batch_size, sequence_length = attention_mask.shape
        num_hidden_layers = len(gate_logits)

        #  Compute the mask that masks all padding tokens as 0 with the same shape of expert_mask
        expert_attention_mask = (
            attention_mask[None, :, :, None]
            .expand((num_hidden_layers, batch_size, sequence_length, top_k))
            .reshape(-1)
            .to(compute_device)
        )
        all_expert_indices = all_expert_indices.view(-1)[expert_attention_mask.bool()]

        # Compute the percentage of tokens routed to each experts
        tokens_per_expert = torch.zeros(num_experts, dtype=compute_dtype, device=compute_device)
        pad = torch.ones_like(all_expert_indices, dtype=compute_dtype, device=compute_device)
        tokens_per_expert = tokens_per_expert.scatter_add_(0, all_expert_indices, pad) / torch.sum(
            expert_attention_mask
        )

        # Compute the mask that masks all padding tokens as 0 with the same shape of tokens_per_expert
        router_per_expert_attention_mask = (
            attention_mask[None, :, :, None]
            .expand((num_hidden_layers, batch_size, sequence_length, num_experts))
            .reshape(-1, num_experts)
            .to(compute_device)
        )

        # Compute the average probability of routing to these experts
        router_prob_per_expert = torch.sum(all_routing_weights * router_per_expert_attention_mask, dim=0) / torch.sum(
            router_per_expert_attention_mask, dim=0
        )

    overall_loss = torch.sum(tokens_per_expert * router_prob_per_expert)
    return overall_loss * num_experts


class DogeForCausalLM(MixtralForCausalLM):
    def __init__(self, config):
        super().__init__(config)
        self.model = DogeModel(config)
        self.num_experts = config.num_experts

    def forward(
        self,
        input_ids: Optional[torch.LongTensor] = None,
        attention_mask: Optional[torch.Tensor] = None,
        position_ids: Optional[torch.LongTensor] = None,
        past_key_values: Optional[Cache] = None,
        inputs_embeds: Optional[torch.FloatTensor] = None,
        labels: Optional[torch.LongTensor] = None,
        use_cache: Optional[bool] = None,
        cache_position: Optional[torch.LongTensor] = None,
        logits_to_keep: Union[int, torch.Tensor] = 0,
        output_router_logits: Optional[bool] = None,
        **kwargs: Unpack[TransformersKwargs],
    ) -> MoeCausalLMOutputWithPast:
        r"""
        labels (`torch.LongTensor` of shape `(batch_size, sequence_length)`, *optional*):
            Labels for computing the masked language modeling loss. Indices should either be in `[0, ...,
            config.vocab_size]` or -100 (see `input_ids` docstring). Tokens with indices set to `-100` are ignored
            (masked), the loss is only computed for the tokens with labels in `[0, ..., config.vocab_size]`.

        Example:

        ```python
        >>> from transformers import AutoTokenizer, DogeForCausalLM

        >>> model = DogeForCausalLM.from_pretrained("SmallDoge/Doge-320M")
        >>> tokenizer = AutoTokenizer.from_pretrained("SmallDoge/Doge-320M")

        >>> prompt = "Hey, are you conscious? Can you talk to me?"
        >>> inputs = tokenizer(prompt, return_tensors="pt")

        >>> # Generate
        >>> generate_ids = model.generate(inputs.input_ids, max_length=30)
        >>> tokenizer.batch_decode(generate_ids, skip_special_tokens=True, clean_up_tokenization_spaces=False)[0]
        "Hey, are you conscious? Can you talk to me?\nI'm not conscious, but I can talk to you."
        ```"""
        output_router_logits = (
            output_router_logits if output_router_logits is not None else self.config.output_router_logits
        )

        # decoder outputs consists of (dec_features, layer_state, dec_hidden, dec_attn)
        outputs: MoeModelOutputWithPast = self.model(
            input_ids=input_ids,
            attention_mask=attention_mask,
            position_ids=position_ids,
            past_key_values=past_key_values,
            inputs_embeds=inputs_embeds,
            use_cache=use_cache,
            cache_position=cache_position,
            **kwargs,
        )

        hidden_states = outputs.last_hidden_state
        # Only compute necessary logits, and do not upcast them to float if we are not computing the loss
        slice_indices = slice(-logits_to_keep, None) if isinstance(logits_to_keep, int) else logits_to_keep
        logits = self.lm_head(hidden_states[:, slice_indices, :])

        loss = None
        if labels is not None:
            loss = self.loss_function(logits, labels, self.vocab_size, **kwargs)

        aux_loss = None
        if output_router_logits:
            aux_loss = load_balancing_loss_func(
                outputs.router_logits,
                self.num_experts,
                math.floor(math.sqrt(self.num_experts)),
                self.num_experts_per_tok,
                attention_mask,
            )
            if labels is not None:
                loss += self.router_aux_loss_coef * aux_loss.to(loss.device)  # make sure to reside in the same device

        return MoeCausalLMOutputWithPast(
            loss=loss,
            aux_loss=aux_loss,
            logits=logits,
            past_key_values=outputs.past_key_values,
            hidden_states=outputs.hidden_states,
            attentions=outputs.attentions,
            router_logits=outputs.router_logits,
        )


class DogeForSequenceClassification(LlamaForSequenceClassification):
    pass


__all__ = [
    "DogeConfig",
    "DogeForCausalLM",
    "DogeModel",
    "DogePreTrainedModel",
    "DogeForSequenceClassification",
]<|MERGE_RESOLUTION|>--- conflicted
+++ resolved
@@ -171,37 +171,6 @@
 
     def __init__(
         self,
-<<<<<<< HEAD
-        vocab_size=32768,
-        hidden_size=1024,
-        intermediate_size=2048,
-        num_hidden_layers=32,
-        hidden_dropout=0.0,
-        hidden_act="silu",
-        initializer_range=0.02,
-        rms_norm_eps=1e-06,
-        use_cache=True,
-        tie_word_embeddings=False,
-        max_position_embeddings=2048,
-        rope_theta=10000.0,
-        rope_scaling=None,
-        num_attention_heads=8,
-        num_key_value_heads=None,
-        attention_bias=False,
-        attention_dropout=0.0,
-        mlp_bias=False,
-        sliding_window=None,
-        keep_window_size=2048,
-        is_moe=False,
-        num_experts=16384,
-        num_experts_per_tok=64,
-        norm_topk_prob=False,
-        output_router_logits=False,
-        router_aux_loss_coef=0.001,
-        pad_token_id=None,
-        bos_token_id=None,
-        eos_token_id=None,
-=======
         vocab_size: Optional[int] = 32768,
         hidden_size: Optional[int] = 1024,
         intermediate_size: Optional[int] = 2048,
@@ -227,7 +196,9 @@
         norm_topk_prob: Optional[bool] = False,
         output_router_logits: Optional[bool] = False,
         router_aux_loss_coef: Optional[float] = 0.001,
->>>>>>> 10de06da
+        pad_token_id: Optional[int] = None,
+        bos_token_id: Optional[int] = None,
+        eos_token_id: Optional[int] = None,
         **kwargs,
     ):
         self.vocab_size = vocab_size
@@ -255,16 +226,13 @@
         self.norm_topk_prob = norm_topk_prob
         self.output_router_logits = output_router_logits
         self.router_aux_loss_coef = router_aux_loss_coef
-<<<<<<< HEAD
         self.tie_word_embeddings = tie_word_embeddings
         self.pad_token_id = pad_token_id
         self.bos_token_id = bos_token_id
         self.eos_token_id = eos_token_id
-=======
         # Try to set `rope_scaling` if available, otherwise use `rope_parameters`
         rope_scaling = kwargs.pop("rope_scaling", None)
         self.rope_parameters = rope_scaling or rope_parameters
->>>>>>> 10de06da
 
         # Validate the correctness of rotary position embeddings parameters
         rope_theta = kwargs.get("rope_theta", 10000.0)
