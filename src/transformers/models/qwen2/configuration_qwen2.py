--- conflicted
+++ resolved
@@ -123,30 +123,6 @@
 
     def __init__(
         self,
-<<<<<<< HEAD
-        vocab_size=151936,
-        hidden_size=4096,
-        intermediate_size=22016,
-        num_hidden_layers=32,
-        num_attention_heads=32,
-        num_key_value_heads=32,
-        hidden_act="silu",
-        max_position_embeddings=32768,
-        initializer_range=0.02,
-        rms_norm_eps=1e-6,
-        use_cache=True,
-        tie_word_embeddings=False,
-        rope_theta=10000.0,
-        rope_scaling=None,
-        use_sliding_window=False,
-        sliding_window=4096,
-        max_window_layers=28,
-        layer_types=None,
-        attention_dropout=0.0,
-        pad_token_id=None,
-        bos_token_id=None,
-        eos_token_id=None,
-=======
         vocab_size: Optional[int] = 151936,
         hidden_size: Optional[int] = 4096,
         intermediate_size: Optional[int] = 22016,
@@ -165,7 +141,9 @@
         max_window_layers: Optional[int] = 28,
         layer_types: Optional[list[str]] = None,
         attention_dropout: Optional[float] = 0.0,
->>>>>>> 10de06da
+        pad_token_id: Optional[int] = None,
+        bos_token_id: Optional[int] = None,
+        eos_token_id: Optional[int] = None,
         **kwargs,
     ):
         self.vocab_size = vocab_size
@@ -202,23 +180,16 @@
             ]
         layer_type_validation(self.layer_types, self.num_hidden_layers)
 
-<<<<<<< HEAD
         self.pad_token_id = pad_token_id
         self.bos_token_id = bos_token_id
         self.eos_token_id = eos_token_id
         self.tie_word_embeddings = tie_word_embeddings
-        super().__init__(**kwargs)
-=======
         # Validate the correctness of rotary position embeddings parameters
         rope_theta = kwargs.get("rope_theta", 10000.0)
         standardize_rope_params(self, rope_theta=rope_theta)
         rope_config_validation(self)
 
-        super().__init__(
-            tie_word_embeddings=tie_word_embeddings,
-            **kwargs,
-        )
->>>>>>> 10de06da
+        super().__init__(**kwargs)
 
 
 __all__ = ["Qwen2Config"]