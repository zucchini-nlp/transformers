# coding=utf-8
# Copyright 2018 The Microsoft Research Asia LayoutLM Team Authors and the HuggingFace Inc. team.
#
# Licensed under the Apache License, Version 2.0 (the "License");
# you may not use this file except in compliance with the License.
# You may obtain a copy of the License at
#
#     http://www.apache.org/licenses/LICENSE-2.0
#
# Unless required by applicable law or agreed to in writing, software
# distributed under the License is distributed on an "AS IS" BASIS,
# WITHOUT WARRANTIES OR CONDITIONS OF ANY KIND, either express or implied.
# See the License for the specific language governing permissions and
# limitations under the License.
"""PyTorch LayoutLM model."""

from typing import Callable, Optional, Union

import torch
import torch.utils.checkpoint
from torch import nn
from torch.nn import BCEWithLogitsLoss, CrossEntropyLoss, MSELoss

from ...activations import ACT2FN
<<<<<<< HEAD
from ...cache_utils import Cache, EncoderDecoderCache
=======
from ...modeling_layers import GradientCheckpointingLayer
>>>>>>> 12838775
from ...modeling_outputs import (
    BaseModelOutput,
    BaseModelOutputWithPooling,
    MaskedLMOutput,
    QuestionAnsweringModelOutput,
    SequenceClassifierOutput,
    TokenClassifierOutput,
)
from ...modeling_utils import ALL_ATTENTION_FUNCTIONS, PreTrainedModel
from ...pytorch_utils import apply_chunking_to_forward, find_pruneable_heads_and_indices, prune_linear_layer
from ...utils import auto_docstring, can_return_tuple, logging
from ...utils.deprecation import deprecate_kwarg
from .configuration_layoutlm import LayoutLMConfig


logger = logging.get_logger(__name__)


LayoutLMLayerNorm = nn.LayerNorm


class LayoutLMEmbeddings(nn.Module):
    """Construct the embeddings from word, position and token_type embeddings."""

    def __init__(self, config):
        super().__init__()
        self.word_embeddings = nn.Embedding(config.vocab_size, config.hidden_size, padding_idx=config.pad_token_id)
        self.position_embeddings = nn.Embedding(config.max_position_embeddings, config.hidden_size)
        self.x_position_embeddings = nn.Embedding(config.max_2d_position_embeddings, config.hidden_size)
        self.y_position_embeddings = nn.Embedding(config.max_2d_position_embeddings, config.hidden_size)
        self.h_position_embeddings = nn.Embedding(config.max_2d_position_embeddings, config.hidden_size)
        self.w_position_embeddings = nn.Embedding(config.max_2d_position_embeddings, config.hidden_size)
        self.token_type_embeddings = nn.Embedding(config.type_vocab_size, config.hidden_size)

        self.LayerNorm = LayoutLMLayerNorm(config.hidden_size, eps=config.layer_norm_eps)
        self.dropout = nn.Dropout(config.hidden_dropout_prob)

        self.register_buffer(
            "position_ids", torch.arange(config.max_position_embeddings).expand((1, -1)), persistent=False
        )

    def forward(
        self,
        input_ids=None,
        bbox=None,
        token_type_ids=None,
        position_ids=None,
        inputs_embeds=None,
    ):
        if input_ids is not None:
            input_shape = input_ids.size()
        else:
            input_shape = inputs_embeds.size()[:-1]

        seq_length = input_shape[1]

        device = input_ids.device if input_ids is not None else inputs_embeds.device

        if position_ids is None:
            position_ids = self.position_ids[:, :seq_length]

        if token_type_ids is None:
            token_type_ids = torch.zeros(input_shape, dtype=torch.long, device=device)

        if inputs_embeds is None:
            inputs_embeds = self.word_embeddings(input_ids)

        words_embeddings = inputs_embeds
        position_embeddings = self.position_embeddings(position_ids)
        try:
            left_position_embeddings = self.x_position_embeddings(bbox[:, :, 0])
            upper_position_embeddings = self.y_position_embeddings(bbox[:, :, 1])
            right_position_embeddings = self.x_position_embeddings(bbox[:, :, 2])
            lower_position_embeddings = self.y_position_embeddings(bbox[:, :, 3])
        except IndexError as e:
            raise IndexError("The `bbox`coordinate values should be within 0-1000 range.") from e

        h_position_embeddings = self.h_position_embeddings(bbox[:, :, 3] - bbox[:, :, 1])
        w_position_embeddings = self.w_position_embeddings(bbox[:, :, 2] - bbox[:, :, 0])
        token_type_embeddings = self.token_type_embeddings(token_type_ids)

        embeddings = (
            words_embeddings
            + position_embeddings
            + left_position_embeddings
            + upper_position_embeddings
            + right_position_embeddings
            + lower_position_embeddings
            + h_position_embeddings
            + w_position_embeddings
            + token_type_embeddings
        )
        embeddings = self.LayerNorm(embeddings)
        embeddings = self.dropout(embeddings)
        return embeddings


# Copied from transformers.models.align.modeling_align.eager_attention_forward
def eager_attention_forward(
    module: nn.Module,
    query: torch.Tensor,
    key: torch.Tensor,
    value: torch.Tensor,
    attention_mask: Optional[torch.Tensor],
    scaling: float,
    dropout: float = 0.0,
    head_mask: Optional[torch.Tensor] = None,
    **kwargs,
):
    attn_weights = torch.matmul(query, key.transpose(2, 3)) * scaling
    if attention_mask is not None:
        causal_mask = attention_mask[:, :, :, : key.shape[-2]]
        attn_weights = attn_weights + causal_mask

    attn_weights = nn.functional.softmax(attn_weights, dim=-1, dtype=torch.float32).to(query.dtype)
    attn_weights = nn.functional.dropout(attn_weights, p=dropout, training=module.training)

    if head_mask is not None:
        attn_weights = attn_weights * head_mask.view(1, -1, 1, 1)

    attn_output = torch.matmul(attn_weights, value)
    attn_output = attn_output.transpose(1, 2).contiguous()
    return attn_output, attn_weights


# Copied from transformers.models.align.modeling_align.AlignTextSelfAttention with AlignText->LayoutLM
class LayoutLMSelfAttention(nn.Module):
<<<<<<< HEAD
    def __init__(self, config, position_embedding_type=None, layer_idx=None):
=======
    def __init__(self, config):
>>>>>>> 12838775
        super().__init__()
        if config.hidden_size % config.num_attention_heads != 0 and not hasattr(config, "embedding_size"):
            raise ValueError(
                f"The hidden size ({config.hidden_size}) is not a multiple of the number of attention "
                f"heads ({config.num_attention_heads})"
            )

        self.config = config
        self.num_attention_heads = config.num_attention_heads
        self.attention_head_size = int(config.hidden_size / config.num_attention_heads)
        self.all_head_size = self.num_attention_heads * self.attention_head_size

        self.query = nn.Linear(config.hidden_size, self.all_head_size)
        self.key = nn.Linear(config.hidden_size, self.all_head_size)
        self.value = nn.Linear(config.hidden_size, self.all_head_size)

        self.dropout = nn.Dropout(config.attention_probs_dropout_prob)
<<<<<<< HEAD
        self.position_embedding_type = position_embedding_type or getattr(
            config, "position_embedding_type", "absolute"
        )
        if self.position_embedding_type == "relative_key" or self.position_embedding_type == "relative_key_query":
            self.max_position_embeddings = config.max_position_embeddings
            self.distance_embedding = nn.Embedding(2 * config.max_position_embeddings - 1, self.attention_head_size)

        self.is_decoder = config.is_decoder
        self.layer_idx = layer_idx

    def transpose_for_scores(self, x: torch.Tensor) -> torch.Tensor:
        new_x_shape = x.size()[:-1] + (self.num_attention_heads, self.attention_head_size)
        x = x.view(new_x_shape)
        return x.permute(0, 2, 1, 3)
=======
        self.attention_dropout = config.attention_probs_dropout_prob
        self.scaling = self.attention_head_size**-0.5
>>>>>>> 12838775

    @deprecate_kwarg("encoder_hidden_states", version="4.54.0")
    @deprecate_kwarg("encoder_attention_mask", version="4.54.0")
    @deprecate_kwarg("past_key_value", version="4.54.0")
    def forward(
        self,
        hidden_states: torch.Tensor,
        attention_mask: Optional[torch.FloatTensor] = None,
        head_mask: Optional[torch.FloatTensor] = None,
        encoder_hidden_states: Optional[torch.FloatTensor] = None,
<<<<<<< HEAD
        past_key_value: Optional[Cache] = None,
        output_attentions: Optional[bool] = False,
        cache_position: Optional[torch.Tensor] = None,
    ) -> Tuple[torch.Tensor]:
        mixed_query_layer = self.query(hidden_states)

        # If this is instantiated as a cross-attention module, the keys
        # and values come from an encoder; the attention mask needs to be
        # such that the encoder's padding tokens are not attended to.
        is_cross_attention = encoder_hidden_states is not None

        if past_key_value is not None:
            if isinstance(past_key_value, EncoderDecoderCache):
                is_updated = past_key_value.is_updated.get(self.layer_idx)
                if is_cross_attention:
                    # after the first generated id, we can subsequently re-use all key/value_layer from cache
                    curr_past_key_value = past_key_value.cross_attention_cache
                else:
                    curr_past_key_value = past_key_value.self_attention_cache
            else:
                curr_past_key_value = past_key_value

        current_states = encoder_hidden_states if is_cross_attention else hidden_states
        if is_cross_attention and past_key_value is not None and is_updated:
            # reuse k,v, cross_attentions
            key_layer = curr_past_key_value.key_cache[self.layer_idx]
            value_layer = curr_past_key_value.value_cache[self.layer_idx]
        else:
            key_layer = self.transpose_for_scores(self.key(current_states))
            value_layer = self.transpose_for_scores(self.value(current_states))

            if past_key_value is not None:
                # save all key/value_layer to cache to be re-used for fast auto-regressive generation
                cache_position = cache_position if not is_cross_attention else None
                key_layer, value_layer = curr_past_key_value.update(
                    key_layer, value_layer, self.layer_idx, {"cache_position": cache_position}
                )
                # set flag that curr layer for cross-attn is already updated so we can re-use in subsequent calls
                if is_cross_attention:
                    past_key_value.is_updated[self.layer_idx] = True

        query_layer = self.transpose_for_scores(mixed_query_layer)

        # Take the dot product between "query" and "key" to get the raw attention scores.
        attention_scores = torch.matmul(query_layer, key_layer.transpose(-1, -2))

        if self.position_embedding_type == "relative_key" or self.position_embedding_type == "relative_key_query":
            query_length, key_length = query_layer.shape[2], key_layer.shape[2]
            if past_key_value is not None:
                position_ids_l = torch.tensor(key_length - 1, dtype=torch.long, device=hidden_states.device).view(
                    -1, 1
                )
            else:
                position_ids_l = torch.arange(query_length, dtype=torch.long, device=hidden_states.device).view(-1, 1)
            position_ids_r = torch.arange(key_length, dtype=torch.long, device=hidden_states.device).view(1, -1)
            distance = position_ids_l - position_ids_r

            positional_embedding = self.distance_embedding(distance + self.max_position_embeddings - 1)
            positional_embedding = positional_embedding.to(dtype=query_layer.dtype)  # fp16 compatibility

            if self.position_embedding_type == "relative_key":
                relative_position_scores = torch.einsum("bhld,lrd->bhlr", query_layer, positional_embedding)
                attention_scores = attention_scores + relative_position_scores
            elif self.position_embedding_type == "relative_key_query":
                relative_position_scores_query = torch.einsum("bhld,lrd->bhlr", query_layer, positional_embedding)
                relative_position_scores_key = torch.einsum("bhrd,lrd->bhlr", key_layer, positional_embedding)
                attention_scores = attention_scores + relative_position_scores_query + relative_position_scores_key

        attention_scores = attention_scores / math.sqrt(self.attention_head_size)
        if attention_mask is not None:
            # Apply the attention mask is (precomputed for all layers in LayoutLMModel forward() function)
            attention_scores = attention_scores + attention_mask

        # Normalize the attention scores to probabilities.
        attention_probs = nn.functional.softmax(attention_scores, dim=-1)

        # This is actually dropping out entire tokens to attend to, which might
        # seem a bit unusual, but is taken from the original Transformer paper.
        attention_probs = self.dropout(attention_probs)

        # Mask heads if we want to
        if head_mask is not None:
            attention_probs = attention_probs * head_mask

        context_layer = torch.matmul(attention_probs, value_layer)

        context_layer = context_layer.permute(0, 2, 1, 3).contiguous()
        new_context_layer_shape = context_layer.size()[:-2] + (self.all_head_size,)
        context_layer = context_layer.view(new_context_layer_shape)

        outputs = (context_layer, attention_probs) if output_attentions else (context_layer,)
=======
        encoder_attention_mask: Optional[torch.FloatTensor] = None,
        past_key_value: Optional[tuple[tuple[torch.FloatTensor]]] = None,
        output_attentions: Optional[bool] = False,
        **kwargs,
    ) -> tuple[torch.Tensor]:
        input_shape = hidden_states.shape[:-1]
        hidden_shape = (*input_shape, -1, self.attention_head_size)

        query_states = self.query(hidden_states).view(hidden_shape).transpose(1, 2)
        key_states = self.key(hidden_states).view(hidden_shape).transpose(1, 2)
        value_states = self.value(hidden_states).view(hidden_shape).transpose(1, 2)

        attention_interface: Callable = eager_attention_forward
        if self.config._attn_implementation != "eager":
            attention_interface = ALL_ATTENTION_FUNCTIONS[self.config._attn_implementation]

        attn_output, attn_weights = attention_interface(
            self,
            query_states,
            key_states,
            value_states,
            attention_mask,
            dropout=0.0 if not self.training else self.attention_dropout,
            scaling=self.scaling,
            head_mask=head_mask,
            **kwargs,
        )
>>>>>>> 12838775

        attn_output = attn_output.reshape(*input_shape, -1).contiguous()
        outputs = (attn_output, attn_weights) if output_attentions else (attn_output,)
        return outputs


# Copied from transformers.models.bert.modeling_bert.BertSelfOutput with Bert->LayoutLM
class LayoutLMSelfOutput(nn.Module):
    def __init__(self, config):
        super().__init__()
        self.dense = nn.Linear(config.hidden_size, config.hidden_size)
        self.LayerNorm = nn.LayerNorm(config.hidden_size, eps=config.layer_norm_eps)
        self.dropout = nn.Dropout(config.hidden_dropout_prob)

    def forward(self, hidden_states: torch.Tensor, input_tensor: torch.Tensor) -> torch.Tensor:
        hidden_states = self.dense(hidden_states)
        hidden_states = self.dropout(hidden_states)
        hidden_states = self.LayerNorm(hidden_states + input_tensor)
        return hidden_states


# Copied from transformers.models.align.modeling_align.AlignTextAttention with AlignText->LayoutLM
class LayoutLMAttention(nn.Module):
<<<<<<< HEAD
    def __init__(self, config, position_embedding_type=None, layer_idx=None):
        super().__init__()
        self.self = LAYOUTLM_SELF_ATTENTION_CLASSES[config._attn_implementation](
            config,
            position_embedding_type=position_embedding_type,
            layer_idx=layer_idx,
        )
=======
    def __init__(self, config):
        super().__init__()
        self.self = LayoutLMSelfAttention(config)
>>>>>>> 12838775
        self.output = LayoutLMSelfOutput(config)
        self.pruned_heads = set()

    def prune_heads(self, heads):
        if len(heads) == 0:
            return
        heads, index = find_pruneable_heads_and_indices(
            heads, self.self.num_attention_heads, self.self.attention_head_size, self.pruned_heads
        )

        # Prune linear layers
        self.self.query = prune_linear_layer(self.self.query, index)
        self.self.key = prune_linear_layer(self.self.key, index)
        self.self.value = prune_linear_layer(self.self.value, index)
        self.output.dense = prune_linear_layer(self.output.dense, index, dim=1)

        # Update hyper params and store pruned heads
        self.self.num_attention_heads = self.self.num_attention_heads - len(heads)
        self.self.all_head_size = self.self.attention_head_size * self.self.num_attention_heads
        self.pruned_heads = self.pruned_heads.union(heads)

    @deprecate_kwarg("encoder_hidden_states", version="4.54.0")
    @deprecate_kwarg("encoder_attention_mask", version="4.54.0")
    @deprecate_kwarg("past_key_value", version="4.54.0")
    def forward(
        self,
        hidden_states: torch.Tensor,
        attention_mask: Optional[torch.FloatTensor] = None,
        head_mask: Optional[torch.FloatTensor] = None,
        encoder_hidden_states: Optional[torch.FloatTensor] = None,
<<<<<<< HEAD
        past_key_value: Optional[Cache] = None,
        output_attentions: Optional[bool] = False,
        cache_position: Optional[torch.Tensor] = None,
    ) -> Tuple[torch.Tensor]:
=======
        encoder_attention_mask: Optional[torch.FloatTensor] = None,
        past_key_value: Optional[tuple[tuple[torch.FloatTensor]]] = None,
        output_attentions: Optional[bool] = False,
        **kwargs,
    ) -> tuple[torch.Tensor]:
>>>>>>> 12838775
        self_outputs = self.self(
            hidden_states,
            attention_mask=attention_mask,
            head_mask=head_mask,
<<<<<<< HEAD
            encoder_hidden_states=encoder_hidden_states,
            past_key_value=past_key_value,
            output_attentions=output_attentions,
            cache_position=cache_position,
=======
            output_attentions=output_attentions,
            **kwargs,
>>>>>>> 12838775
        )
        attention_output = self.output(self_outputs[0], hidden_states)
        outputs = (attention_output,) + self_outputs[1:]  # add attentions if we output them
        return outputs


# Copied from transformers.models.bert.modeling_bert.BertIntermediate
class LayoutLMIntermediate(nn.Module):
    def __init__(self, config):
        super().__init__()
        self.dense = nn.Linear(config.hidden_size, config.intermediate_size)
        if isinstance(config.hidden_act, str):
            self.intermediate_act_fn = ACT2FN[config.hidden_act]
        else:
            self.intermediate_act_fn = config.hidden_act

    def forward(self, hidden_states: torch.Tensor) -> torch.Tensor:
        hidden_states = self.dense(hidden_states)
        hidden_states = self.intermediate_act_fn(hidden_states)
        return hidden_states


# Copied from transformers.models.bert.modeling_bert.BertOutput with Bert->LayoutLM
class LayoutLMOutput(nn.Module):
    def __init__(self, config):
        super().__init__()
        self.dense = nn.Linear(config.intermediate_size, config.hidden_size)
        self.LayerNorm = nn.LayerNorm(config.hidden_size, eps=config.layer_norm_eps)
        self.dropout = nn.Dropout(config.hidden_dropout_prob)

    def forward(self, hidden_states: torch.Tensor, input_tensor: torch.Tensor) -> torch.Tensor:
        hidden_states = self.dense(hidden_states)
        hidden_states = self.dropout(hidden_states)
        hidden_states = self.LayerNorm(hidden_states + input_tensor)
        return hidden_states


<<<<<<< HEAD
# Copied from transformers.models.bert.modeling_bert.BertLayer with Bert->LayoutLM
class LayoutLMLayer(nn.Module):
    def __init__(self, config, layer_idx=None):
        super().__init__()
        self.chunk_size_feed_forward = config.chunk_size_feed_forward
        self.seq_len_dim = 1
        self.attention = LayoutLMAttention(config, layer_idx=layer_idx)
        self.is_decoder = config.is_decoder
        self.add_cross_attention = config.add_cross_attention
        if self.add_cross_attention:
            if not self.is_decoder:
                raise ValueError(f"{self} should be used as a decoder model if cross attention is added")
            self.crossattention = LayoutLMAttention(config, position_embedding_type="absolute", layer_idx=layer_idx)
=======
# Copied from transformers.models.align.modeling_align.AlignTextLayer with AlignText->LayoutLM
class LayoutLMLayer(GradientCheckpointingLayer):
    def __init__(self, config):
        super().__init__()
        self.chunk_size_feed_forward = config.chunk_size_feed_forward
        self.seq_len_dim = 1
        self.attention = LayoutLMAttention(config)
>>>>>>> 12838775
        self.intermediate = LayoutLMIntermediate(config)
        self.output = LayoutLMOutput(config)

    @deprecate_kwarg("encoder_hidden_states", version="4.54.0")
    @deprecate_kwarg("encoder_attention_mask", version="4.54.0")
    @deprecate_kwarg("past_key_value", version="4.54.0")
    def forward(
        self,
        hidden_states: torch.Tensor,
        attention_mask: Optional[torch.FloatTensor] = None,
        head_mask: Optional[torch.FloatTensor] = None,
        encoder_hidden_states: Optional[torch.FloatTensor] = None,
        encoder_attention_mask: Optional[torch.FloatTensor] = None,
<<<<<<< HEAD
        past_key_value: Optional[Cache] = None,
        output_attentions: Optional[bool] = False,
        cache_position: Optional[torch.Tensor] = None,
    ) -> Tuple[torch.Tensor]:
=======
        past_key_value: Optional[tuple[tuple[torch.FloatTensor]]] = None,
        output_attentions: Optional[bool] = False,
        **kwargs,
    ) -> tuple[torch.Tensor]:
>>>>>>> 12838775
        self_attention_outputs = self.attention(
            hidden_states,
            attention_mask=attention_mask,
            head_mask=head_mask,
            output_attentions=output_attentions,
<<<<<<< HEAD
            past_key_value=past_key_value,
            cache_position=cache_position,
        )
        attention_output = self_attention_outputs[0]

        # if decoder, the last output is tuple of self-attn cache
        if self.is_decoder:
            outputs = self_attention_outputs[1:-1]
        else:
            outputs = self_attention_outputs[1:]  # add self attentions if we output attention weights

        if self.is_decoder and encoder_hidden_states is not None:
            if not hasattr(self, "crossattention"):
                raise ValueError(
                    f"If `encoder_hidden_states` are passed, {self} has to be instantiated with cross-attention layers"
                    " by setting `config.add_cross_attention=True`"
                )

            cross_attention_outputs = self.crossattention(
                attention_output,
                attention_mask=encoder_attention_mask,
                head_mask=head_mask,
                encoder_hidden_states=encoder_hidden_states,
                past_key_value=past_key_value,
                output_attentions=output_attentions,
                cache_position=cache_position,
            )
            attention_output = cross_attention_outputs[0]
            outputs = outputs + cross_attention_outputs[1:-1]  # add cross attentions if we output attention weights

=======
            **kwargs,
        )
        attention_output = self_attention_outputs[0]

        outputs = self_attention_outputs[1:]  # add self attentions if we output attention weights
>>>>>>> 12838775
        layer_output = apply_chunking_to_forward(
            self.feed_forward_chunk, self.chunk_size_feed_forward, self.seq_len_dim, attention_output
        )
        outputs = (layer_output,) + outputs

<<<<<<< HEAD
        # if decoder, return the attn key/values as the last output
        if self.is_decoder:
            outputs = outputs + (past_key_value,)

=======
>>>>>>> 12838775
        return outputs

    def feed_forward_chunk(self, attention_output):
        intermediate_output = self.intermediate(attention_output)
        layer_output = self.output(intermediate_output, attention_output)
        return layer_output


# Copied from transformers.models.align.modeling_align.AlignTextEncoder with AlignText->LayoutLM
class LayoutLMEncoder(nn.Module):
    def __init__(self, config, layer_idx=None):
        super().__init__()
        self.config = config
<<<<<<< HEAD
        self.layer = nn.ModuleList([LayoutLMLayer(config, layer_idx=i) for i in range(config.num_hidden_layers)])
=======
        self.layer = nn.ModuleList([LayoutLMLayer(config) for i in range(config.num_hidden_layers)])
>>>>>>> 12838775
        self.gradient_checkpointing = False

    @deprecate_kwarg("encoder_hidden_states", version="4.54.0")
    @deprecate_kwarg("encoder_attention_mask", version="4.54.0")
    @deprecate_kwarg("past_key_values", version="4.54.0")
    @deprecate_kwarg("use_cache", version="4.54.0")
    @can_return_tuple
    def forward(
        self,
        hidden_states: torch.Tensor,
        attention_mask: Optional[torch.FloatTensor] = None,
        head_mask: Optional[torch.FloatTensor] = None,
        encoder_hidden_states: Optional[torch.FloatTensor] = None,
        encoder_attention_mask: Optional[torch.FloatTensor] = None,
        past_key_values: Optional[tuple[tuple[torch.FloatTensor]]] = None,
        use_cache: Optional[bool] = None,
        output_attentions: Optional[bool] = False,
        output_hidden_states: Optional[bool] = False,
        return_dict: Optional[bool] = True,
<<<<<<< HEAD
        cache_position: Optional[torch.Tensor] = None,
    ) -> Union[Tuple[torch.Tensor], BaseModelOutputWithPastAndCrossAttentions]:
=======
        **kwargs,
    ) -> Union[tuple[torch.Tensor], BaseModelOutput]:
>>>>>>> 12838775
        all_hidden_states = () if output_hidden_states else None
        all_self_attentions = () if output_attentions else None

<<<<<<< HEAD
        return_legacy_cache = False
        if use_cache and not isinstance(past_key_values, Cache):
            logger.warning_once(
                "Passing a tuple of `past_key_values` is deprecated and will be removed in Transformers v4.58.0. "
                "You should pass an instance of `EncoderDecoderCache` instead, e.g. "
                "`past_key_values=EncoderDecoderCache.from_legacy_cache(past_key_values)`."
            )
            return_legacy_cache = True
            past_key_values = EncoderDecoderCache.from_legacy_cache(past_key_values)

        next_decoder_cache = None
=======
>>>>>>> 12838775
        for i, layer_module in enumerate(self.layer):
            if output_hidden_states:
                all_hidden_states = all_hidden_states + (hidden_states,)

            layer_head_mask = head_mask[i] if head_mask is not None else None

<<<<<<< HEAD
            if self.gradient_checkpointing and self.training:
                layer_outputs = self._gradient_checkpointing_func(
                    layer_module.__call__,
                    hidden_states,
                    attention_mask,
                    layer_head_mask,
                    encoder_hidden_states,
                    encoder_attention_mask,
                    past_key_values,
                    output_attentions,
                    cache_position,
                )
            else:
                layer_outputs = layer_module(
                    hidden_states,
                    attention_mask,
                    layer_head_mask,
                    encoder_hidden_states,
                    encoder_attention_mask,
                    past_key_values,
                    output_attentions,
                    cache_position,
                )

            hidden_states = layer_outputs[0]
            if use_cache:
                next_decoder_cache = layer_outputs[-1]
=======
            layer_outputs = layer_module(
                hidden_states=hidden_states,
                attention_mask=attention_mask,
                head_mask=layer_head_mask,
                output_attentions=output_attentions,
                **kwargs,
            )

            hidden_states = layer_outputs[0]
>>>>>>> 12838775
            if output_attentions:
                all_self_attentions = all_self_attentions + (layer_outputs[1],)

        if output_hidden_states:
            all_hidden_states = all_hidden_states + (hidden_states,)

<<<<<<< HEAD
        next_cache = next_decoder_cache if use_cache else None
        if return_legacy_cache:
            next_cache = past_key_values.to_legacy_cache()

        if not return_dict:
            return tuple(
                v
                for v in [
                    hidden_states,
                    next_cache,
                    all_hidden_states,
                    all_self_attentions,
                    all_cross_attentions,
                ]
                if v is not None
            )
        return BaseModelOutputWithPastAndCrossAttentions(
            last_hidden_state=hidden_states,
            past_key_values=next_cache,
=======
        return BaseModelOutput(
            last_hidden_state=hidden_states,
>>>>>>> 12838775
            hidden_states=all_hidden_states,
            attentions=all_self_attentions,
        )


# Copied from transformers.models.bert.modeling_bert.BertPooler
class LayoutLMPooler(nn.Module):
    def __init__(self, config):
        super().__init__()
        self.dense = nn.Linear(config.hidden_size, config.hidden_size)
        self.activation = nn.Tanh()

    def forward(self, hidden_states: torch.Tensor) -> torch.Tensor:
        # We "pool" the model by simply taking the hidden state corresponding
        # to the first token.
        first_token_tensor = hidden_states[:, 0]
        pooled_output = self.dense(first_token_tensor)
        pooled_output = self.activation(pooled_output)
        return pooled_output


# Copied from transformers.models.bert.modeling_bert.BertPredictionHeadTransform with Bert->LayoutLM
class LayoutLMPredictionHeadTransform(nn.Module):
    def __init__(self, config):
        super().__init__()
        self.dense = nn.Linear(config.hidden_size, config.hidden_size)
        if isinstance(config.hidden_act, str):
            self.transform_act_fn = ACT2FN[config.hidden_act]
        else:
            self.transform_act_fn = config.hidden_act
        self.LayerNorm = nn.LayerNorm(config.hidden_size, eps=config.layer_norm_eps)

    def forward(self, hidden_states: torch.Tensor) -> torch.Tensor:
        hidden_states = self.dense(hidden_states)
        hidden_states = self.transform_act_fn(hidden_states)
        hidden_states = self.LayerNorm(hidden_states)
        return hidden_states


# Copied from transformers.models.bert.modeling_bert.BertLMPredictionHead with Bert->LayoutLM
class LayoutLMLMPredictionHead(nn.Module):
    def __init__(self, config):
        super().__init__()
        self.transform = LayoutLMPredictionHeadTransform(config)

        # The output weights are the same as the input embeddings, but there is
        # an output-only bias for each token.
        self.decoder = nn.Linear(config.hidden_size, config.vocab_size, bias=False)

        self.bias = nn.Parameter(torch.zeros(config.vocab_size))

        # Need a link between the two variables so that the bias is correctly resized with `resize_token_embeddings`
        self.decoder.bias = self.bias

    def _tie_weights(self):
        self.decoder.bias = self.bias

    def forward(self, hidden_states):
        hidden_states = self.transform(hidden_states)
        hidden_states = self.decoder(hidden_states)
        return hidden_states


# Copied from transformers.models.bert.modeling_bert.BertOnlyMLMHead with Bert->LayoutLM
class LayoutLMOnlyMLMHead(nn.Module):
    def __init__(self, config):
        super().__init__()
        self.predictions = LayoutLMLMPredictionHead(config)

    def forward(self, sequence_output: torch.Tensor) -> torch.Tensor:
        prediction_scores = self.predictions(sequence_output)
        return prediction_scores


@auto_docstring
class LayoutLMPreTrainedModel(PreTrainedModel):
    config_class = LayoutLMConfig
    base_model_prefix = "layoutlm"
    supports_gradient_checkpointing = True

    def _init_weights(self, module):
        """Initialize the weights"""
        if isinstance(module, nn.Linear):
            # Slightly different from the TF version which uses truncated_normal for initialization
            # cf https://github.com/pytorch/pytorch/pull/5617
            module.weight.data.normal_(mean=0.0, std=self.config.initializer_range)
            if module.bias is not None:
                module.bias.data.zero_()
        elif isinstance(module, nn.Embedding):
            module.weight.data.normal_(mean=0.0, std=self.config.initializer_range)
            if module.padding_idx is not None:
                module.weight.data[module.padding_idx].zero_()
        elif isinstance(module, LayoutLMLayerNorm):
            module.bias.data.zero_()
            module.weight.data.fill_(1.0)
        elif isinstance(module, LayoutLMLMPredictionHead):
            module.bias.data.zero_()


@auto_docstring
class LayoutLMModel(LayoutLMPreTrainedModel):
    def __init__(self, config):
        super().__init__(config)
        self.config = config

        self.embeddings = LayoutLMEmbeddings(config)
        self.encoder = LayoutLMEncoder(config)
        self.pooler = LayoutLMPooler(config)

        # Initialize weights and apply final processing
        self.post_init()

    def get_input_embeddings(self):
        return self.embeddings.word_embeddings

    def set_input_embeddings(self, value):
        self.embeddings.word_embeddings = value

    def _prune_heads(self, heads_to_prune):
        """
        Prunes heads of the model. heads_to_prune: dict of {layer_num: list of heads to prune in this layer} See base
        class PreTrainedModel
        """
        for layer, heads in heads_to_prune.items():
            self.encoder.layer[layer].attention.prune_heads(heads)

    @deprecate_kwarg("encoder_hidden_states", version="4.54.0")
    @deprecate_kwarg("encoder_attention_mask", version="4.54.0")
    @can_return_tuple
    @auto_docstring
    def forward(
        self,
        input_ids: Optional[torch.LongTensor] = None,
        bbox: Optional[torch.LongTensor] = None,
        attention_mask: Optional[torch.FloatTensor] = None,
        token_type_ids: Optional[torch.LongTensor] = None,
        position_ids: Optional[torch.LongTensor] = None,
        head_mask: Optional[torch.FloatTensor] = None,
        inputs_embeds: Optional[torch.FloatTensor] = None,
        encoder_hidden_states: Optional[torch.FloatTensor] = None,
        encoder_attention_mask: Optional[torch.FloatTensor] = None,
        output_attentions: Optional[bool] = None,
        output_hidden_states: Optional[bool] = None,
        return_dict: Optional[bool] = None,
    ) -> Union[tuple, BaseModelOutputWithPooling]:
        r"""
        bbox (`torch.LongTensor` of shape `(batch_size, sequence_length, 4)`, *optional*):
            Bounding boxes of each input sequence tokens. Selected in the range `[0,
            config.max_2d_position_embeddings-1]`. Each bounding box should be a normalized version in (x0, y0, x1, y1)
            format, where (x0, y0) corresponds to the position of the upper left corner in the bounding box, and (x1,
            y1) represents the position of the lower right corner. See [Overview](#Overview) for normalization.

        Examples:

        ```python
        >>> from transformers import AutoTokenizer, LayoutLMModel
        >>> import torch

        >>> tokenizer = AutoTokenizer.from_pretrained("microsoft/layoutlm-base-uncased")
        >>> model = LayoutLMModel.from_pretrained("microsoft/layoutlm-base-uncased")

        >>> words = ["Hello", "world"]
        >>> normalized_word_boxes = [637, 773, 693, 782], [698, 773, 733, 782]

        >>> token_boxes = []
        >>> for word, box in zip(words, normalized_word_boxes):
        ...     word_tokens = tokenizer.tokenize(word)
        ...     token_boxes.extend([box] * len(word_tokens))
        >>> # add bounding boxes of cls + sep tokens
        >>> token_boxes = [[0, 0, 0, 0]] + token_boxes + [[1000, 1000, 1000, 1000]]

        >>> encoding = tokenizer(" ".join(words), return_tensors="pt")
        >>> input_ids = encoding["input_ids"]
        >>> attention_mask = encoding["attention_mask"]
        >>> token_type_ids = encoding["token_type_ids"]
        >>> bbox = torch.tensor([token_boxes])

        >>> outputs = model(
        ...     input_ids=input_ids, bbox=bbox, attention_mask=attention_mask, token_type_ids=token_type_ids
        ... )

        >>> last_hidden_states = outputs.last_hidden_state
        ```"""
        output_attentions = output_attentions if output_attentions is not None else self.config.output_attentions
        output_hidden_states = (
            output_hidden_states if output_hidden_states is not None else self.config.output_hidden_states
        )
        return_dict = return_dict if return_dict is not None else self.config.use_return_dict

        if input_ids is not None and inputs_embeds is not None:
            raise ValueError("You cannot specify both input_ids and inputs_embeds at the same time")
        elif input_ids is not None:
            self.warn_if_padding_and_no_attention_mask(input_ids, attention_mask)
            input_shape = input_ids.size()
        elif inputs_embeds is not None:
            input_shape = inputs_embeds.size()[:-1]
        else:
            raise ValueError("You have to specify either input_ids or inputs_embeds")

        device = input_ids.device if input_ids is not None else inputs_embeds.device

        if attention_mask is None:
            attention_mask = torch.ones(input_shape, device=device)
        if token_type_ids is None:
            token_type_ids = torch.zeros(input_shape, dtype=torch.long, device=device)

        if bbox is None:
            bbox = torch.zeros(input_shape + (4,), dtype=torch.long, device=device)

        extended_attention_mask = attention_mask.unsqueeze(1).unsqueeze(2)

        extended_attention_mask = extended_attention_mask.to(dtype=self.dtype)
        extended_attention_mask = (1.0 - extended_attention_mask) * torch.finfo(self.dtype).min

        if head_mask is not None:
            if head_mask.dim() == 1:
                head_mask = head_mask.unsqueeze(0).unsqueeze(0).unsqueeze(-1).unsqueeze(-1)
                head_mask = head_mask.expand(self.config.num_hidden_layers, -1, -1, -1, -1)
            elif head_mask.dim() == 2:
                head_mask = head_mask.unsqueeze(1).unsqueeze(-1).unsqueeze(-1)
            head_mask = head_mask.to(dtype=next(self.parameters()).dtype)
        else:
            head_mask = [None] * self.config.num_hidden_layers

        embedding_output = self.embeddings(
            input_ids=input_ids,
            bbox=bbox,
            position_ids=position_ids,
            token_type_ids=token_type_ids,
            inputs_embeds=inputs_embeds,
        )
        encoder_outputs = self.encoder(
            embedding_output,
            extended_attention_mask,
            head_mask=head_mask,
            output_attentions=output_attentions,
            output_hidden_states=output_hidden_states,
            return_dict=True,
        )
        sequence_output = encoder_outputs[0]
        pooled_output = self.pooler(sequence_output)

        return BaseModelOutputWithPooling(
            last_hidden_state=sequence_output,
            pooler_output=pooled_output,
            hidden_states=encoder_outputs.hidden_states,
            attentions=encoder_outputs.attentions,
        )


@auto_docstring
class LayoutLMForMaskedLM(LayoutLMPreTrainedModel):
    _tied_weights_keys = ["cls.predictions.decoder.bias", "cls.predictions.decoder.weight"]

    def __init__(self, config):
        super().__init__(config)

        self.layoutlm = LayoutLMModel(config)
        self.cls = LayoutLMOnlyMLMHead(config)

        # Initialize weights and apply final processing
        self.post_init()

    def get_input_embeddings(self):
        return self.layoutlm.embeddings.word_embeddings

    def get_output_embeddings(self):
        return self.cls.predictions.decoder

    def set_output_embeddings(self, new_embeddings):
        self.cls.predictions.decoder = new_embeddings
        self.cls.predictions.bias = new_embeddings.bias

    @deprecate_kwarg("encoder_hidden_states", version="4.54.0")
    @deprecate_kwarg("encoder_attention_mask", version="4.54.0")
    @can_return_tuple
    @auto_docstring
    def forward(
        self,
        input_ids: Optional[torch.LongTensor] = None,
        bbox: Optional[torch.LongTensor] = None,
        attention_mask: Optional[torch.FloatTensor] = None,
        token_type_ids: Optional[torch.LongTensor] = None,
        position_ids: Optional[torch.LongTensor] = None,
        head_mask: Optional[torch.FloatTensor] = None,
        inputs_embeds: Optional[torch.FloatTensor] = None,
        labels: Optional[torch.LongTensor] = None,
        encoder_hidden_states: Optional[torch.FloatTensor] = None,
        encoder_attention_mask: Optional[torch.FloatTensor] = None,
        output_attentions: Optional[bool] = None,
        output_hidden_states: Optional[bool] = None,
        return_dict: Optional[bool] = None,
    ) -> Union[tuple, MaskedLMOutput]:
        r"""
        bbox (`torch.LongTensor` of shape `(batch_size, sequence_length, 4)`, *optional*):
            Bounding boxes of each input sequence tokens. Selected in the range `[0,
            config.max_2d_position_embeddings-1]`. Each bounding box should be a normalized version in (x0, y0, x1, y1)
            format, where (x0, y0) corresponds to the position of the upper left corner in the bounding box, and (x1,
            y1) represents the position of the lower right corner. See [Overview](#Overview) for normalization.
        labels (`torch.LongTensor` of shape `(batch_size, sequence_length)`, *optional*):
            Labels for computing the masked language modeling loss. Indices should be in `[-100, 0, ...,
            config.vocab_size]` (see `input_ids` docstring) Tokens with indices set to `-100` are ignored (masked), the
            loss is only computed for the tokens with labels in `[0, ..., config.vocab_size]`

        Examples:

        ```python
        >>> from transformers import AutoTokenizer, LayoutLMForMaskedLM
        >>> import torch

        >>> tokenizer = AutoTokenizer.from_pretrained("microsoft/layoutlm-base-uncased")
        >>> model = LayoutLMForMaskedLM.from_pretrained("microsoft/layoutlm-base-uncased")

        >>> words = ["Hello", "[MASK]"]
        >>> normalized_word_boxes = [637, 773, 693, 782], [698, 773, 733, 782]

        >>> token_boxes = []
        >>> for word, box in zip(words, normalized_word_boxes):
        ...     word_tokens = tokenizer.tokenize(word)
        ...     token_boxes.extend([box] * len(word_tokens))
        >>> # add bounding boxes of cls + sep tokens
        >>> token_boxes = [[0, 0, 0, 0]] + token_boxes + [[1000, 1000, 1000, 1000]]

        >>> encoding = tokenizer(" ".join(words), return_tensors="pt")
        >>> input_ids = encoding["input_ids"]
        >>> attention_mask = encoding["attention_mask"]
        >>> token_type_ids = encoding["token_type_ids"]
        >>> bbox = torch.tensor([token_boxes])

        >>> labels = tokenizer("Hello world", return_tensors="pt")["input_ids"]

        >>> outputs = model(
        ...     input_ids=input_ids,
        ...     bbox=bbox,
        ...     attention_mask=attention_mask,
        ...     token_type_ids=token_type_ids,
        ...     labels=labels,
        ... )

        >>> loss = outputs.loss
        ```"""
        return_dict = return_dict if return_dict is not None else self.config.use_return_dict

        outputs = self.layoutlm(
            input_ids,
            bbox,
            attention_mask=attention_mask,
            token_type_ids=token_type_ids,
            position_ids=position_ids,
            head_mask=head_mask,
            inputs_embeds=inputs_embeds,
            output_attentions=output_attentions,
            output_hidden_states=output_hidden_states,
            return_dict=True,
        )

        sequence_output = outputs[0]
        prediction_scores = self.cls(sequence_output)

        masked_lm_loss = None
        if labels is not None:
            loss_fct = CrossEntropyLoss()
            masked_lm_loss = loss_fct(
                prediction_scores.view(-1, self.config.vocab_size),
                labels.view(-1),
            )

        return MaskedLMOutput(
            loss=masked_lm_loss,
            logits=prediction_scores,
            hidden_states=outputs.hidden_states,
            attentions=outputs.attentions,
        )


@auto_docstring(
    custom_intro="""
    LayoutLM Model with a sequence classification head on top (a linear layer on top of the pooled output) e.g. for
    document image classification tasks such as the [RVL-CDIP](https://www.cs.cmu.edu/~aharley/rvl-cdip/) dataset.
    """
)
class LayoutLMForSequenceClassification(LayoutLMPreTrainedModel):
    def __init__(self, config):
        super().__init__(config)
        self.num_labels = config.num_labels
        self.layoutlm = LayoutLMModel(config)
        self.dropout = nn.Dropout(config.hidden_dropout_prob)
        self.classifier = nn.Linear(config.hidden_size, config.num_labels)

        # Initialize weights and apply final processing
        self.post_init()

    def get_input_embeddings(self):
        return self.layoutlm.embeddings.word_embeddings

    @can_return_tuple
    @auto_docstring
    def forward(
        self,
        input_ids: Optional[torch.LongTensor] = None,
        bbox: Optional[torch.LongTensor] = None,
        attention_mask: Optional[torch.FloatTensor] = None,
        token_type_ids: Optional[torch.LongTensor] = None,
        position_ids: Optional[torch.LongTensor] = None,
        head_mask: Optional[torch.FloatTensor] = None,
        inputs_embeds: Optional[torch.FloatTensor] = None,
        labels: Optional[torch.LongTensor] = None,
        output_attentions: Optional[bool] = None,
        output_hidden_states: Optional[bool] = None,
        return_dict: Optional[bool] = None,
    ) -> Union[tuple, SequenceClassifierOutput]:
        r"""
        bbox (`torch.LongTensor` of shape `(batch_size, sequence_length, 4)`, *optional*):
            Bounding boxes of each input sequence tokens. Selected in the range `[0,
            config.max_2d_position_embeddings-1]`. Each bounding box should be a normalized version in (x0, y0, x1, y1)
            format, where (x0, y0) corresponds to the position of the upper left corner in the bounding box, and (x1,
            y1) represents the position of the lower right corner. See [Overview](#Overview) for normalization.
        labels (`torch.LongTensor` of shape `(batch_size,)`, *optional*):
            Labels for computing the sequence classification/regression loss. Indices should be in `[0, ...,
            config.num_labels - 1]`. If `config.num_labels == 1` a regression loss is computed (Mean-Square loss), If
            `config.num_labels > 1` a classification loss is computed (Cross-Entropy).

        Examples:

        ```python
        >>> from transformers import AutoTokenizer, LayoutLMForSequenceClassification
        >>> import torch

        >>> tokenizer = AutoTokenizer.from_pretrained("microsoft/layoutlm-base-uncased")
        >>> model = LayoutLMForSequenceClassification.from_pretrained("microsoft/layoutlm-base-uncased")

        >>> words = ["Hello", "world"]
        >>> normalized_word_boxes = [637, 773, 693, 782], [698, 773, 733, 782]

        >>> token_boxes = []
        >>> for word, box in zip(words, normalized_word_boxes):
        ...     word_tokens = tokenizer.tokenize(word)
        ...     token_boxes.extend([box] * len(word_tokens))
        >>> # add bounding boxes of cls + sep tokens
        >>> token_boxes = [[0, 0, 0, 0]] + token_boxes + [[1000, 1000, 1000, 1000]]

        >>> encoding = tokenizer(" ".join(words), return_tensors="pt")
        >>> input_ids = encoding["input_ids"]
        >>> attention_mask = encoding["attention_mask"]
        >>> token_type_ids = encoding["token_type_ids"]
        >>> bbox = torch.tensor([token_boxes])
        >>> sequence_label = torch.tensor([1])

        >>> outputs = model(
        ...     input_ids=input_ids,
        ...     bbox=bbox,
        ...     attention_mask=attention_mask,
        ...     token_type_ids=token_type_ids,
        ...     labels=sequence_label,
        ... )

        >>> loss = outputs.loss
        >>> logits = outputs.logits
        ```"""
        return_dict = return_dict if return_dict is not None else self.config.use_return_dict

        outputs = self.layoutlm(
            input_ids=input_ids,
            bbox=bbox,
            attention_mask=attention_mask,
            token_type_ids=token_type_ids,
            position_ids=position_ids,
            head_mask=head_mask,
            inputs_embeds=inputs_embeds,
            output_attentions=output_attentions,
            output_hidden_states=output_hidden_states,
            return_dict=True,
        )

        pooled_output = outputs[1]

        pooled_output = self.dropout(pooled_output)
        logits = self.classifier(pooled_output)

        loss = None
        if labels is not None:
            if self.config.problem_type is None:
                if self.num_labels == 1:
                    self.config.problem_type = "regression"
                elif self.num_labels > 1 and (labels.dtype == torch.long or labels.dtype == torch.int):
                    self.config.problem_type = "single_label_classification"
                else:
                    self.config.problem_type = "multi_label_classification"

            if self.config.problem_type == "regression":
                loss_fct = MSELoss()
                if self.num_labels == 1:
                    loss = loss_fct(logits.squeeze(), labels.squeeze())
                else:
                    loss = loss_fct(logits, labels)
            elif self.config.problem_type == "single_label_classification":
                loss_fct = CrossEntropyLoss()
                loss = loss_fct(logits.view(-1, self.num_labels), labels.view(-1))
            elif self.config.problem_type == "multi_label_classification":
                loss_fct = BCEWithLogitsLoss()
                loss = loss_fct(logits, labels)

        return SequenceClassifierOutput(
            loss=loss,
            logits=logits,
            hidden_states=outputs.hidden_states,
            attentions=outputs.attentions,
        )


@auto_docstring(
    custom_intro="""
    LayoutLM Model with a token classification head on top (a linear layer on top of the hidden-states output) e.g. for
    sequence labeling (information extraction) tasks such as the [FUNSD](https://guillaumejaume.github.io/FUNSD/)
    dataset and the [SROIE](https://rrc.cvc.uab.es/?ch=13) dataset.
    """
)
class LayoutLMForTokenClassification(LayoutLMPreTrainedModel):
    def __init__(self, config):
        super().__init__(config)
        self.num_labels = config.num_labels
        self.layoutlm = LayoutLMModel(config)
        self.dropout = nn.Dropout(config.hidden_dropout_prob)
        self.classifier = nn.Linear(config.hidden_size, config.num_labels)

        # Initialize weights and apply final processing
        self.post_init()

    def get_input_embeddings(self):
        return self.layoutlm.embeddings.word_embeddings

    @can_return_tuple
    @auto_docstring
    def forward(
        self,
        input_ids: Optional[torch.LongTensor] = None,
        bbox: Optional[torch.LongTensor] = None,
        attention_mask: Optional[torch.FloatTensor] = None,
        token_type_ids: Optional[torch.LongTensor] = None,
        position_ids: Optional[torch.LongTensor] = None,
        head_mask: Optional[torch.FloatTensor] = None,
        inputs_embeds: Optional[torch.FloatTensor] = None,
        labels: Optional[torch.LongTensor] = None,
        output_attentions: Optional[bool] = None,
        output_hidden_states: Optional[bool] = None,
        return_dict: Optional[bool] = None,
    ) -> Union[tuple, TokenClassifierOutput]:
        r"""
        bbox (`torch.LongTensor` of shape `(batch_size, sequence_length, 4)`, *optional*):
            Bounding boxes of each input sequence tokens. Selected in the range `[0,
            config.max_2d_position_embeddings-1]`. Each bounding box should be a normalized version in (x0, y0, x1, y1)
            format, where (x0, y0) corresponds to the position of the upper left corner in the bounding box, and (x1,
            y1) represents the position of the lower right corner. See [Overview](#Overview) for normalization.
        labels (`torch.LongTensor` of shape `(batch_size, sequence_length)`, *optional*):
            Labels for computing the token classification loss. Indices should be in `[0, ..., config.num_labels - 1]`.

        Examples:

        ```python
        >>> from transformers import AutoTokenizer, LayoutLMForTokenClassification
        >>> import torch

        >>> tokenizer = AutoTokenizer.from_pretrained("microsoft/layoutlm-base-uncased")
        >>> model = LayoutLMForTokenClassification.from_pretrained("microsoft/layoutlm-base-uncased")

        >>> words = ["Hello", "world"]
        >>> normalized_word_boxes = [637, 773, 693, 782], [698, 773, 733, 782]

        >>> token_boxes = []
        >>> for word, box in zip(words, normalized_word_boxes):
        ...     word_tokens = tokenizer.tokenize(word)
        ...     token_boxes.extend([box] * len(word_tokens))
        >>> # add bounding boxes of cls + sep tokens
        >>> token_boxes = [[0, 0, 0, 0]] + token_boxes + [[1000, 1000, 1000, 1000]]

        >>> encoding = tokenizer(" ".join(words), return_tensors="pt")
        >>> input_ids = encoding["input_ids"]
        >>> attention_mask = encoding["attention_mask"]
        >>> token_type_ids = encoding["token_type_ids"]
        >>> bbox = torch.tensor([token_boxes])
        >>> token_labels = torch.tensor([1, 1, 0, 0]).unsqueeze(0)  # batch size of 1

        >>> outputs = model(
        ...     input_ids=input_ids,
        ...     bbox=bbox,
        ...     attention_mask=attention_mask,
        ...     token_type_ids=token_type_ids,
        ...     labels=token_labels,
        ... )

        >>> loss = outputs.loss
        >>> logits = outputs.logits
        ```"""
        return_dict = return_dict if return_dict is not None else self.config.use_return_dict

        outputs = self.layoutlm(
            input_ids=input_ids,
            bbox=bbox,
            attention_mask=attention_mask,
            token_type_ids=token_type_ids,
            position_ids=position_ids,
            head_mask=head_mask,
            inputs_embeds=inputs_embeds,
            output_attentions=output_attentions,
            output_hidden_states=output_hidden_states,
            return_dict=True,
        )

        sequence_output = outputs[0]

        sequence_output = self.dropout(sequence_output)
        logits = self.classifier(sequence_output)

        loss = None
        if labels is not None:
            loss_fct = CrossEntropyLoss()
            loss = loss_fct(logits.view(-1, self.num_labels), labels.view(-1))

        return TokenClassifierOutput(
            loss=loss,
            logits=logits,
            hidden_states=outputs.hidden_states,
            attentions=outputs.attentions,
        )


@auto_docstring
class LayoutLMForQuestionAnswering(LayoutLMPreTrainedModel):
    def __init__(self, config, has_visual_segment_embedding=True):
        r"""
        has_visual_segment_embedding (`bool`, *optional*, defaults to `True`):
            Whether or not to add visual segment embeddings.
        """
        super().__init__(config)
        self.num_labels = config.num_labels

        self.layoutlm = LayoutLMModel(config)
        self.qa_outputs = nn.Linear(config.hidden_size, config.num_labels)

        # Initialize weights and apply final processing
        self.post_init()

    def get_input_embeddings(self):
        return self.layoutlm.embeddings.word_embeddings

    @can_return_tuple
    @auto_docstring
    def forward(
        self,
        input_ids: Optional[torch.LongTensor] = None,
        bbox: Optional[torch.LongTensor] = None,
        attention_mask: Optional[torch.FloatTensor] = None,
        token_type_ids: Optional[torch.LongTensor] = None,
        position_ids: Optional[torch.LongTensor] = None,
        head_mask: Optional[torch.FloatTensor] = None,
        inputs_embeds: Optional[torch.FloatTensor] = None,
        start_positions: Optional[torch.LongTensor] = None,
        end_positions: Optional[torch.LongTensor] = None,
        output_attentions: Optional[bool] = None,
        output_hidden_states: Optional[bool] = None,
        return_dict: Optional[bool] = None,
    ) -> Union[tuple, QuestionAnsweringModelOutput]:
        r"""
        bbox (`torch.LongTensor` of shape `(batch_size, sequence_length, 4)`, *optional*):
            Bounding boxes of each input sequence tokens. Selected in the range `[0,
            config.max_2d_position_embeddings-1]`. Each bounding box should be a normalized version in (x0, y0, x1, y1)
            format, where (x0, y0) corresponds to the position of the upper left corner in the bounding box, and (x1,
            y1) represents the position of the lower right corner. See [Overview](#Overview) for normalization.

        Example:

        In the example below, we prepare a question + context pair for the LayoutLM model. It will give us a prediction
        of what it thinks the answer is (the span of the answer within the texts parsed from the image).

        ```python
        >>> from transformers import AutoTokenizer, LayoutLMForQuestionAnswering
        >>> from datasets import load_dataset
        >>> import torch

        >>> tokenizer = AutoTokenizer.from_pretrained("impira/layoutlm-document-qa", add_prefix_space=True)
        >>> model = LayoutLMForQuestionAnswering.from_pretrained("impira/layoutlm-document-qa", revision="1e3ebac")

        >>> dataset = load_dataset("nielsr/funsd", split="train")
        >>> example = dataset[0]
        >>> question = "what's his name?"
        >>> words = example["words"]
        >>> boxes = example["bboxes"]

        >>> encoding = tokenizer(
        ...     question.split(), words, is_split_into_words=True, return_token_type_ids=True, return_tensors="pt"
        ... )
        >>> bbox = []
        >>> for i, s, w in zip(encoding.input_ids[0], encoding.sequence_ids(0), encoding.word_ids(0)):
        ...     if s == 1:
        ...         bbox.append(boxes[w])
        ...     elif i == tokenizer.sep_token_id:
        ...         bbox.append([1000] * 4)
        ...     else:
        ...         bbox.append([0] * 4)
        >>> encoding["bbox"] = torch.tensor([bbox])

        >>> word_ids = encoding.word_ids(0)
        >>> outputs = model(**encoding)
        >>> loss = outputs.loss
        >>> start_scores = outputs.start_logits
        >>> end_scores = outputs.end_logits
        >>> start, end = word_ids[start_scores.argmax(-1)], word_ids[end_scores.argmax(-1)]
        >>> print(" ".join(words[start : end + 1]))
        M. Hamann P. Harper, P. Martinez
        ```"""

        return_dict = return_dict if return_dict is not None else self.config.use_return_dict

        outputs = self.layoutlm(
            input_ids=input_ids,
            bbox=bbox,
            attention_mask=attention_mask,
            token_type_ids=token_type_ids,
            position_ids=position_ids,
            head_mask=head_mask,
            inputs_embeds=inputs_embeds,
            output_attentions=output_attentions,
            output_hidden_states=output_hidden_states,
            return_dict=True,
        )

        sequence_output = outputs[0]

        logits = self.qa_outputs(sequence_output)
        start_logits, end_logits = logits.split(1, dim=-1)
        start_logits = start_logits.squeeze(-1).contiguous()
        end_logits = end_logits.squeeze(-1).contiguous()

        total_loss = None
        if start_positions is not None and end_positions is not None:
            # If we are on multi-GPU, split add a dimension
            if len(start_positions.size()) > 1:
                start_positions = start_positions.squeeze(-1)
            if len(end_positions.size()) > 1:
                end_positions = end_positions.squeeze(-1)
            # sometimes the start/end positions are outside our model inputs, we ignore these terms
            ignored_index = start_logits.size(1)
            start_positions = start_positions.clamp(0, ignored_index)
            end_positions = end_positions.clamp(0, ignored_index)

            loss_fct = CrossEntropyLoss(ignore_index=ignored_index)
            start_loss = loss_fct(start_logits, start_positions)
            end_loss = loss_fct(end_logits, end_positions)
            total_loss = (start_loss + end_loss) / 2

        return QuestionAnsweringModelOutput(
            loss=total_loss,
            start_logits=start_logits,
            end_logits=end_logits,
            hidden_states=outputs.hidden_states,
            attentions=outputs.attentions,
        )


__all__ = [
    "LayoutLMForMaskedLM",
    "LayoutLMForSequenceClassification",
    "LayoutLMForTokenClassification",
    "LayoutLMForQuestionAnswering",
    "LayoutLMModel",
    "LayoutLMPreTrainedModel",
]<|MERGE_RESOLUTION|>--- conflicted
+++ resolved
@@ -22,11 +22,7 @@
 from torch.nn import BCEWithLogitsLoss, CrossEntropyLoss, MSELoss
 
 from ...activations import ACT2FN
-<<<<<<< HEAD
-from ...cache_utils import Cache, EncoderDecoderCache
-=======
 from ...modeling_layers import GradientCheckpointingLayer
->>>>>>> 12838775
 from ...modeling_outputs import (
     BaseModelOutput,
     BaseModelOutputWithPooling,
@@ -154,11 +150,7 @@
 
 # Copied from transformers.models.align.modeling_align.AlignTextSelfAttention with AlignText->LayoutLM
 class LayoutLMSelfAttention(nn.Module):
-<<<<<<< HEAD
-    def __init__(self, config, position_embedding_type=None, layer_idx=None):
-=======
-    def __init__(self, config):
->>>>>>> 12838775
+    def __init__(self, config):
         super().__init__()
         if config.hidden_size % config.num_attention_heads != 0 and not hasattr(config, "embedding_size"):
             raise ValueError(
@@ -176,25 +168,8 @@
         self.value = nn.Linear(config.hidden_size, self.all_head_size)
 
         self.dropout = nn.Dropout(config.attention_probs_dropout_prob)
-<<<<<<< HEAD
-        self.position_embedding_type = position_embedding_type or getattr(
-            config, "position_embedding_type", "absolute"
-        )
-        if self.position_embedding_type == "relative_key" or self.position_embedding_type == "relative_key_query":
-            self.max_position_embeddings = config.max_position_embeddings
-            self.distance_embedding = nn.Embedding(2 * config.max_position_embeddings - 1, self.attention_head_size)
-
-        self.is_decoder = config.is_decoder
-        self.layer_idx = layer_idx
-
-    def transpose_for_scores(self, x: torch.Tensor) -> torch.Tensor:
-        new_x_shape = x.size()[:-1] + (self.num_attention_heads, self.attention_head_size)
-        x = x.view(new_x_shape)
-        return x.permute(0, 2, 1, 3)
-=======
         self.attention_dropout = config.attention_probs_dropout_prob
         self.scaling = self.attention_head_size**-0.5
->>>>>>> 12838775
 
     @deprecate_kwarg("encoder_hidden_states", version="4.54.0")
     @deprecate_kwarg("encoder_attention_mask", version="4.54.0")
@@ -205,99 +180,6 @@
         attention_mask: Optional[torch.FloatTensor] = None,
         head_mask: Optional[torch.FloatTensor] = None,
         encoder_hidden_states: Optional[torch.FloatTensor] = None,
-<<<<<<< HEAD
-        past_key_value: Optional[Cache] = None,
-        output_attentions: Optional[bool] = False,
-        cache_position: Optional[torch.Tensor] = None,
-    ) -> Tuple[torch.Tensor]:
-        mixed_query_layer = self.query(hidden_states)
-
-        # If this is instantiated as a cross-attention module, the keys
-        # and values come from an encoder; the attention mask needs to be
-        # such that the encoder's padding tokens are not attended to.
-        is_cross_attention = encoder_hidden_states is not None
-
-        if past_key_value is not None:
-            if isinstance(past_key_value, EncoderDecoderCache):
-                is_updated = past_key_value.is_updated.get(self.layer_idx)
-                if is_cross_attention:
-                    # after the first generated id, we can subsequently re-use all key/value_layer from cache
-                    curr_past_key_value = past_key_value.cross_attention_cache
-                else:
-                    curr_past_key_value = past_key_value.self_attention_cache
-            else:
-                curr_past_key_value = past_key_value
-
-        current_states = encoder_hidden_states if is_cross_attention else hidden_states
-        if is_cross_attention and past_key_value is not None and is_updated:
-            # reuse k,v, cross_attentions
-            key_layer = curr_past_key_value.key_cache[self.layer_idx]
-            value_layer = curr_past_key_value.value_cache[self.layer_idx]
-        else:
-            key_layer = self.transpose_for_scores(self.key(current_states))
-            value_layer = self.transpose_for_scores(self.value(current_states))
-
-            if past_key_value is not None:
-                # save all key/value_layer to cache to be re-used for fast auto-regressive generation
-                cache_position = cache_position if not is_cross_attention else None
-                key_layer, value_layer = curr_past_key_value.update(
-                    key_layer, value_layer, self.layer_idx, {"cache_position": cache_position}
-                )
-                # set flag that curr layer for cross-attn is already updated so we can re-use in subsequent calls
-                if is_cross_attention:
-                    past_key_value.is_updated[self.layer_idx] = True
-
-        query_layer = self.transpose_for_scores(mixed_query_layer)
-
-        # Take the dot product between "query" and "key" to get the raw attention scores.
-        attention_scores = torch.matmul(query_layer, key_layer.transpose(-1, -2))
-
-        if self.position_embedding_type == "relative_key" or self.position_embedding_type == "relative_key_query":
-            query_length, key_length = query_layer.shape[2], key_layer.shape[2]
-            if past_key_value is not None:
-                position_ids_l = torch.tensor(key_length - 1, dtype=torch.long, device=hidden_states.device).view(
-                    -1, 1
-                )
-            else:
-                position_ids_l = torch.arange(query_length, dtype=torch.long, device=hidden_states.device).view(-1, 1)
-            position_ids_r = torch.arange(key_length, dtype=torch.long, device=hidden_states.device).view(1, -1)
-            distance = position_ids_l - position_ids_r
-
-            positional_embedding = self.distance_embedding(distance + self.max_position_embeddings - 1)
-            positional_embedding = positional_embedding.to(dtype=query_layer.dtype)  # fp16 compatibility
-
-            if self.position_embedding_type == "relative_key":
-                relative_position_scores = torch.einsum("bhld,lrd->bhlr", query_layer, positional_embedding)
-                attention_scores = attention_scores + relative_position_scores
-            elif self.position_embedding_type == "relative_key_query":
-                relative_position_scores_query = torch.einsum("bhld,lrd->bhlr", query_layer, positional_embedding)
-                relative_position_scores_key = torch.einsum("bhrd,lrd->bhlr", key_layer, positional_embedding)
-                attention_scores = attention_scores + relative_position_scores_query + relative_position_scores_key
-
-        attention_scores = attention_scores / math.sqrt(self.attention_head_size)
-        if attention_mask is not None:
-            # Apply the attention mask is (precomputed for all layers in LayoutLMModel forward() function)
-            attention_scores = attention_scores + attention_mask
-
-        # Normalize the attention scores to probabilities.
-        attention_probs = nn.functional.softmax(attention_scores, dim=-1)
-
-        # This is actually dropping out entire tokens to attend to, which might
-        # seem a bit unusual, but is taken from the original Transformer paper.
-        attention_probs = self.dropout(attention_probs)
-
-        # Mask heads if we want to
-        if head_mask is not None:
-            attention_probs = attention_probs * head_mask
-
-        context_layer = torch.matmul(attention_probs, value_layer)
-
-        context_layer = context_layer.permute(0, 2, 1, 3).contiguous()
-        new_context_layer_shape = context_layer.size()[:-2] + (self.all_head_size,)
-        context_layer = context_layer.view(new_context_layer_shape)
-
-        outputs = (context_layer, attention_probs) if output_attentions else (context_layer,)
-=======
         encoder_attention_mask: Optional[torch.FloatTensor] = None,
         past_key_value: Optional[tuple[tuple[torch.FloatTensor]]] = None,
         output_attentions: Optional[bool] = False,
@@ -325,7 +207,6 @@
             head_mask=head_mask,
             **kwargs,
         )
->>>>>>> 12838775
 
         attn_output = attn_output.reshape(*input_shape, -1).contiguous()
         outputs = (attn_output, attn_weights) if output_attentions else (attn_output,)
@@ -349,19 +230,9 @@
 
 # Copied from transformers.models.align.modeling_align.AlignTextAttention with AlignText->LayoutLM
 class LayoutLMAttention(nn.Module):
-<<<<<<< HEAD
-    def __init__(self, config, position_embedding_type=None, layer_idx=None):
-        super().__init__()
-        self.self = LAYOUTLM_SELF_ATTENTION_CLASSES[config._attn_implementation](
-            config,
-            position_embedding_type=position_embedding_type,
-            layer_idx=layer_idx,
-        )
-=======
     def __init__(self, config):
         super().__init__()
         self.self = LayoutLMSelfAttention(config)
->>>>>>> 12838775
         self.output = LayoutLMSelfOutput(config)
         self.pruned_heads = set()
 
@@ -382,103 +253,6 @@
         self.self.num_attention_heads = self.self.num_attention_heads - len(heads)
         self.self.all_head_size = self.self.attention_head_size * self.self.num_attention_heads
         self.pruned_heads = self.pruned_heads.union(heads)
-
-    @deprecate_kwarg("encoder_hidden_states", version="4.54.0")
-    @deprecate_kwarg("encoder_attention_mask", version="4.54.0")
-    @deprecate_kwarg("past_key_value", version="4.54.0")
-    def forward(
-        self,
-        hidden_states: torch.Tensor,
-        attention_mask: Optional[torch.FloatTensor] = None,
-        head_mask: Optional[torch.FloatTensor] = None,
-        encoder_hidden_states: Optional[torch.FloatTensor] = None,
-<<<<<<< HEAD
-        past_key_value: Optional[Cache] = None,
-        output_attentions: Optional[bool] = False,
-        cache_position: Optional[torch.Tensor] = None,
-    ) -> Tuple[torch.Tensor]:
-=======
-        encoder_attention_mask: Optional[torch.FloatTensor] = None,
-        past_key_value: Optional[tuple[tuple[torch.FloatTensor]]] = None,
-        output_attentions: Optional[bool] = False,
-        **kwargs,
-    ) -> tuple[torch.Tensor]:
->>>>>>> 12838775
-        self_outputs = self.self(
-            hidden_states,
-            attention_mask=attention_mask,
-            head_mask=head_mask,
-<<<<<<< HEAD
-            encoder_hidden_states=encoder_hidden_states,
-            past_key_value=past_key_value,
-            output_attentions=output_attentions,
-            cache_position=cache_position,
-=======
-            output_attentions=output_attentions,
-            **kwargs,
->>>>>>> 12838775
-        )
-        attention_output = self.output(self_outputs[0], hidden_states)
-        outputs = (attention_output,) + self_outputs[1:]  # add attentions if we output them
-        return outputs
-
-
-# Copied from transformers.models.bert.modeling_bert.BertIntermediate
-class LayoutLMIntermediate(nn.Module):
-    def __init__(self, config):
-        super().__init__()
-        self.dense = nn.Linear(config.hidden_size, config.intermediate_size)
-        if isinstance(config.hidden_act, str):
-            self.intermediate_act_fn = ACT2FN[config.hidden_act]
-        else:
-            self.intermediate_act_fn = config.hidden_act
-
-    def forward(self, hidden_states: torch.Tensor) -> torch.Tensor:
-        hidden_states = self.dense(hidden_states)
-        hidden_states = self.intermediate_act_fn(hidden_states)
-        return hidden_states
-
-
-# Copied from transformers.models.bert.modeling_bert.BertOutput with Bert->LayoutLM
-class LayoutLMOutput(nn.Module):
-    def __init__(self, config):
-        super().__init__()
-        self.dense = nn.Linear(config.intermediate_size, config.hidden_size)
-        self.LayerNorm = nn.LayerNorm(config.hidden_size, eps=config.layer_norm_eps)
-        self.dropout = nn.Dropout(config.hidden_dropout_prob)
-
-    def forward(self, hidden_states: torch.Tensor, input_tensor: torch.Tensor) -> torch.Tensor:
-        hidden_states = self.dense(hidden_states)
-        hidden_states = self.dropout(hidden_states)
-        hidden_states = self.LayerNorm(hidden_states + input_tensor)
-        return hidden_states
-
-
-<<<<<<< HEAD
-# Copied from transformers.models.bert.modeling_bert.BertLayer with Bert->LayoutLM
-class LayoutLMLayer(nn.Module):
-    def __init__(self, config, layer_idx=None):
-        super().__init__()
-        self.chunk_size_feed_forward = config.chunk_size_feed_forward
-        self.seq_len_dim = 1
-        self.attention = LayoutLMAttention(config, layer_idx=layer_idx)
-        self.is_decoder = config.is_decoder
-        self.add_cross_attention = config.add_cross_attention
-        if self.add_cross_attention:
-            if not self.is_decoder:
-                raise ValueError(f"{self} should be used as a decoder model if cross attention is added")
-            self.crossattention = LayoutLMAttention(config, position_embedding_type="absolute", layer_idx=layer_idx)
-=======
-# Copied from transformers.models.align.modeling_align.AlignTextLayer with AlignText->LayoutLM
-class LayoutLMLayer(GradientCheckpointingLayer):
-    def __init__(self, config):
-        super().__init__()
-        self.chunk_size_feed_forward = config.chunk_size_feed_forward
-        self.seq_len_dim = 1
-        self.attention = LayoutLMAttention(config)
->>>>>>> 12838775
-        self.intermediate = LayoutLMIntermediate(config)
-        self.output = LayoutLMOutput(config)
 
     @deprecate_kwarg("encoder_hidden_states", version="4.54.0")
     @deprecate_kwarg("encoder_attention_mask", version="4.54.0")
@@ -490,72 +264,92 @@
         head_mask: Optional[torch.FloatTensor] = None,
         encoder_hidden_states: Optional[torch.FloatTensor] = None,
         encoder_attention_mask: Optional[torch.FloatTensor] = None,
-<<<<<<< HEAD
-        past_key_value: Optional[Cache] = None,
-        output_attentions: Optional[bool] = False,
-        cache_position: Optional[torch.Tensor] = None,
-    ) -> Tuple[torch.Tensor]:
-=======
         past_key_value: Optional[tuple[tuple[torch.FloatTensor]]] = None,
         output_attentions: Optional[bool] = False,
         **kwargs,
     ) -> tuple[torch.Tensor]:
->>>>>>> 12838775
+        self_outputs = self.self(
+            hidden_states,
+            attention_mask=attention_mask,
+            head_mask=head_mask,
+            output_attentions=output_attentions,
+            **kwargs,
+        )
+        attention_output = self.output(self_outputs[0], hidden_states)
+        outputs = (attention_output,) + self_outputs[1:]  # add attentions if we output them
+        return outputs
+
+
+# Copied from transformers.models.bert.modeling_bert.BertIntermediate
+class LayoutLMIntermediate(nn.Module):
+    def __init__(self, config):
+        super().__init__()
+        self.dense = nn.Linear(config.hidden_size, config.intermediate_size)
+        if isinstance(config.hidden_act, str):
+            self.intermediate_act_fn = ACT2FN[config.hidden_act]
+        else:
+            self.intermediate_act_fn = config.hidden_act
+
+    def forward(self, hidden_states: torch.Tensor) -> torch.Tensor:
+        hidden_states = self.dense(hidden_states)
+        hidden_states = self.intermediate_act_fn(hidden_states)
+        return hidden_states
+
+
+# Copied from transformers.models.bert.modeling_bert.BertOutput with Bert->LayoutLM
+class LayoutLMOutput(nn.Module):
+    def __init__(self, config):
+        super().__init__()
+        self.dense = nn.Linear(config.intermediate_size, config.hidden_size)
+        self.LayerNorm = nn.LayerNorm(config.hidden_size, eps=config.layer_norm_eps)
+        self.dropout = nn.Dropout(config.hidden_dropout_prob)
+
+    def forward(self, hidden_states: torch.Tensor, input_tensor: torch.Tensor) -> torch.Tensor:
+        hidden_states = self.dense(hidden_states)
+        hidden_states = self.dropout(hidden_states)
+        hidden_states = self.LayerNorm(hidden_states + input_tensor)
+        return hidden_states
+
+
+# Copied from transformers.models.align.modeling_align.AlignTextLayer with AlignText->LayoutLM
+class LayoutLMLayer(GradientCheckpointingLayer):
+    def __init__(self, config):
+        super().__init__()
+        self.chunk_size_feed_forward = config.chunk_size_feed_forward
+        self.seq_len_dim = 1
+        self.attention = LayoutLMAttention(config)
+        self.intermediate = LayoutLMIntermediate(config)
+        self.output = LayoutLMOutput(config)
+
+    @deprecate_kwarg("encoder_hidden_states", version="4.54.0")
+    @deprecate_kwarg("encoder_attention_mask", version="4.54.0")
+    @deprecate_kwarg("past_key_value", version="4.54.0")
+    def forward(
+        self,
+        hidden_states: torch.Tensor,
+        attention_mask: Optional[torch.FloatTensor] = None,
+        head_mask: Optional[torch.FloatTensor] = None,
+        encoder_hidden_states: Optional[torch.FloatTensor] = None,
+        encoder_attention_mask: Optional[torch.FloatTensor] = None,
+        past_key_value: Optional[tuple[tuple[torch.FloatTensor]]] = None,
+        output_attentions: Optional[bool] = False,
+        **kwargs,
+    ) -> tuple[torch.Tensor]:
         self_attention_outputs = self.attention(
             hidden_states,
             attention_mask=attention_mask,
             head_mask=head_mask,
             output_attentions=output_attentions,
-<<<<<<< HEAD
-            past_key_value=past_key_value,
-            cache_position=cache_position,
+            **kwargs,
         )
         attention_output = self_attention_outputs[0]
 
-        # if decoder, the last output is tuple of self-attn cache
-        if self.is_decoder:
-            outputs = self_attention_outputs[1:-1]
-        else:
-            outputs = self_attention_outputs[1:]  # add self attentions if we output attention weights
-
-        if self.is_decoder and encoder_hidden_states is not None:
-            if not hasattr(self, "crossattention"):
-                raise ValueError(
-                    f"If `encoder_hidden_states` are passed, {self} has to be instantiated with cross-attention layers"
-                    " by setting `config.add_cross_attention=True`"
-                )
-
-            cross_attention_outputs = self.crossattention(
-                attention_output,
-                attention_mask=encoder_attention_mask,
-                head_mask=head_mask,
-                encoder_hidden_states=encoder_hidden_states,
-                past_key_value=past_key_value,
-                output_attentions=output_attentions,
-                cache_position=cache_position,
-            )
-            attention_output = cross_attention_outputs[0]
-            outputs = outputs + cross_attention_outputs[1:-1]  # add cross attentions if we output attention weights
-
-=======
-            **kwargs,
-        )
-        attention_output = self_attention_outputs[0]
-
         outputs = self_attention_outputs[1:]  # add self attentions if we output attention weights
->>>>>>> 12838775
         layer_output = apply_chunking_to_forward(
             self.feed_forward_chunk, self.chunk_size_feed_forward, self.seq_len_dim, attention_output
         )
         outputs = (layer_output,) + outputs
 
-<<<<<<< HEAD
-        # if decoder, return the attn key/values as the last output
-        if self.is_decoder:
-            outputs = outputs + (past_key_value,)
-
-=======
->>>>>>> 12838775
         return outputs
 
     def feed_forward_chunk(self, attention_output):
@@ -569,11 +363,7 @@
     def __init__(self, config, layer_idx=None):
         super().__init__()
         self.config = config
-<<<<<<< HEAD
-        self.layer = nn.ModuleList([LayoutLMLayer(config, layer_idx=i) for i in range(config.num_hidden_layers)])
-=======
         self.layer = nn.ModuleList([LayoutLMLayer(config) for i in range(config.num_hidden_layers)])
->>>>>>> 12838775
         self.gradient_checkpointing = False
 
     @deprecate_kwarg("encoder_hidden_states", version="4.54.0")
@@ -593,65 +383,17 @@
         output_attentions: Optional[bool] = False,
         output_hidden_states: Optional[bool] = False,
         return_dict: Optional[bool] = True,
-<<<<<<< HEAD
-        cache_position: Optional[torch.Tensor] = None,
-    ) -> Union[Tuple[torch.Tensor], BaseModelOutputWithPastAndCrossAttentions]:
-=======
         **kwargs,
     ) -> Union[tuple[torch.Tensor], BaseModelOutput]:
->>>>>>> 12838775
         all_hidden_states = () if output_hidden_states else None
         all_self_attentions = () if output_attentions else None
 
-<<<<<<< HEAD
-        return_legacy_cache = False
-        if use_cache and not isinstance(past_key_values, Cache):
-            logger.warning_once(
-                "Passing a tuple of `past_key_values` is deprecated and will be removed in Transformers v4.58.0. "
-                "You should pass an instance of `EncoderDecoderCache` instead, e.g. "
-                "`past_key_values=EncoderDecoderCache.from_legacy_cache(past_key_values)`."
-            )
-            return_legacy_cache = True
-            past_key_values = EncoderDecoderCache.from_legacy_cache(past_key_values)
-
-        next_decoder_cache = None
-=======
->>>>>>> 12838775
         for i, layer_module in enumerate(self.layer):
             if output_hidden_states:
                 all_hidden_states = all_hidden_states + (hidden_states,)
 
             layer_head_mask = head_mask[i] if head_mask is not None else None
 
-<<<<<<< HEAD
-            if self.gradient_checkpointing and self.training:
-                layer_outputs = self._gradient_checkpointing_func(
-                    layer_module.__call__,
-                    hidden_states,
-                    attention_mask,
-                    layer_head_mask,
-                    encoder_hidden_states,
-                    encoder_attention_mask,
-                    past_key_values,
-                    output_attentions,
-                    cache_position,
-                )
-            else:
-                layer_outputs = layer_module(
-                    hidden_states,
-                    attention_mask,
-                    layer_head_mask,
-                    encoder_hidden_states,
-                    encoder_attention_mask,
-                    past_key_values,
-                    output_attentions,
-                    cache_position,
-                )
-
-            hidden_states = layer_outputs[0]
-            if use_cache:
-                next_decoder_cache = layer_outputs[-1]
-=======
             layer_outputs = layer_module(
                 hidden_states=hidden_states,
                 attention_mask=attention_mask,
@@ -661,37 +403,14 @@
             )
 
             hidden_states = layer_outputs[0]
->>>>>>> 12838775
             if output_attentions:
                 all_self_attentions = all_self_attentions + (layer_outputs[1],)
 
         if output_hidden_states:
             all_hidden_states = all_hidden_states + (hidden_states,)
 
-<<<<<<< HEAD
-        next_cache = next_decoder_cache if use_cache else None
-        if return_legacy_cache:
-            next_cache = past_key_values.to_legacy_cache()
-
-        if not return_dict:
-            return tuple(
-                v
-                for v in [
-                    hidden_states,
-                    next_cache,
-                    all_hidden_states,
-                    all_self_attentions,
-                    all_cross_attentions,
-                ]
-                if v is not None
-            )
-        return BaseModelOutputWithPastAndCrossAttentions(
-            last_hidden_state=hidden_states,
-            past_key_values=next_cache,
-=======
         return BaseModelOutput(
             last_hidden_state=hidden_states,
->>>>>>> 12838775
             hidden_states=all_hidden_states,
             attentions=all_self_attentions,
         )
