--- conflicted
+++ resolved
@@ -203,16 +203,6 @@
         if inputs_embeds is None:
             inputs_embeds = self.language_model.get_input_embeddings()(input_ids)
 
-<<<<<<< HEAD
-            if image_patches is not None:
-                patch_embeddings = self.get_image_features(image_patches)
-                patch_embeddings = torch.cat(patch_embeddings, dim=0)
-
-                special_image_mask = (input_ids == self.config.image_token_id).unsqueeze(-1)
-                special_image_mask = special_image_mask.expand_as(inputs_embeds).to(inputs_embeds.device)
-                patch_embeddings = patch_embeddings.to(inputs_embeds.device, inputs_embeds.dtype)
-                inputs_embeds = inputs_embeds.masked_scatter(special_image_mask, patch_embeddings)
-=======
         if image_patches is not None:
             patch_embeddings = self.get_image_features(image_patches)
             patch_embeddings = torch.cat(patch_embeddings, dim=0)
@@ -228,7 +218,6 @@
             special_image_mask = special_image_mask.unsqueeze(-1).expand_as(inputs_embeds).to(inputs_embeds.device)
             patch_embeddings = patch_embeddings.to(inputs_embeds.device, inputs_embeds.dtype)
             inputs_embeds = inputs_embeds.masked_scatter(special_image_mask, patch_embeddings)
->>>>>>> 12838775
 
         outputs = self.language_model(
             inputs_embeds=inputs_embeds,
