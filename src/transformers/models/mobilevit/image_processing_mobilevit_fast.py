# coding=utf-8
# Copyright 2025 The HuggingFace Inc. team. All rights reserved.
#
# Licensed under the Apache License, Version 2.0 (the "License");
# you may not use this file except in compliance with the License.
# You may obtain a copy of the License at
#
#     http://www.apache.org/licenses/LICENSE-2.0
#
# Unless required by applicable law or agreed to in writing, software
# distributed under the License is distributed on an "AS IS" BASIS,
# WITHOUT WARRANTIES OR CONDITIONS OF ANY KIND, either express or implied.
# See the License for the specific language governing permissions and
# limitations under the License.
"""Fast Image processor class for MobileViT."""

from typing import Optional, Union

import torch
from torchvision.transforms.v2 import functional as F

from ...image_processing_utils import BatchFeature
from ...image_processing_utils_fast import (
    BaseImageProcessorFast,
    group_images_by_shape,
    reorder_images,
)
from ...image_utils import (
    ChannelDimension,
    ImageInput,
    PILImageResampling,
    SizeDict,
    is_torch_tensor,
)
from ...processing_utils import Unpack
from ...utils import (
    TensorType,
    auto_docstring,
)
from .image_processing_mobilevit import MobileVitImageProcessorKwargs


<<<<<<< HEAD
if is_torchvision_v2_available():
    from torchvision.transforms.v2 import functional as F
else:
    from torchvision.transforms import functional as F
=======
class MobileVitFastImageProcessorKwargs(DefaultFastImageProcessorKwargs):
    """
    do_flip_channel_order (`bool`, *optional*, defaults to `self.do_flip_channel_order`):
        Whether to flip the color channels from RGB to BGR or vice versa.
    do_reduce_labels (`bool`, *optional*, defaults to `self.do_reduce_labels`):
        Whether or not to reduce all label values of segmentation maps by 1. Usually used for datasets where 0
        is used for background, and background itself is not included in all classes of a dataset (e.g.
        ADE20k). The background label will be replaced by 255.
    """

    do_flip_channel_order: Optional[bool]
    do_reduce_labels: Optional[bool]
>>>>>>> 59eba492


@auto_docstring
class MobileViTImageProcessorFast(BaseImageProcessorFast):
    resample = PILImageResampling.BILINEAR
    size = {"shortest_edge": 224}
    default_to_square = False
    crop_size = {"height": 256, "width": 256}
    do_resize = True
    do_center_crop = True
    do_rescale = True
    do_normalize = None
    do_convert_rgb = None
    do_flip_channel_order = True
    do_reduce_labels = False
    valid_kwargs = MobileVitImageProcessorKwargs

    def __init__(self, **kwargs: Unpack[MobileVitImageProcessorKwargs]):
        super().__init__(**kwargs)

    # Copied from transformers.models.beit.image_processing_beit_fast.BeitImageProcessorFast.reduce_label
    def reduce_label(self, labels: list["torch.Tensor"]):
        for idx in range(len(labels)):
            label = labels[idx]
            label = torch.where(label == 0, torch.tensor(255, dtype=label.dtype), label)
            label = label - 1
            label = torch.where(label == 254, torch.tensor(255, dtype=label.dtype), label)
            labels[idx] = label

        return label

    @auto_docstring
    def preprocess(
        self,
        images: ImageInput,
        segmentation_maps: Optional[ImageInput] = None,
        **kwargs: Unpack[MobileVitImageProcessorKwargs],
    ) -> BatchFeature:
        r"""
        segmentation_maps (`ImageInput`, *optional*):
            The segmentation maps to preprocess.
        """
        return super().preprocess(images, segmentation_maps, **kwargs)

    def _preprocess_image_like_inputs(
        self,
        images: ImageInput,
        segmentation_maps: Optional[ImageInput],
        do_convert_rgb: bool,
        input_data_format: ChannelDimension,
        device: Optional[Union[str, "torch.device"]] = None,
        **kwargs: Unpack[MobileVitImageProcessorKwargs],
    ) -> BatchFeature:
        """
        Preprocess image-like inputs.
        """
        images = self._prepare_image_like_inputs(
            images=images, do_convert_rgb=do_convert_rgb, input_data_format=input_data_format, device=device
        )
        images_kwargs = kwargs.copy()
        images_kwargs["do_reduce_labels"] = False
        batch_feature = self._preprocess(images, **images_kwargs)

        if segmentation_maps is not None:
            processed_segmentation_maps = self._prepare_image_like_inputs(
                images=segmentation_maps,
                expected_ndims=2,
                do_convert_rgb=False,
                input_data_format=ChannelDimension.FIRST,
            )

            segmentation_maps_kwargs = kwargs.copy()
            segmentation_maps_kwargs.update(
                {
                    "do_rescale": False,
                    "do_flip_channel_order": False,
                    # Nearest interpolation is used for segmentation maps instead of BILINEAR.
                    "interpolation": F.InterpolationMode.NEAREST_EXACT,
                }
            )

            processed_segmentation_maps = self._preprocess(
                images=processed_segmentation_maps, **segmentation_maps_kwargs
            ).pixel_values
            batch_feature["labels"] = processed_segmentation_maps.squeeze(1).to(torch.int64)

        return batch_feature

    def _preprocess(
        self,
        images: list["torch.Tensor"],
        do_reduce_labels: bool,
        do_resize: bool,
        size: Optional[SizeDict],
        interpolation: Optional["F.InterpolationMode"],
        do_rescale: bool,
        rescale_factor: Optional[float],
        do_center_crop: bool,
        crop_size: Optional[SizeDict],
        do_flip_channel_order: bool,
        disable_grouping: bool,
        return_tensors: Optional[Union[str, TensorType]],
        **kwargs,
    ) -> BatchFeature:
        processed_images = []

        if do_reduce_labels:
            images = self.reduce_label(images)

        # Group images by shape for more efficient batch processing
        grouped_images, grouped_images_index = group_images_by_shape(images, disable_grouping=disable_grouping)
        resized_images_grouped = {}

        # Process each group of images with the same shape
        for shape, stacked_images in grouped_images.items():
            if do_resize:
                stacked_images = self.resize(image=stacked_images, size=size, interpolation=interpolation)
            resized_images_grouped[shape] = stacked_images

        # Reorder images to original sequence
        resized_images = reorder_images(resized_images_grouped, grouped_images_index)

        # Group again after resizing (in case resize produced different sizes)
        grouped_images, grouped_images_index = group_images_by_shape(resized_images, disable_grouping=disable_grouping)
        processed_images_grouped = {}

        for shape, stacked_images in grouped_images.items():
            if do_center_crop:
                stacked_images = self.center_crop(image=stacked_images, size=crop_size)
            if do_rescale:
                stacked_images = self.rescale(image=stacked_images, scale=rescale_factor)
            if do_flip_channel_order:
                # For batched images, we need to handle them all at once
                if stacked_images.ndim > 3 and stacked_images.shape[1] >= 3:
                    # Flip RGB → BGR for batched images
                    flipped = stacked_images.clone()
                    flipped[:, 0:3] = stacked_images[:, [2, 1, 0], ...]
                    stacked_images = flipped

            processed_images_grouped[shape] = stacked_images

        processed_images = reorder_images(processed_images_grouped, grouped_images_index)

        # Stack all processed images if return_tensors is specified
        processed_images = torch.stack(processed_images, dim=0) if return_tensors else processed_images

        return BatchFeature(data={"pixel_values": processed_images}, tensor_type=return_tensors)

    def post_process_semantic_segmentation(self, outputs, target_sizes: Optional[list[tuple]] = None):
        """
        Converts the output of [`MobileNetV2ForSemanticSegmentation`] into semantic segmentation maps. Only supports PyTorch.

        Args:
            outputs ([`MobileNetV2ForSemanticSegmentation`]):
                Raw outputs of the model.
            target_sizes (`list[Tuple]` of length `batch_size`, *optional*):
                List of tuples corresponding to the requested final size (height, width) of each prediction. If unset,
                predictions will not be resized.

        Returns:
            semantic_segmentation: `list[torch.Tensor]` of length `batch_size`, where each item is a semantic
            segmentation map of shape (height, width) corresponding to the target_sizes entry (if `target_sizes` is
            specified). Each entry of each `torch.Tensor` correspond to a semantic class id.
        """
        logits = outputs.logits

        # Resize logits and compute semantic segmentation maps
        if target_sizes is not None:
            if len(logits) != len(target_sizes):
                raise ValueError(
                    "Make sure that you pass in as many target sizes as the batch dimension of the logits"
                )

            if is_torch_tensor(target_sizes):
                target_sizes = target_sizes.numpy()

            semantic_segmentation = []

            for idx in range(len(logits)):
                resized_logits = torch.nn.functional.interpolate(
                    logits[idx].unsqueeze(dim=0), size=target_sizes[idx], mode="bilinear", align_corners=False
                )
                semantic_map = resized_logits[0].argmax(dim=0)
                semantic_segmentation.append(semantic_map)
        else:
            semantic_segmentation = logits.argmax(dim=1)
            semantic_segmentation = [semantic_segmentation[i] for i in range(semantic_segmentation.shape[0])]

        return semantic_segmentation


__all__ = ["MobileViTImageProcessorFast"]<|MERGE_RESOLUTION|>--- conflicted
+++ resolved
@@ -40,27 +40,6 @@
 from .image_processing_mobilevit import MobileVitImageProcessorKwargs
 
 
-<<<<<<< HEAD
-if is_torchvision_v2_available():
-    from torchvision.transforms.v2 import functional as F
-else:
-    from torchvision.transforms import functional as F
-=======
-class MobileVitFastImageProcessorKwargs(DefaultFastImageProcessorKwargs):
-    """
-    do_flip_channel_order (`bool`, *optional*, defaults to `self.do_flip_channel_order`):
-        Whether to flip the color channels from RGB to BGR or vice versa.
-    do_reduce_labels (`bool`, *optional*, defaults to `self.do_reduce_labels`):
-        Whether or not to reduce all label values of segmentation maps by 1. Usually used for datasets where 0
-        is used for background, and background itself is not included in all classes of a dataset (e.g.
-        ADE20k). The background label will be replaced by 255.
-    """
-
-    do_flip_channel_order: Optional[bool]
-    do_reduce_labels: Optional[bool]
->>>>>>> 59eba492
-
-
 @auto_docstring
 class MobileViTImageProcessorFast(BaseImageProcessorFast):
     resample = PILImageResampling.BILINEAR
