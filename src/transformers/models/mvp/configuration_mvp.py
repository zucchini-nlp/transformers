# coding=utf-8
# Copyright 2022 The Fairseq Authors and The HuggingFace Inc. team. All rights reserved.
#
# Licensed under the Apache License, Version 2.0 (the "License");
# you may not use this file except in compliance with the License.
# You may obtain a copy of the License at
#
#     http://www.apache.org/licenses/LICENSE-2.0
#
# Unless required by applicable law or agreed to in writing, software
# distributed under the License is distributed on an "AS IS" BASIS,
# WITHOUT WARRANTIES OR CONDITIONS OF ANY KIND, either express or implied.
# See the License for the specific language governing permissions and
# limitations under the License.
"""MVP model configuration"""

from ...configuration_utils import PreTrainedConfig
from ...utils import logging


logger = logging.get_logger(__name__)


class MvpConfig(PreTrainedConfig):
    r"""
    This is the configuration class to store the configuration of a [`MvpModel`]. It is used to instantiate a MVP model
    according to the specified arguments, defining the model architecture. Instantiating a configuration with the
    defaults will yield a similar configuration to that of the MVP [RUCAIBox/mvp](https://huggingface.co/RUCAIBox/mvp)
    architecture.

    Configuration objects inherit from [`PreTrainedConfig`] and can be used to control the model outputs. Read the
    documentation from [`PreTrainedConfig`] for more information.


    Args:
        vocab_size (`int`, *optional*, defaults to 50267):
            Vocabulary size of the MVP model. Defines the number of different tokens that can be represented by the
            `inputs_ids` passed when calling [`MvpModel`].
        d_model (`int`, *optional*, defaults to 1024):
            Dimensionality of the layers and the pooler layer.
        encoder_layers (`int`, *optional*, defaults to 12):
            Number of encoder layers.
        decoder_layers (`int`, *optional*, defaults to 12):
            Number of decoder layers.
        encoder_attention_heads (`int`, *optional*, defaults to 16):
            Number of attention heads for each attention layer in the Transformer encoder.
        decoder_attention_heads (`int`, *optional*, defaults to 16):
            Number of attention heads for each attention layer in the Transformer decoder.
        decoder_ffn_dim (`int`, *optional*, defaults to 4096):
            Dimensionality of the "intermediate" (often named feed-forward) layer in decoder.
        encoder_ffn_dim (`int`, *optional*, defaults to 4096):
            Dimensionality of the "intermediate" (often named feed-forward) layer in decoder.
        activation_function (`str` or `function`, *optional*, defaults to `"gelu"`):
            The non-linear activation function (function or string) in the encoder and pooler. If string, `"gelu"`,
            `"relu"`, `"silu"` and `"gelu_new"` are supported.
        dropout (`float`, *optional*, defaults to 0.1):
            The dropout probability for all fully connected layers in the embeddings, encoder, and pooler.
        attention_dropout (`float`, *optional*, defaults to 0.0):
            The dropout ratio for the attention probabilities.
        activation_dropout (`float`, *optional*, defaults to 0.0):
            The dropout ratio for activations inside the fully connected layer.
        classifier_dropout (`float`, *optional*, defaults to 0.0):
            The dropout ratio for classifier.
        max_position_embeddings (`int`, *optional*, defaults to 1024):
            The maximum sequence length that this model might ever be used with. Typically set this to something large
            just in case (e.g., 512 or 1024 or 2048).
        init_std (`float`, *optional*, defaults to 0.02):
            The standard deviation of the truncated_normal_initializer for initializing all weight matrices.
        encoder_layerdrop (`float`, *optional*, defaults to 0.0):
            The LayerDrop probability for the encoder. See the [LayerDrop paper](see https://huggingface.co/papers/1909.11556)
            for more details.
        decoder_layerdrop (`float`, *optional*, defaults to 0.0):
            The LayerDrop probability for the decoder. See the [LayerDrop paper](see https://huggingface.co/papers/1909.11556)
            for more details.
        scale_embedding (`bool`, *optional*, defaults to `False`):
            Scale embeddings by diving by sqrt(d_model).
        use_cache (`bool`, *optional*, defaults to `True`):
            Whether or not the model should return the last key/values attentions (not used by all models).
        use_prompt (`bool`, *optional*, defaults to `False`):
            Whether or not to use prompt.
        prompt_length (`int`, *optional*, defaults to 100):
            The length of prompt.
        prompt_mid_dim (`int`, *optional*, defaults to 800):
            Dimensionality of the "intermediate" layer in prompt.
    Example:

    ```python
    >>> from transformers import MvpConfig, MvpModel

    >>> # Initializing a MVP RUCAIBox/mvp style configuration
    >>> configuration = MvpConfig()

    >>> # Initializing a model (with random weights) from the RUCAIBox/mvp style configuration
    >>> model = MvpModel(configuration)

    >>> # Accessing the model configuration
    >>> configuration = model.config
    ```"""

    model_type = "mvp"
    keys_to_ignore_at_inference = ["past_key_values"]
    attribute_map = {"num_attention_heads": "encoder_attention_heads", "hidden_size": "d_model"}

    def __init__(
        self,
        vocab_size=50267,
        max_position_embeddings=1024,
        encoder_layers=12,
        encoder_ffn_dim=4096,
        encoder_attention_heads=16,
        decoder_layers=12,
        decoder_ffn_dim=4096,
        decoder_attention_heads=16,
        encoder_layerdrop=0.0,
        decoder_layerdrop=0.0,
        activation_function="gelu",
        d_model=1024,
        dropout=0.1,
        attention_dropout=0.0,
        activation_dropout=0.0,
        init_std=0.02,
        classifier_dropout=0.0,
        scale_embedding=False,
        use_cache=True,
        pad_token_id=1,
        bos_token_id=0,
        eos_token_id=2,
        is_encoder_decoder=True,
        decoder_start_token_id=2,
        use_prompt=False,
        prompt_length=100,
        prompt_mid_dim=800,
        is_decoder=False,
        add_cross_attention=False,
        tie_word_embeddings=True,
        **kwargs,
    ):
        self.is_decoder = is_decoder
        self.add_cross_attention = add_cross_attention
        self.tie_word_embeddings = tie_word_embeddings
        self.vocab_size = vocab_size
        self.max_position_embeddings = max_position_embeddings
        self.d_model = d_model
        self.encoder_ffn_dim = encoder_ffn_dim
        self.encoder_layers = encoder_layers
        self.encoder_attention_heads = encoder_attention_heads
        self.decoder_ffn_dim = decoder_ffn_dim
        self.decoder_layers = decoder_layers
        self.decoder_attention_heads = decoder_attention_heads
        self.dropout = dropout
        self.attention_dropout = attention_dropout
        self.activation_dropout = activation_dropout
        self.activation_function = activation_function
        self.init_std = init_std
        self.encoder_layerdrop = encoder_layerdrop
        self.decoder_layerdrop = decoder_layerdrop
        self.classifier_dropout = classifier_dropout
        self.use_cache = use_cache
        self.num_hidden_layers = encoder_layers
        self.scale_embedding = scale_embedding  # scale factor will be sqrt(d_model) if True
        self.use_prompt = use_prompt
        self.prompt_length = prompt_length
        self.prompt_mid_dim = prompt_mid_dim

        self.pad_token_id = pad_token_id
        self.bos_token_id = bos_token_id
        self.eos_token_id = eos_token_id
        self.decoder_start_token_id = decoder_start_token_id
        super().__init__(
            is_encoder_decoder=is_encoder_decoder,
<<<<<<< HEAD
            forced_eos_token_id=forced_eos_token_id,
=======
            decoder_start_token_id=decoder_start_token_id,
>>>>>>> 5ee9ffe3
            **kwargs,
        )


__all__ = ["MvpConfig"]<|MERGE_RESOLUTION|>--- conflicted
+++ resolved
@@ -168,11 +168,6 @@
         self.decoder_start_token_id = decoder_start_token_id
         super().__init__(
             is_encoder_decoder=is_encoder_decoder,
-<<<<<<< HEAD
-            forced_eos_token_id=forced_eos_token_id,
-=======
-            decoder_start_token_id=decoder_start_token_id,
->>>>>>> 5ee9ffe3
             **kwargs,
         )
 
