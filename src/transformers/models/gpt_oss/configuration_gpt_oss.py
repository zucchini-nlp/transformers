--- conflicted
+++ resolved
@@ -71,24 +71,15 @@
             "truncate": False,
             "original_max_position_embeddings": 4096,
         },
-<<<<<<< HEAD
-        attention_dropout: float = 0.0,
-        num_experts_per_tok=4,
-        router_aux_loss_coef: float = 0.9,
-        output_router_logits=False,
-        use_cache=True,
-        layer_types=None,
-        pad_token_id=None,
-        bos_token_id=None,
-        eos_token_id=None,
-=======
         attention_dropout: Optional[float] = 0.0,
         num_experts_per_tok: Optional[int] = 4,
         router_aux_loss_coef: Optional[float] = 0.9,
         output_router_logits: Optional[bool] = False,
         use_cache: Optional[bool] = True,
         layer_types: Optional[list[str]] = None,
->>>>>>> 10de06da
+        pad_token_id: Optional[int] = None,
+        bos_token_id: Optional[int] = None,
+        eos_token_id: Optional[int] = None,
         **kwargs,
     ):
         self.vocab_size = vocab_size
