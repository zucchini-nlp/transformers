# coding=utf-8
# Copyright 2024 the HuggingFace Inc. team. All rights reserved.
#
# Licensed under the Apache License, Version 2.0 (the "License");
# you may not use this file except in compliance with the License.
# You may obtain a copy of the License at
#
#     http://www.apache.org/licenses/LICENSE-2.0
#
# Unless required by applicable law or agreed to in writing, software
# distributed under the License is distributed on an "AS IS" BASIS,
# WITHOUT WARRANTIES OR CONDITIONS OF ANY KIND, either express or implied.
# See the License for the specific language governing permissions and
# limitations under the License.
"""PyTorch PaliGemmamodel."""

from collections.abc import Callable
from dataclasses import dataclass
from typing import Optional, Union

import torch
from torch import nn

from ...cache_utils import Cache
from ...configuration_utils import PreTrainedConfig
from ...generation import GenerationMixin
from ...masking_utils import create_masks_for_generate
from ...modeling_flash_attention_utils import FlashAttentionKwargs
from ...modeling_outputs import BaseModelOutputWithPast
from ...modeling_utils import PreTrainedModel
from ...processing_utils import Unpack
from ...utils import (
    ModelOutput,
    TransformersKwargs,
    auto_docstring,
    can_return_tuple,
    logging,
)
from ..auto import AutoModel
from .configuration_paligemma import PaliGemmaConfig


logger = logging.get_logger(__name__)


@dataclass
@auto_docstring(
    custom_intro="""
    Base class for Paligemma outputs, with hidden states and attentions.
    """
)
class PaligemmaModelOutputWithPast(BaseModelOutputWithPast):
    r"""
    image_hidden_states (`torch.FloatTensor`, *optional*):
        A `torch.FloatTensor` of size `(batch_size, num_images, sequence_length, hidden_size)`.
        image_hidden_states of the model produced by the vision encoder and after projecting the last hidden state.
    """

    image_hidden_states: Optional[torch.FloatTensor] = None


@dataclass
@auto_docstring(
    custom_intro="""
    Base class for PaliGemma causal language model (or autoregressive) outputs.
    """
)
class PaliGemmaCausalLMOutputWithPast(ModelOutput):
    r"""
    loss (`torch.FloatTensor` of shape `(1,)`, *optional*, returned when `labels` is provided):
        Language modeling loss (for next-token prediction).
    logits (`torch.FloatTensor` of shape `(batch_size, sequence_length, config.text_config.vocab_size)`):
        Prediction scores of the language modeling head (scores for each vocabulary token before SoftMax).
    past_key_values (`Cache`, *optional*, returned when `use_cache=True` is passed or when `config.use_cache=True`):
        It is a [`~cache_utils.Cache`] instance. For more details, see our [kv cache guide](https://huggingface.co/docs/transformers/en/kv_cache).

        Contains pre-computed hidden-states (key and values in the self-attention blocks) that can be used (see
        `past_key_values` input) to speed up sequential decoding.
    image_hidden_states (`torch.FloatTensor`, *optional*):
        A `torch.FloatTensor` of size `(batch_size, num_images, sequence_length, hidden_size)`.
        image_hidden_states of the model produced by the vision encoder after projecting last hidden state.
    """

    loss: Optional[torch.FloatTensor] = None
    logits: Optional[torch.FloatTensor] = None
    past_key_values: Optional[Cache] = None
    hidden_states: Optional[tuple[torch.FloatTensor]] = None
    attentions: Optional[tuple[torch.FloatTensor]] = None
    image_hidden_states: Optional[torch.FloatTensor] = None


class PaliGemmaMultiModalProjector(nn.Module):
    def __init__(self, config: PaliGemmaConfig):
        super().__init__()
        self.linear = nn.Linear(config.vision_config.hidden_size, config.vision_config.projection_dim, bias=True)

    def forward(self, image_features):
        hidden_states = self.linear(image_features)

        return hidden_states


def token_type_ids_mask_function(
    token_type_ids: Optional[torch.Tensor],
    image_group_ids: Optional[torch.Tensor],
) -> Optional[Callable]:
    """
    This function adds the correct offsets to the `q_idx` and `kv_idx` as the torch API can only accept lengths,
    not start and end indices.
    """
    # Do not return an additional mask in this case
    if token_type_ids is None:
        return None

    def inner_mask(batch_idx: int, head_idx: int, q_idx: int, kv_idx: int) -> bool:
        # If it's 1 for both query and key/value, we are in an image block
        # NOTE: static cache shape goes beyond input seq length, while token_type_ids.shape[1] == input seq length
        # Since vmap doesn't support `if statement` we workaround it with `torch.where`
        safe_idx = torch.where(kv_idx < token_type_ids.shape[1], kv_idx, 0)
        token_type_ids_at_kv_idx = token_type_ids[batch_idx, safe_idx]
        token_type_ids_at_kv_idx = torch.where(kv_idx < token_type_ids.shape[1], token_type_ids_at_kv_idx, 0)

        image_group_ids_at_kv_idx = image_group_ids[batch_idx, safe_idx]
        image_group_ids_at_kv_idx = torch.where(kv_idx < image_group_ids.shape[1], image_group_ids_at_kv_idx, -1)

        is_image_block = (token_type_ids[batch_idx, q_idx] == 1) & (token_type_ids_at_kv_idx == 1)
        same_image_block = image_group_ids[batch_idx, q_idx] == image_group_ids_at_kv_idx

        # This is bidirectional attention whenever we are dealing with image tokens
        return is_image_block & same_image_block

    return inner_mask


def create_causal_mask_mapping(
    config: PreTrainedConfig,
    input_embeds: torch.Tensor,
    attention_mask: Optional[torch.Tensor],
    cache_position: torch.Tensor,
    past_key_values: Optional[Cache],
    position_ids: Optional[torch.Tensor],
    token_type_ids: Optional[torch.Tensor] = None,
    pixel_values: Optional[torch.FloatTensor] = None,
    is_training: bool = False,
    **kwargs,
) -> dict:
    """
    Overwrites the base `create_masks_for_generate` with `token_type_ids` masking to create the causal mask mapping
    for all kinds of forward passes. Paligemma uses a bidirectional mask on the prompt tokens.

    Uses `pixel_values` as an optional input to disambiguate edge cases.
    """
    if is_training and token_type_ids is None:
        raise ValueError("`token_type_ids` is required as a model input when training")

    mask_kwargs = {
        "config": config.get_text_config(),
        "input_embeds": input_embeds,
        "attention_mask": attention_mask,
        "cache_position": cache_position,
        "past_key_values": past_key_values,
        "position_ids": position_ids,
    }
    # NOTE: this `is_prompt` logic is not flawless, it fails when we're using a cache eagerly initialized
    # (e.g. compiled prefill) AND `pixel_values` are not provided (i.e. the image data is provided through other
    # means). Determining prefill in that case requires checking data values, which is not compile-compatible.
    maybe_is_prompt = past_key_values is None or not past_key_values.is_initialized or pixel_values is not None

    if maybe_is_prompt:
        if token_type_ids is not None:
            # The logic bellow was originally written for Gemma3, where `token_type_ids` is reversed. Let's reverse
            # it to then use exactly the same logic.
            token_type_ids = 1 - token_type_ids
        else:
            logger.warning_once(
                "The input may be the prompt, but `token_type_ids` is not provided. We recommend "
                "passing `token_type_ids` to the model to prevent bad attention masking."
            )
            # BC: when NOT training, use bidirectional mask if sequence length > 1. Otherwise, use the default causal
            # mask. This is incorrect in some advanced use cases, hence the warning above.
            # NOTE: this branch can't be reached when training because `token_type_ids` is required as a model input.
            if input_embeds.shape[1] > 1:
                token_type_ids = torch.ones_like(input_embeds)[:, :, 0]

    # Logic originally copied from Gemma3. It holds up for Paligemma as well because Paligemma assumes up to one image
    # per prompt AND we reverse `token_type_ids` above. Gemma3 uses a bidirectional mask for images, tagged through
    # `token_type_ids` 1s.
    if token_type_ids is not None and maybe_is_prompt:
        # We need to pass an additional mask function to account for token type ids, and it needs to be an `or` (to
        # undo the causal masking)

        # First find where a new image block starts: 1 if image and previous not image
        # The images cannot attend to future images, but can attend to all prev images and to itself bidirectionally
        is_image = (token_type_ids == 1).to(cache_position.device)
        is_previous_image = nn.functional.pad(is_image, (1, 0), value=0)[:, :-1]
        new_image_start = is_image & ~is_previous_image
        image_group_ids = torch.cumsum(new_image_start.int(), dim=1) - 1
        image_group_ids = torch.where(is_image, image_group_ids, torch.full_like(token_type_ids, -1))
        mask_kwargs["or_mask_function"] = token_type_ids_mask_function(
            token_type_ids.to(cache_position.device), image_group_ids
        )

    return create_masks_for_generate(**mask_kwargs)


@auto_docstring
class PaliGemmaPreTrainedModel(PreTrainedModel):
    config: PaliGemmaConfig
<<<<<<< HEAD
    base_model_prefix = "model"
=======
    base_model_prefix = ""
    input_modalities = ["image", "text"]
>>>>>>> 354567d9
    supports_gradient_checkpointing = True
    _no_split_modules = ["PaliGemmaMultiModalProjector"]
    _skip_keys_device_placement = "past_key_values"

    _can_compile_fullgraph = False
    _supports_flash_attn = True
    _supports_sdpa = True
    _supports_flex_attn = True
    _supports_attention_backend = True

    def _init_weights(self, module):
        # important: this ported version of PaliGemmaisn't meant for training from scratch - only
        # inference and fine-tuning
        std = getattr(self.config, "initializer_range", self.config.get_text_config().initializer_range)

        if isinstance(module, nn.Linear):
            module.weight.data.normal_(mean=0.0, std=std)
            if module.bias is not None:
                module.bias.data.zero_()


@auto_docstring(
    custom_intro="""
    The Base Paligemma model which consists of a vision backbone and a language model without language modeling head.,
    """
)
class PaliGemmaModel(PaliGemmaPreTrainedModel):
    _checkpoint_conversion_mapping = {"language_model.model": "language_model"}
    # we are filtering the logits/labels so we shouldn't divide the loss based on num_items_in_batch
    accepts_loss_kwargs = False

    def __init__(self, config: PaliGemmaConfig):
        super().__init__(config)
        self.vision_tower = AutoModel.from_config(config=config.vision_config)
        self.multi_modal_projector = PaliGemmaMultiModalProjector(config)
        self.vocab_size = config.text_config.vocab_size

        language_model = AutoModel.from_config(config=config.text_config)
        self.language_model = language_model

        self.pad_token_id = self.config.pad_token_id if self.config.pad_token_id is not None else -1
        self.text_config_dtype = self.config.get_text_config().dtype or self.dtype
        self.post_init()

    # Copied from transformers.models.llava.modeling_llava.LlavaModel.get_input_embeddings with Llava->PaliGemma
    def get_input_embeddings(self):
        return self.language_model.get_input_embeddings()

    # Copied from transformers.models.llava.modeling_llava.LlavaModel.set_input_embeddings with Llava->PaliGemma
    def set_input_embeddings(self, value):
        self.language_model.set_input_embeddings(value)

    def set_decoder(self, decoder):
        self.language_model = decoder

    def get_decoder(self):
        return self.language_model

    def get_image_features(self, pixel_values: torch.FloatTensor):
        """
        Obtains image last hidden states from the vision tower and apply multimodal projection.

        Args:
            pixel_values (`torch.FloatTensor]` of shape `(batch_size, channels, height, width)`)
               The tensors corresponding to the input images.
        Returns:
            image_features (`torch.Tensor`): Image feature tensor of shape `(num_images, image_length, embed_dim)`).
        """
        image_outputs = self.vision_tower(pixel_values)
        selected_image_feature = image_outputs.last_hidden_state
        image_features = self.multi_modal_projector(selected_image_feature)
        image_features = image_features / (self.config.text_config.hidden_size**0.5)
        return image_features

    def get_placeholder_mask(
        self, input_ids: torch.LongTensor, inputs_embeds: torch.FloatTensor, image_features: torch.FloatTensor
    ):
        """
        Obtains multimodal placeholder mask from `input_ids` or `inputs_embeds`, and checks that the placeholder token count is
        equal to the length of multimodal features. If the lengths are different, an error is raised.
        """
        if input_ids is None:
            special_image_mask = inputs_embeds == self.get_input_embeddings()(
                torch.tensor(self.config.image_token_id, dtype=torch.long, device=inputs_embeds.device)
            )
            special_image_mask = special_image_mask.all(-1)
        else:
            special_image_mask = input_ids == self.config.image_token_id

        n_image_tokens = special_image_mask.sum()
        special_image_mask = special_image_mask.unsqueeze(-1).expand_as(inputs_embeds).to(inputs_embeds.device)
        n_image_features = image_features.shape[0] * image_features.shape[1]
        if inputs_embeds[special_image_mask].numel() != image_features.numel():
            raise ValueError(
                f"Image features and image tokens do not match: tokens: {n_image_tokens}, features {n_image_features}"
            )
        return special_image_mask

    @can_return_tuple
    @auto_docstring
    def forward(
        self,
        input_ids: Optional[torch.LongTensor] = None,
        pixel_values: Optional[torch.FloatTensor] = None,
        attention_mask: Optional[torch.Tensor] = None,
        position_ids: Optional[torch.LongTensor] = None,
        past_key_values: Optional[Cache] = None,
        token_type_ids: Optional[torch.LongTensor] = None,
        cache_position: Optional[torch.LongTensor] = None,
        inputs_embeds: Optional[torch.FloatTensor] = None,
        labels: Optional[torch.LongTensor] = None,
        use_cache: Optional[bool] = None,
        output_attentions: Optional[bool] = None,
        output_hidden_states: Optional[bool] = None,
        return_dict: Optional[bool] = None,
        **kwargs: Unpack[FlashAttentionKwargs],
    ) -> Union[tuple, PaligemmaModelOutputWithPast]:
        r"""
        labels (`torch.LongTensor` of shape `(batch_size, sequence_length)`, *optional*):
            Labels for computing the masked language modeling loss. Indices should either be in `[0, ...,
            config.text_config.vocab_size]` or -100 (see `input_ids` docstring). Tokens with indices set to `-100` are ignored
            (masked), the loss is only computed for the tokens with labels in `[0, ..., config.text_config.vocab_size]`.

        Example:

        ```python
        >>> from PIL import Image
        >>> import requests
        >>> from transformers import AutoProcessor, PaliGemmaForConditionalGeneration

        >>> model = PaliGemmaForConditionalGeneration.from_pretrained("google/paligemma2-3b-mix-224")
        >>> processor = AutoProcessor.from_pretrained("google/paligemma2-3b-mix-224")

        >>> prompt = "Where is the cat standing?"
        >>> url = "https://huggingface.co/datasets/huggingface/documentation-images/resolve/main/pipeline-cat-chonk.jpeg"
        >>> image = Image.open(requests.get(url, stream=True).raw)

        >>> inputs = processor(images=image, text=prompt,  return_tensors="pt")

        >>> # Generate
        >>> generate_ids = model.generate(**inputs,)
        >>> processor.batch_decode(generate_ids, skip_special_tokens=True, clean_up_tokenization_spaces=False)[0]
        "Where is the cat standing?\nsnow"
        ```"""

        if (input_ids is None) ^ (inputs_embeds is not None):
            raise ValueError("You must specify exactly one of input_ids or inputs_embeds")

        output_attentions = output_attentions if output_attentions is not None else self.config.output_attentions
        output_hidden_states = (
            output_hidden_states if output_hidden_states is not None else self.config.output_hidden_states
        )
        return_dict = return_dict if return_dict is not None else self.config.use_return_dict

        # Replace image id with PAD if the image token if OOV, to avoid index-errors
        if input_ids is not None and self.config.image_token_id >= self.vocab_size:
            special_image_mask = input_ids == self.config.image_token_id
            llm_input_ids = input_ids.clone()
            llm_input_ids[special_image_mask] = 0
        else:
            llm_input_ids = input_ids

        if inputs_embeds is None:
            inputs_embeds = self.get_input_embeddings()(llm_input_ids)

        if cache_position is None:
            past_seen_tokens = past_key_values.get_seq_length() if past_key_values is not None else 0
            cache_position = torch.arange(
                past_seen_tokens, past_seen_tokens + inputs_embeds.shape[1], device=inputs_embeds.device
            )

        if position_ids is None:
            position_ids = cache_position.unsqueeze(0) + 1  # Paligemma positions are 1-indexed

        # Merge text and images
        if pixel_values is not None:
            image_features = self.get_image_features(pixel_values)
            image_features = image_features.to(inputs_embeds.device, inputs_embeds.dtype)
            special_image_mask = self.get_placeholder_mask(
                input_ids, inputs_embeds=inputs_embeds, image_features=image_features
            )
            inputs_embeds = inputs_embeds.masked_scatter(special_image_mask, image_features)

        # It may already have been prepared by e.g. `generate`
        if not isinstance(causal_mask_mapping := attention_mask, dict):
            causal_mask_mapping = create_causal_mask_mapping(
                self.config,
                inputs_embeds,
                attention_mask,
                cache_position,
                past_key_values,
                position_ids,
                token_type_ids,
                pixel_values,
                is_training=self.training,
            )

        outputs = self.language_model(
            attention_mask=causal_mask_mapping,
            position_ids=position_ids,
            past_key_values=past_key_values,
            inputs_embeds=inputs_embeds,
            use_cache=use_cache,
            output_attentions=output_attentions,
            output_hidden_states=output_hidden_states,
            return_dict=True,
            cache_position=cache_position,
            **kwargs,
        )

        return PaligemmaModelOutputWithPast(
            last_hidden_state=outputs.last_hidden_state,
            past_key_values=outputs.past_key_values,
            hidden_states=outputs.hidden_states,
            attentions=outputs.attentions,
            image_hidden_states=image_features if pixel_values is not None else None,
        )


@auto_docstring(
    custom_intro="""
    The Base Paligemma model which consists of a vision backbone and a language model without language modeling head.,
    """
)
class PaliGemmaForConditionalGeneration(PaliGemmaPreTrainedModel, GenerationMixin):
    _checkpoint_conversion_mapping = {
        "^language_model.model": "model.language_model",
        "^vision_tower": "model.vision_tower",
        "^multi_modal_projector": "model.multi_modal_projector",
        "^language_model.lm_head": "lm_head",
    }
    _tied_weights_keys = ["lm_head.weight"]

    def __init__(self, config: PaliGemmaConfig):
        super().__init__(config)
        self.model = PaliGemmaModel(config)
        self.lm_head = nn.Linear(config.text_config.hidden_size, config.text_config.vocab_size, bias=False)
        self.post_init()

    def get_input_embeddings(self):
        return self.model.get_input_embeddings()

    def set_input_embeddings(self, value):
        self.model.set_input_embeddings(value)

    def set_decoder(self, decoder):
        self.model.set_decoder(decoder)

    def get_decoder(self):
        return self.model.get_decoder()

    def get_image_features(self, pixel_values):
        return self.model.get_image_features(pixel_values)

    # Make modules available through conditional class for BC
    @property
    def language_model(self):
        return self.model.language_model

    @property
    def vision_tower(self):
        return self.model.vision_tower

    @property
    def multi_modal_projector(self):
        return self.model.multi_modal_projector

    @can_return_tuple
    @auto_docstring
    def forward(
        self,
        input_ids: Optional[torch.LongTensor] = None,
        pixel_values: Optional[torch.FloatTensor] = None,
        attention_mask: Optional[torch.Tensor] = None,
        position_ids: Optional[torch.LongTensor] = None,
        past_key_values: Optional[Cache] = None,
        token_type_ids: Optional[torch.LongTensor] = None,
        cache_position: Optional[torch.LongTensor] = None,
        inputs_embeds: Optional[torch.FloatTensor] = None,
        labels: Optional[torch.LongTensor] = None,
        use_cache: Optional[bool] = None,
        output_attentions: Optional[bool] = None,
        output_hidden_states: Optional[bool] = None,
        return_dict: Optional[bool] = None,
        logits_to_keep: Union[int, torch.Tensor] = 0,
        **kwargs: Unpack[TransformersKwargs],
    ) -> Union[tuple, PaliGemmaCausalLMOutputWithPast]:
        r"""
        labels (`torch.LongTensor` of shape `(batch_size, sequence_length)`, *optional*):
            Labels for computing the masked language modeling loss. Indices should either be in `[0, ...,
            config.text_config.vocab_size]` or -100 (see `input_ids` docstring). Tokens with indices set to `-100` are ignored
            (masked), the loss is only computed for the tokens with labels in `[0, ..., config.text_config.vocab_size]`.

        Example:

        ```python
        >>> from PIL import Image
        >>> import requests
        >>> from transformers import AutoProcessor, PaliGemmaForConditionalGeneration

        >>> model = PaliGemmaForConditionalGeneration.from_pretrained("google/paligemma2-3b-mix-224")
        >>> processor = AutoProcessor.from_pretrained("google/paligemma2-3b-mix-224")

        >>> prompt = "Where is the cat standing?"
        >>> url = "https://huggingface.co/datasets/huggingface/documentation-images/resolve/main/pipeline-cat-chonk.jpeg"
        >>> image = Image.open(requests.get(url, stream=True).raw)

        >>> inputs = processor(images=image, text=prompt,  return_tensors="pt")

        >>> # Generate
        >>> generate_ids = model.generate(**inputs,)
        >>> processor.batch_decode(generate_ids, skip_special_tokens=True, clean_up_tokenization_spaces=False)[0]
        "Where is the cat standing?\nsnow"
        ```"""
        output_attentions = output_attentions if output_attentions is not None else self.config.output_attentions
        output_hidden_states = (
            output_hidden_states if output_hidden_states is not None else self.config.output_hidden_states
        )
        return_dict = return_dict if return_dict is not None else self.config.use_return_dict

        outputs = self.model(
            input_ids=input_ids,
            pixel_values=pixel_values,
            token_type_ids=token_type_ids,
            attention_mask=attention_mask,
            position_ids=position_ids,
            past_key_values=past_key_values,
            inputs_embeds=inputs_embeds,
            use_cache=use_cache,
            labels=labels,
            output_attentions=output_attentions,
            output_hidden_states=output_hidden_states,
            return_dict=True,
            cache_position=cache_position,
            **kwargs,
        )

        hidden_states = outputs[0]
        # Only compute necessary logits, and do not upcast them to float if we are not computing the loss
        slice_indices = slice(-logits_to_keep, None) if isinstance(logits_to_keep, int) else logits_to_keep
        logits = self.lm_head(hidden_states[:, slice_indices, :])

        loss = None
        if labels is not None:
            loss = self.loss_function(
                logits=logits, labels=labels, vocab_size=self.config.text_config.vocab_size, **kwargs
            )

        return PaliGemmaCausalLMOutputWithPast(
            loss=loss,
            logits=logits,
            past_key_values=outputs.past_key_values,
            hidden_states=outputs.hidden_states,
            attentions=outputs.attentions,
            image_hidden_states=outputs.image_hidden_states,
        )

    def prepare_inputs_for_generation(
        self,
        input_ids,
        past_key_values=None,
        inputs_embeds=None,
        cache_position=None,
        position_ids=None,
        pixel_values=None,
        attention_mask=None,
        token_type_ids=None,
        use_cache=True,
        logits_to_keep=None,
        labels=None,
        **kwargs,
    ):
        # Overwritten -- custom `position_ids` and `pixel_values` handling
        model_inputs = super().prepare_inputs_for_generation(
            input_ids,
            past_key_values=past_key_values,
            inputs_embeds=inputs_embeds,
            attention_mask=attention_mask,
            position_ids=position_ids,
            cache_position=cache_position,
            use_cache=use_cache,
            logits_to_keep=logits_to_keep,
            token_type_ids=token_type_ids,
            **kwargs,
        )

        # position_ids in Paligemma are 1-indexed
        if model_inputs.get("position_ids") is not None:
            model_inputs["position_ids"] += 1

        # If we're in cached decoding stage, pixel values should be None because input ids do not contain special image token anymore
        # Otherwise we need pixel values to be passed to model. NOTE: use_cache=False needs pixel_values always
        if cache_position[0] == 0:
            model_inputs["pixel_values"] = pixel_values

        return model_inputs

    @staticmethod
    def create_masks_for_generate(
        config: PreTrainedConfig,
        input_embeds: torch.Tensor,
        attention_mask: Optional[torch.Tensor],
        cache_position: torch.Tensor,
        past_key_values: Optional[Cache],
        position_ids: Optional[torch.Tensor],
        token_type_ids: Optional[torch.Tensor] = None,
        **kwargs,
    ) -> dict:
        # Uses the overwritten `create_masks_for_generate` with `token_type_ids` masking
        return create_causal_mask_mapping(
            config,
            input_embeds,
            attention_mask,
            cache_position,
            past_key_values,
            position_ids,
            token_type_ids,
            pixel_values=kwargs.get("pixel_values"),
            **{k: v for k, v in kwargs.items() if k != "pixel_values"},
        )


__all__ = ["PaliGemmaForConditionalGeneration", "PaliGemmaPreTrainedModel", "PaliGemmaModel"]<|MERGE_RESOLUTION|>--- conflicted
+++ resolved
@@ -206,12 +206,8 @@
 @auto_docstring
 class PaliGemmaPreTrainedModel(PreTrainedModel):
     config: PaliGemmaConfig
-<<<<<<< HEAD
     base_model_prefix = "model"
-=======
-    base_model_prefix = ""
     input_modalities = ["image", "text"]
->>>>>>> 354567d9
     supports_gradient_checkpointing = True
     _no_split_modules = ["PaliGemmaMultiModalProjector"]
     _skip_keys_device_placement = "past_key_values"
