--- conflicted
+++ resolved
@@ -177,12 +177,9 @@
         **kwargs,
     ):
         super().__init__(**kwargs)
-<<<<<<< HEAD
 
         self.is_decoder = is_decoder
         self.add_cross_attention = add_cross_attention
-=======
->>>>>>> 082e3ff4
         self.vocab_size = vocab_size
         self.hidden_size = hidden_size
         self.num_hidden_layers = num_hidden_layers
