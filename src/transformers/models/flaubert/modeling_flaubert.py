--- conflicted
+++ resolved
@@ -823,12 +823,8 @@
         output_attentions: Optional[bool] = None,
         output_hidden_states: Optional[bool] = None,
         return_dict: Optional[bool] = None,
-<<<<<<< HEAD
         cache_position: Optional[torch.Tensor] = None,
-    ) -> Union[Tuple, BaseModelOutput]:
-=======
     ) -> Union[tuple, BaseModelOutput]:
->>>>>>> 12838775
         r"""
         langs (`torch.LongTensor` of shape `(batch_size, sequence_length)`, *optional*):
             A parallel sequence of tokens to be used to indicate the language of each token in the input. Indices are
