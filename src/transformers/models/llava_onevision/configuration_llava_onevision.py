# coding=utf-8
# Copyright 2024 HuggingFace Inc. team. All rights reserved.
#
# Licensed under the Apache License, Version 2.0 (the "License");
# you may not use this file except in compliance with the License.
# You may obtain a copy of the License at
#
#     http://www.apache.org/licenses/LICENSE-2.0
#
# Unless required by applicable law or agreed to in writing, software
# distributed under the License is distributed on an "AS IS" BASIS,
# WITHOUT WARRANTIES OR CONDITIONS OF ANY KIND, either express or implied.
# See the License for the specific language governing permissions and
# limitations under the License.


from ...configuration_utils import PreTrainedConfig
from ...utils import (
    logging,
)
from ..auto import CONFIG_MAPPING, AutoConfig


logger = logging.get_logger(__name__)


class LlavaOnevisionConfig(PreTrainedConfig):
    r"""
    This is the configuration class to store the configuration of a [`LlavaOnevisionForConditionalGeneration`]. It is used to instantiate an
    Llava-NeXT model according to the specified arguments, defining the model architecture. Instantiating a configuration
    with the defaults will yield a similar configuration to that of the [llava-hf/llava-onevision-qwen2-7b-ov-hf](https://huggingface.co/llava-hf/llava-onevision-qwen2-7b-ov-hf)
    model.

    Configuration objects inherit from [`PreTrainedConfig`] and can be used to control the model outputs. Read the
    documentation from [`PreTrainedConfig`] for more information.

    Args:
        vision_config (`Union[AutoConfig, dict]`,  *optional*, defaults to `SiglipVisionConfig`):
            The config object or dictionary of the vision backbone.
        text_config (`Union[AutoConfig, dict]`, *optional*, defaults to `Qwen2Config`):
            The config object or dictionary of the text backbone.
        image_token_index (`int`, *optional*, defaults to 151646):
            The image token index to encode the image prompt.
        video_token_index (`int`, *optional*, defaults to 151647):
            The video token index to encode the video prompt.
        projector_hidden_act (`str`, *optional*, defaults to `"gelu"`):
            The activation function used by the multimodal projector.
        vision_feature_select_strategy (`str`, *optional*, defaults to `"full"`):
            The feature selection strategy used to select the vision feature from the vision backbone.
            Can be one of `"default"` or `"full"`. If `"default"`, the CLS token is removed from the vision features.
            If `"full"`, the full vision features are used.
        vision_feature_layer (`Union[int, list[int]]`, *optional*, defaults to -1):
            The index of the layer to select the vision feature. If multiple indices are provided,
            the vision feature of the corresponding indices will be concatenated to form the
            vision features.
        vision_aspect_ratio (`str`, *optional*, defaults to `"anyres_max_9"`):
            Aspect ratio used when processong image features. The default value is "anyres_max_9".
        image_grid_pinpoints (`List`, *optional*):
            A list of possible resolutions to use for processing high resolution images. Each item in the list should be a tuple or list
            of the form `(height, width)`.
        multimodal_projector_bias (`bool`, *optional*, defaults to `True`):
            Whether to use bias in the multimodal projector.

    Example:

    ```python
    >>> from transformers import LlavaOnevisionForConditionalGeneration, LlavaOnevisionConfig, SiglipVisionConfig, Qwen2Config

    >>> # Initializing a CLIP-vision config
    >>> vision_config = SiglipVisionConfig()

    >>> # Initializing a Llama config
    >>> text_config = Qwen2Config()

    >>> # Initializing a Llava-Next llava-hf/llava-onevision-qwen2-7b-ov-hf style configuration
    >>> configuration = LlavaOnevisionConfig(vision_config, text_config)

    >>> # Initializing a model from the llava-hf/llava-onevision-qwen2-7b-ov-hf style configuration
    >>> model = LlavaOnevisionForConditionalGeneration(configuration)

    >>> # Accessing the model configuration
    >>> configuration = model.config
    ```"""

    model_type = "llava_onevision"
    attribute_map = {
        "image_token_id": "image_token_index",
        "video_token_id": "video_token_index",
    }
    sub_configs = {"text_config": AutoConfig, "vision_config": AutoConfig}

    def __init__(
        self,
        vision_config=None,
        text_config=None,
        image_token_index=151646,
        video_token_index=151647,
        projector_hidden_act="gelu",
        vision_feature_select_strategy="full",
        vision_feature_layer=-1,
        vision_aspect_ratio="anyres_max_9",
        image_grid_pinpoints=None,
        multimodal_projector_bias=True,
        **kwargs,
    ):
        self.image_token_index = image_token_index
        self.video_token_index = video_token_index
        self.projector_hidden_act = projector_hidden_act
        self.multimodal_projector_bias = multimodal_projector_bias

        if vision_feature_select_strategy not in ["default", "full"]:
            raise ValueError(
                "vision_feature_select_strategy should be one of 'default', 'full'."
                f"Got: {vision_feature_select_strategy}"
            )

        self.vision_feature_select_strategy = vision_feature_select_strategy
        self.vision_feature_layer = vision_feature_layer
        self.vision_aspect_ratio = vision_aspect_ratio
        image_grid_pinpoints = (
            image_grid_pinpoints
            if image_grid_pinpoints is not None
            else [
                [384, 384],
                [384, 768],
                [384, 1152],
                [384, 1536],
                [384, 1920],
                [384, 2304],
                [768, 384],
                [768, 768],
                [768, 1152],
                [768, 1536],
                [768, 1920],
                [768, 2304],
                [1152, 384],
                [1152, 768],
                [1152, 1152],
                [1152, 1536],
                [1152, 1920],
                [1152, 2304],
                [1536, 384],
                [1536, 768],
                [1536, 1152],
                [1536, 1536],
                [1536, 1920],
                [1536, 2304],
                [1920, 384],
                [1920, 768],
                [1920, 1152],
                [1920, 1536],
                [1920, 1920],
                [1920, 2304],
                [2304, 384],
                [2304, 768],
                [2304, 1152],
                [2304, 1536],
                [2304, 1920],
                [2304, 2304],
            ]
        )
        self.image_grid_pinpoints = image_grid_pinpoints

        if isinstance(vision_config, dict):
            vision_config["model_type"] = vision_config.get("model_type", "siglip_vision_model")
            vision_config = CONFIG_MAPPING[vision_config["model_type"]](**vision_config)
        elif vision_config is None:
            vision_config = CONFIG_MAPPING["siglip_vision_model"](
                hidden_size=1152,
                intermediate_size=4304,
                patch_size=14,
                image_size=384,
                num_hidden_layers=26,
                num_attention_heads=16,
                vision_use_head=False,
            )

        self.vision_config = vision_config

        if isinstance(text_config, dict):
            text_config["model_type"] = text_config.get("model_type", "qwen2")
            text_config = CONFIG_MAPPING[text_config["model_type"]](**text_config)
        elif text_config is None:
            text_config = CONFIG_MAPPING["qwen2"]()

        self.text_config = text_config

<<<<<<< HEAD
        self.tie_word_embeddings = tie_word_embeddings
        super().__init__(**kwargs)
=======
        super().__init__(**kwargs)

        # Due to a mismatch at model addition-time, the `tie_word_embeddings` was saved in the text config, even
        # though it concerns the main model, while it was set to False by default in the main model... So we hardcode a fix here
        if not self.tie_word_embeddings and self.text_config.tie_word_embeddings:
            self.tie_word_embeddings = True
            self.text_config.tie_word_embeddings = False
>>>>>>> 5ee9ffe3


__all__ = ["LlavaOnevisionConfig"]<|MERGE_RESOLUTION|>--- conflicted
+++ resolved
@@ -185,18 +185,7 @@
 
         self.text_config = text_config
 
-<<<<<<< HEAD
-        self.tie_word_embeddings = tie_word_embeddings
         super().__init__(**kwargs)
-=======
-        super().__init__(**kwargs)
-
-        # Due to a mismatch at model addition-time, the `tie_word_embeddings` was saved in the text config, even
-        # though it concerns the main model, while it was set to False by default in the main model... So we hardcode a fix here
-        if not self.tie_word_embeddings and self.text_config.tie_word_embeddings:
-            self.tie_word_embeddings = True
-            self.text_config.tie_word_embeddings = False
->>>>>>> 5ee9ffe3
 
 
 __all__ = ["LlavaOnevisionConfig"]