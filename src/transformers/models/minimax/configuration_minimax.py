--- conflicted
+++ resolved
@@ -233,22 +233,8 @@
             ]
         layer_type_validation(self.layer_types, self.num_hidden_layers)
 
-<<<<<<< HEAD
-        # Validate the correctness of rotary position embeddings parameters
-        rope_theta = getattr(self, "rope_theta", 1000000.0)
-        standardize_rope_params(self, rope_theta=rope_theta)
-        rope_config_validation(self)
+        self.rope_parameters = rope_parameters
         super().__init__(**kwargs)
-=======
-        self.rope_parameters = rope_parameters
-        super().__init__(
-            pad_token_id=pad_token_id,
-            bos_token_id=bos_token_id,
-            eos_token_id=eos_token_id,
-            tie_word_embeddings=tie_word_embeddings,
-            **kwargs,
-        )
->>>>>>> 5ee9ffe3
 
 
 __all__ = ["MiniMaxConfig"]