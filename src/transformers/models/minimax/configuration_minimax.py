--- conflicted
+++ resolved
@@ -19,15 +19,11 @@
 # WITHOUT WARRANTIES OR CONDITIONS OF ANY KIND, either express or implied.
 # See the License for the specific language governing permissions and
 # limitations under the License.
-<<<<<<< HEAD
 
 from typing import Optional
 
 from ...configuration_utils import PretrainedConfig, layer_type_validation
 from ...modeling_rope_utils import RopeParameters, rope_config_validation, standardize_rope_params
-=======
-from ...configuration_utils import PreTrainedConfig, layer_type_validation
->>>>>>> 93464a02
 
 
 class MiniMaxConfig(PreTrainedConfig):
