--- conflicted
+++ resolved
@@ -1442,11 +1442,7 @@
             # When compiling, we can't check tensor values thus we check only input length
             # It is safe to assume that `length!=1` means we're in pre-fill because compiled
             # models currently cannot do asssisted decoding
-<<<<<<< HEAD
-            if (cache_position[0] == 0 or not use_cache) or self.model.rope_deltas is None:
-=======
             if model_inputs["cache_position"][0] == 0 or self.model.rope_deltas is None:
->>>>>>> 2e93004a
                 vision_positions, rope_deltas = self.model.get_rope_index(
                     model_inputs.get("input_ids", None),
                     image_grid_thw=image_grid_thw,
