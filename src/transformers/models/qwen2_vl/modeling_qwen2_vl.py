--- conflicted
+++ resolved
@@ -1226,13 +1226,8 @@
             )
             if attention_mask_tensor is not None and attention_mask_tensor.ndim == 4:
                 attention_mask_tensor = torch.diagonal(attention_mask_tensor[:, 0], dim1=1, dim2=2)
-<<<<<<< HEAD
-                # Invert if floating, some attention interfaces pass already a boolean 4D mask
-                if attention_mask_tensor.is_floating_point():
-=======
                 # Only apply conversion for floating point tensors (inverted masks)
                 if attention_mask_tensor.dtype.is_floating_point:
->>>>>>> 878d60a3
                     attention_mask_tensor = attention_mask_tensor / torch.finfo(attention_mask_tensor.dtype).min
                     attention_mask_tensor = (1.0 - attention_mask_tensor).int()
 
