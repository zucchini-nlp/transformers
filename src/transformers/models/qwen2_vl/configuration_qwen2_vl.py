# coding=utf-8
# Copyright 2024 The Qwen team, Alibaba Group and the HuggingFace Inc. team. All rights reserved.
#
# Licensed under the Apache License, Version 2.0 (the "License");
# you may not use this file except in compliance with the License.
# You may obtain a copy of the License at
#
#     http://www.apache.org/licenses/LICENSE-2.0
#
# Unless required by applicable law or agreed to in writing, software
# distributed under the License is distributed on an "AS IS" BASIS,
# WITHOUT WARRANTIES OR CONDITIONS OF ANY KIND, either express or implied.
# See the License for the specific language governing permissions and
# limitations under the License.
"""Qwen2VL model configuration"""

import inspect
from typing import Optional

from ...configuration_utils import PreTrainedConfig, layer_type_validation
from ...modeling_rope_utils import RopeParameters
from ...utils import logging


logger = logging.get_logger(__name__)


class Qwen2VLVisionConfig(PreTrainedConfig):
    model_type = "qwen2_vl"
    base_config_key = "vision_config"

    def __init__(
        self,
        depth=32,
        embed_dim=1280,
        hidden_size=3584,
        hidden_act="quick_gelu",
        mlp_ratio=4,
        num_heads=16,
        in_channels=3,
        patch_size=14,
        spatial_merge_size=2,
        temporal_patch_size=2,
        initializer_range=0.02,
        **kwargs,
    ):
        super().__init__(**kwargs)

        self.depth = depth
        self.embed_dim = embed_dim
        self.hidden_size = hidden_size
        self.hidden_act = hidden_act
        self.mlp_ratio = mlp_ratio
        self.num_heads = num_heads
        self.in_channels = in_channels
        self.patch_size = patch_size
        self.spatial_merge_size = spatial_merge_size
        self.temporal_patch_size = temporal_patch_size
        self.initializer_range = initializer_range


class Qwen2VLTextConfig(PreTrainedConfig):
    r"""
    This is the configuration class to store the configuration of a [`Qwen2VLTextModel`]. It is used to instantiate a
    Qwen2-VL model according to the specified arguments, defining the model architecture. Instantiating a configuration
    with the defaults will yield a similar configuration to that of
    Qwen2-VL-7B-Instruct [Qwen/Qwen2-VL-7B-Instruct](https://huggingface.co/Qwen/Qwen2-VL-7B-Instruct).

    Configuration objects inherit from [`PreTrainedConfig`] and can be used to control the model outputs. Read the
    documentation from [`PreTrainedConfig`] for more information.

    Args:
        vocab_size (`int`, *optional*, defaults to 152064):
            Vocabulary size of the Qwen2VL model. Defines the number of different tokens that can be represented by the
            `inputs_ids` passed when calling [`Qwen2VLModel`]
        hidden_size (`int`, *optional*, defaults to 8192):
            Dimension of the hidden representations.
        intermediate_size (`int`, *optional*, defaults to 29568):
            Dimension of the MLP representations.
        num_hidden_layers (`int`, *optional*, defaults to 80):
            Number of hidden layers in the Transformer encoder.
        num_attention_heads (`int`, *optional*, defaults to 64):
            Number of attention heads for each attention layer in the Transformer encoder.
        num_key_value_heads (`int`, *optional*, defaults to 8):
            This is the number of key_value heads that should be used to implement Grouped Query Attention. If
            `num_key_value_heads=num_attention_heads`, the model will use Multi Head Attention (MHA), if
            `num_key_value_heads=1` the model will use Multi Query Attention (MQA) otherwise GQA is used. When
            converting a multi-head checkpoint to a GQA checkpoint, each group key and value head should be constructed
            by meanpooling all the original heads within that group. For more details, check out [this
            paper](https://huggingface.co/papers/2305.13245). If it is not specified, will default to `32`.
        hidden_act (`str` or `function`, *optional*, defaults to `"silu"`):
            The non-linear activation function (function or string) in the decoder.
        max_position_embeddings (`int`, *optional*, defaults to 32768):
            The maximum sequence length that this model might ever be used with.
        initializer_range (`float`, *optional*, defaults to 0.02):
            The standard deviation of the truncated_normal_initializer for initializing all weight matrices.
        rms_norm_eps (`float`, *optional*, defaults to 1e-05):
            The epsilon used by the rms normalization layers.
        use_cache (`bool`, *optional*, defaults to `True`):
            Whether or not the model should return the last key/values attentions (not used by all models). Only
            relevant if `config.is_decoder=True`.
        tie_word_embeddings (`bool`, *optional*, defaults to `False`):
            Whether the model's input and output word embeddings should be tied.
        use_sliding_window (`bool`, *optional*, defaults to `False`):
            Whether to use sliding window attention.
        sliding_window (`int`, *optional*, defaults to 4096):
            Sliding window attention (SWA) window size. If not specified, will default to `4096`.
        max_window_layers (`int`, *optional*, defaults to 80):
            The number of layers using full attention. The first `max_window_layers` layers will use full attention, while any
            additional layer afterwards will use SWA (Sliding Window Attention).
        layer_types (`list`, *optional*):
            Attention pattern for each layer.
        attention_dropout (`float`, *optional*, defaults to 0.0):
            The dropout ratio for the attention probabilities.
        rope_parameters (`RopeParameters`, *optional*):
            Dictionary containing the configuration parameters for the RoPE embeddings. The dictionary should contain
            a value for `rope_theta` and optionally parameters used for scaling in case you want to use RoPE
            with longer `max_position_embeddings`.
        bos_token_id (`int`, *optional*, defaults to 151643):
            The id of the _beginning-of-stream_ token.
        eos_token_id (`int`, *optional*, defaults to 151645):
            The id of the _end-of-stream_ token.
        pad_token_id (`int`, *optional*):
            The id of the _padding_ token.

    ```python
    >>> from transformers import Qwen2VLTextModel, Qwen2VLConfig

    >>> # Initializing a Qwen2VL style configuration
    >>> configuration = Qwen2VLConfig()

    >>> # Initializing a model from the Qwen2-VL-7B style configuration
    >>> model = Qwen2VLTextModel(configuration)

    >>> # Accessing the model configuration
    >>> configuration = model.config
    ```"""

    model_type = "qwen2_vl_text"
    base_config_key = "text_config"
    keys_to_ignore_at_inference = ["past_key_values"]
    default_theta = 1000000.0
    # Default tensor parallel plan for base model `Qwen2VL`
    base_model_tp_plan = {
        "layers.*.self_attn.q_proj": "colwise",
        "layers.*.self_attn.k_proj": "colwise",
        "layers.*.self_attn.v_proj": "colwise",
        "layers.*.self_attn.o_proj": "rowwise",
        "layers.*.mlp.gate_proj": "colwise",
        "layers.*.mlp.up_proj": "colwise",
        "layers.*.mlp.down_proj": "rowwise",
    }
    base_model_pp_plan = {
        "embed_tokens": (["input_ids"], ["inputs_embeds"]),
        "layers": (["hidden_states", "attention_mask"], ["hidden_states"]),
        "norm": (["hidden_states"], ["hidden_states"]),
    }

    def __init__(
        self,
        vocab_size: Optional[int] = 152064,
        hidden_size: Optional[int] = 8192,
        intermediate_size: Optional[int] = 29568,
        num_hidden_layers: Optional[int] = 80,
        num_attention_heads: Optional[int] = 64,
        num_key_value_heads: Optional[int] = 8,
        hidden_act: Optional[str] = "silu",
        max_position_embeddings: Optional[int] = 32768,
        initializer_range: Optional[float] = 0.02,
        rms_norm_eps: Optional[int] = 1e-05,
        use_cache: Optional[bool] = True,
        tie_word_embeddings: Optional[bool] = False,
        use_sliding_window: Optional[bool] = False,
        sliding_window: Optional[int] = 4096,
        max_window_layers: Optional[int] = 80,
        layer_types: Optional[list[str]] = None,
        attention_dropout: Optional[float] = 0.0,
        rope_parameters: Optional[RopeParameters | dict[str, RopeParameters]] = None,
        bos_token_id: Optional[int] = 151643,
        eos_token_id: Optional[int] = 151645,
        pad_token_id: Optional[int] = None,
        **kwargs,
    ):
        self.vocab_size = vocab_size
        self.max_position_embeddings = max_position_embeddings
        self.hidden_size = hidden_size
        self.intermediate_size = intermediate_size
        self.num_hidden_layers = num_hidden_layers
        self.num_attention_heads = num_attention_heads
        self.use_sliding_window = use_sliding_window
        self.sliding_window = sliding_window if self.use_sliding_window else None
        self.max_window_layers = max_window_layers

        # for backward compatibility
        if num_key_value_heads is None:
            num_key_value_heads = num_attention_heads

        self.num_key_value_heads = num_key_value_heads
        self.hidden_act = hidden_act
        self.initializer_range = initializer_range
        self.rms_norm_eps = rms_norm_eps
        self.use_cache = use_cache
        self.attention_dropout = attention_dropout

        self.layer_types = layer_types
        if self.layer_types is None:
            self.layer_types = [
                "sliding_attention"
                if self.sliding_window is not None and i >= self.max_window_layers
                else "full_attention"
                for i in range(self.num_hidden_layers)
            ]
        layer_type_validation(self.layer_types, self.num_hidden_layers)

        self.rope_parameters = rope_parameters
        self.tie_word_embeddings = tie_word_embeddings
        self.bos_token_id = bos_token_id
        self.eos_token_id = eos_token_id
        self.pad_token_id = pad_token_id
        super().__init__(
<<<<<<< HEAD
            ignore_keys_at_rope_validation={"mrope"},
=======
            tie_word_embeddings=tie_word_embeddings,
            bos_token_id=bos_token_id,
            eos_token_id=eos_token_id,
            pad_token_id=pad_token_id,
            ignore_keys_at_rope_validation={"mrope_section"},
>>>>>>> 142ae3d9
            **kwargs,
        )

    def convert_rope_params_to_dict(self, ignore_keys_at_rope_validation: Optional[set] = None, **kwargs):
        rope_scaling = kwargs.pop("rope_scaling", None)
        self.rope_parameters = rope_scaling or self.rope_parameters
        self.rope_parameters = self.rope_parameters if self.rope_parameters is not None else {}

        # Standardize and validate the correctness of rotary position embeddings parameters
        self.rope_parameters.setdefault("rope_theta", kwargs.pop("rope_theta", self.default_theta))
        if self.rope_parameters.get("rope_type", self.rope_parameters.get("type")) == "mrope":
            self.rope_parameters["rope_type"] = "default"
        self.standardize_rope_params()
        self.validate_rope(ignore_keys=ignore_keys_at_rope_validation)
        return kwargs


class Qwen2VLConfig(PreTrainedConfig):
    r"""
    This is the configuration class to store the configuration of a [`Qwen2VLModel`]. It is used to instantiate a
    Qwen2-VL model according to the specified arguments, defining the model architecture. Instantiating a configuration
    with the defaults will yield a similar configuration to that of
    Qwen2-VL-7B-Instruct [Qwen/Qwen2-VL-7B-Instruct](https://huggingface.co/Qwen/Qwen2-VL-7B-Instruct).

    Configuration objects inherit from [`PreTrainedConfig`] and can be used to control the model outputs. Read the
    documentation from [`PreTrainedConfig`] for more information.


    Args:
        text_config (`Union[PreTrainedConfig, dict]`, *optional*, defaults to `Qwen2VLTextConfig`):
            The config object or dictionary of the text backbone.
        vision_config (`Union[PreTrainedConfig, dict]`,  *optional*, defaults to `Qwen2VLVisionConfig`):
            The config object or dictionary of the vision backbone.
        image_token_id (`int`, *optional*, defaults to 151655):
            The image token index to encode the image prompt.
        video_token_id (`int`, *optional*, defaults to 151656):
            The video token index to encode the image prompt.
        vision_start_token_id (`int`, *optional*, defaults to 151652):
            The token index to denote start of vision input.
        vision_end_token_id (`int`, *optional*, defaults to 151653):
            The token index to denote end of vision input.

    ```python
    >>> from transformers import Qwen2VLForConditionalGeneration, Qwen2VLConfig

    >>> # Initializing a Qwen2VL style configuration
    >>> configuration = Qwen2VLConfig()

    >>> # Initializing a model from the Qwen2-VL-7B style configuration
    >>> model = Qwen2VLForConditionalGeneration(configuration)

    >>> # Accessing the model configuration
    >>> configuration = model.config
    ```"""

    model_type = "qwen2_vl"
    sub_configs = {"vision_config": Qwen2VLVisionConfig, "text_config": Qwen2VLTextConfig}
    keys_to_ignore_at_inference = ["past_key_values"]

    def __init__(
        self,
        text_config=None,
        vision_config=None,
        image_token_id=151655,
        video_token_id=151656,
        vision_start_token_id=151652,
        vision_end_token_id=151653,
        **kwargs,
    ):
        if isinstance(vision_config, dict):
            self.vision_config = self.sub_configs["vision_config"](**vision_config)
        elif vision_config is None:
            self.vision_config = self.sub_configs["vision_config"]()

        if isinstance(text_config, dict):
            self.text_config = self.sub_configs["text_config"](**text_config)
        elif text_config is None:
            # Hub configs are saved as flat dicts so we pop some of kwargs to init `TextConfig`
            text_params = inspect.signature(self.sub_configs["text_config"].__init__).parameters.keys()
            text_params = list(text_params) + ["rope_scaling", "rope_theta"]
            text_config = {key: kwargs.pop(key) for key in text_params if key in kwargs}
            text_config["dtype"] = kwargs.get("torch_dtype", kwargs.get("dtype"))  # don't pop the dtype
            self.text_config = self.sub_configs["text_config"](**text_config)

        self.image_token_id = image_token_id
        self.video_token_id = video_token_id
        self.vision_start_token_id = vision_start_token_id
        self.vision_end_token_id = vision_end_token_id

        # FIXME: arthur/cyril - tying has to be used from the text config
        kwargs["tie_word_embeddings"] = self.text_config.tie_word_embeddings
        super().__init__(**kwargs)


__all__ = ["Qwen2VLConfig", "Qwen2VLTextConfig"]<|MERGE_RESOLUTION|>--- conflicted
+++ resolved
@@ -218,15 +218,7 @@
         self.eos_token_id = eos_token_id
         self.pad_token_id = pad_token_id
         super().__init__(
-<<<<<<< HEAD
-            ignore_keys_at_rope_validation={"mrope"},
-=======
-            tie_word_embeddings=tie_word_embeddings,
-            bos_token_id=bos_token_id,
-            eos_token_id=eos_token_id,
-            pad_token_id=pad_token_id,
             ignore_keys_at_rope_validation={"mrope_section"},
->>>>>>> 142ae3d9
             **kwargs,
         )
 
