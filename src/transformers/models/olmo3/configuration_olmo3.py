--- conflicted
+++ resolved
@@ -143,13 +143,7 @@
         layer_types: Optional[list[str]] = None,
         **kwargs,
     ):
-        super().__init__(
-            pad_token_id=pad_token_id,
-            bos_token_id=bos_token_id,
-            eos_token_id=eos_token_id,
-            tie_word_embeddings=tie_word_embeddings,
-            **kwargs,
-        )
+        super().__init__(**kwargs)
         self.vocab_size = vocab_size
         self.max_position_embeddings = max_position_embeddings
         self.hidden_size = hidden_size
@@ -167,16 +161,12 @@
         self.use_cache = use_cache
         self.attention_bias = attention_bias
         self.attention_dropout = attention_dropout
-<<<<<<< HEAD
 
         self.tie_word_embeddings = tie_word_embeddings
         self.pad_token_id = pad_token_id
         self.bos_token_id = bos_token_id
         self.eos_token_id = eos_token_id
-        super().__init__(**kwargs)
 
-=======
->>>>>>> 10de06da
         self.rms_norm_eps = rms_norm_eps
         # Try to set `rope_scaling` if available, otherwise use `rope_parameters`
         rope_scaling = kwargs.pop("rope_scaling", None)
