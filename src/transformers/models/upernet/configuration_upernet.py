# coding=utf-8
# Copyright 2022 The HuggingFace Inc. team. All rights reserved.
#
# Licensed under the Apache License, Version 2.0 (the "License");
# you may not use this file except in compliance with the License.
# You may obtain a copy of the License at
#
#     http://www.apache.org/licenses/LICENSE-2.0
#
# Unless required by applicable law or agreed to in writing, software
# distributed under the License is distributed on an "AS IS" BASIS,
# WITHOUT WARRANTIES OR CONDITIONS OF ANY KIND, either express or implied.
# See the License for the specific language governing permissions and
# limitations under the License.
"""UperNet model configuration"""

from ...configuration_utils import PreTrainedConfig
from ...utils import logging
from ...utils.backbone_utils import verify_backbone_config_arguments
from ..auto.configuration_auto import CONFIG_MAPPING, AutoConfig


logger = logging.get_logger(__name__)


class UperNetConfig(PreTrainedConfig):
    r"""
    This is the configuration class to store the configuration of an [`UperNetForSemanticSegmentation`]. It is used to
    instantiate an UperNet model according to the specified arguments, defining the model architecture. Instantiating a
    configuration with the defaults will yield a similar configuration to that of the UperNet
    [openmmlab/upernet-convnext-tiny](https://huggingface.co/openmmlab/upernet-convnext-tiny) architecture.

    Configuration objects inherit from [`PreTrainedConfig`] and can be used to control the model outputs. Read the
    documentation from [`PreTrainedConfig`] for more information.

    Args:
        backbone_config (`PreTrainedConfig` or `dict`, *optional*, defaults to `ResNetConfig()`):
            The configuration of the backbone model.
        backbone (`str`, *optional*):
            Name of backbone to use when `backbone_config` is `None`. If `use_pretrained_backbone` is `True`, this
            will load the corresponding pretrained weights from the timm or transformers library. If `use_pretrained_backbone`
            is `False`, this loads the backbone's config and uses that to initialize the backbone with random weights.
        use_pretrained_backbone (`bool`, *optional*, `False`):
            Whether to use pretrained weights for the backbone.
        use_timm_backbone (`bool`, *optional*, `False`):
            Whether to load `backbone` from the timm library. If `False`, the backbone is loaded from the transformers
            library.
        backbone_kwargs (`dict`, *optional*):
            Keyword arguments to be passed to AutoBackbone when loading from a checkpoint
            e.g. `{'out_indices': (0, 1, 2, 3)}`. Cannot be specified if `backbone_config` is set.
        hidden_size (`int`, *optional*, defaults to 512):
            The number of hidden units in the convolutional layers.
        initializer_range (`float`, *optional*, defaults to 0.02):
            The standard deviation of the truncated_normal_initializer for initializing all weight matrices.
        pool_scales (`tuple[int]`, *optional*, defaults to `[1, 2, 3, 6]`):
            Pooling scales used in Pooling Pyramid Module applied on the last feature map.
        use_auxiliary_head (`bool`, *optional*, defaults to `True`):
            Whether to use an auxiliary head during training.
        auxiliary_loss_weight (`float`, *optional*, defaults to 0.4):
            Weight of the cross-entropy loss of the auxiliary head.
        auxiliary_channels (`int`, *optional*, defaults to 256):
            Number of channels to use in the auxiliary head.
        auxiliary_num_convs (`int`, *optional*, defaults to 1):
            Number of convolutional layers to use in the auxiliary head.
        auxiliary_concat_input (`bool`, *optional*, defaults to `False`):
            Whether to concatenate the output of the auxiliary head with the input before the classification layer.
        loss_ignore_index (`int`, *optional*, defaults to 255):
            The index that is ignored by the loss function.

    Examples:

    ```python
    >>> from transformers import UperNetConfig, UperNetForSemanticSegmentation

    >>> # Initializing a configuration
    >>> configuration = UperNetConfig()

    >>> # Initializing a model (with random weights) from the configuration
    >>> model = UperNetForSemanticSegmentation(configuration)

    >>> # Accessing the model configuration
    >>> configuration = model.config
    ```"""

    model_type = "upernet"
    sub_configs = {"backbone_config": AutoConfig}

    def __init__(
        self,
        backbone_config=None,
        backbone=None,
        use_pretrained_backbone=False,
        use_timm_backbone=False,
        backbone_kwargs=None,
        hidden_size=512,
        initializer_range=0.02,
        pool_scales=[1, 2, 3, 6],
        use_auxiliary_head=True,
        auxiliary_loss_weight=0.4,
        auxiliary_in_channels=None,
        auxiliary_channels=256,
        auxiliary_num_convs=1,
        auxiliary_concat_input=False,
        loss_ignore_index=255,
        **kwargs,
    ):
        if backbone_config is None and backbone is None:
            logger.info("`backbone_config` is `None`. Initializing the config with the default `ResNet` backbone.")
            backbone_config = CONFIG_MAPPING["resnet"](out_features=["stage1", "stage2", "stage3", "stage4"])
        elif isinstance(backbone_config, dict):
            backbone_model_type = backbone_config.get("model_type")
            config_class = CONFIG_MAPPING[backbone_model_type]
            backbone_config = config_class.from_dict(backbone_config)

        verify_backbone_config_arguments(
            use_timm_backbone=use_timm_backbone,
            use_pretrained_backbone=use_pretrained_backbone,
            backbone=backbone,
            backbone_config=backbone_config,
            backbone_kwargs=backbone_kwargs,
        )

        self.backbone_config = backbone_config
        self.backbone = backbone
        self.use_pretrained_backbone = use_pretrained_backbone
        self.use_timm_backbone = use_timm_backbone
        self.backbone_kwargs = backbone_kwargs
        self.hidden_size = hidden_size
        self.initializer_range = initializer_range
        self.pool_scales = pool_scales
        self.use_auxiliary_head = use_auxiliary_head
        self.auxiliary_loss_weight = auxiliary_loss_weight
        self.auxiliary_in_channels = auxiliary_in_channels
        self.auxiliary_channels = auxiliary_channels
        self.auxiliary_num_convs = auxiliary_num_convs
        self.auxiliary_concat_input = auxiliary_concat_input
        self.loss_ignore_index = loss_ignore_index

<<<<<<< HEAD
        super().__init__(**kwargs)

    @property
    def sub_configs(self):
        return (
            {"backbone_config": type(self.backbone_config)}
            if getattr(self, "backbone_config", None) is not None
            else {}
        )

=======
>>>>>>> be3fa93b

__all__ = ["UperNetConfig"]<|MERGE_RESOLUTION|>--- conflicted
+++ resolved
@@ -136,18 +136,7 @@
         self.auxiliary_concat_input = auxiliary_concat_input
         self.loss_ignore_index = loss_ignore_index
 
-<<<<<<< HEAD
         super().__init__(**kwargs)
 
-    @property
-    def sub_configs(self):
-        return (
-            {"backbone_config": type(self.backbone_config)}
-            if getattr(self, "backbone_config", None) is not None
-            else {}
-        )
-
-=======
->>>>>>> be3fa93b
 
 __all__ = ["UperNetConfig"]