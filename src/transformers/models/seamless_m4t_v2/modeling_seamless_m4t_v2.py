# coding=utf-8
# Copyright 2023 The HuggingFace Inc. team. All rights reserved.
#
# Licensed under the Apache License, Version 2.0 (the "License");
# you may not use this file except in compliance with the License.
# You may obtain a copy of the License at
#
#     http://www.apache.org/licenses/LICENSE-2.0
#
# Unless required by applicable law or agreed to in writing, software
# distributed under the License is distributed on an "AS IS" BASIS,
# WITHOUT WARRANTIES OR CONDITIONS OF ANY KIND, either express or implied.
# See the License for the specific language governing permissions and
# limitations under the License.
"""PyTorch SeamlessM4Tv2 model."""

import copy
import math
from dataclasses import dataclass
from typing import Optional, Union

import torch
from torch import Tensor, nn
from torch.nn import CrossEntropyLoss

from ... import initialization as init
from ...activations import ACT2FN
from ...cache_utils import Cache, DynamicCache, EncoderDecoderCache
from ...generation import GenerationMixin
from ...integrations.deepspeed import is_deepspeed_zero3_enabled
from ...integrations.fsdp import is_fsdp_managed_module
from ...modeling_attn_mask_utils import _prepare_4d_attention_mask, _prepare_4d_causal_attention_mask
from ...modeling_layers import GradientCheckpointingLayer
from ...modeling_outputs import (
    BaseModelOutput,
    BaseModelOutputWithPastAndCrossAttentions,
    Seq2SeqLMOutput,
    Seq2SeqModelOutput,
    Wav2Vec2BaseModelOutput,
)
from ...modeling_utils import PreTrainedModel
from ...utils import ModelOutput, auto_docstring, logging
from .configuration_seamless_m4t_v2 import SeamlessM4Tv2Config


logger = logging.get_logger(__name__)

SEAMLESS_M4T_V2_COMMON_CUSTOM_ARGS = r"""
    input_features (`torch.FloatTensor` of shape `(batch_size, sequence_length, num_banks)`):
        Input audio features. This should be returned by the [`SeamlessM4TFeatureExtractor`] class or the
        [`SeamlessM4TProcessor`] class. See [`SeamlessM4TFeatureExtractor.__call__`] for details.
    decoder_input_ids (`torch.LongTensor` of shape `(batch_size, target_sequence_length)`, *optional*):
        Indices of decoder input sequence tokens in the vocabulary.

        Indices can be obtained using [`AutoTokenizer`]. See [`PreTrainedTokenizer.encode`] and
        [`PreTrainedTokenizer.__call__`] for details.

        [What are decoder input IDs?](../glossary#decoder-input-ids)

        Bart uses the `eos_token_id` as the starting token for `decoder_input_ids` generation. If `past_key_values`
        is used, optionally only the last `decoder_input_ids` have to be input (see `past_key_values`).

        For translation and summarization training, `decoder_input_ids` should be provided. If no
        `decoder_input_ids` is provided, the model will create this tensor by shifting the `input_ids` to the right
        for denoising pre-training following the paper.
    decoder_attention_mask (`torch.LongTensor` of shape `(batch_size, target_sequence_length)`, *optional*):
        Default behavior: generate a tensor that ignores pad tokens in `decoder_input_ids`. Causal mask will also
        be used by default.

        If you want to change padding behavior, you should read [`modeling_bart._prepare_decoder_attention_mask`]
        and modify to your needs. See diagram 1 in [the paper](https://huggingface.co/papers/1910.13461) for more
        information on the default strategy.
    inputs_embeds (`torch.FloatTensor` of shape`(batch_size, sequence_length, hidden_size)`, *optional*):
        Optionally, instead of passing `input_ids` you can choose to directly pass an embedded representation. This
        is useful if you want more control over how to convert `input_ids` indices into associated vectors than the
        model's internal embedding lookup matrix.
"""


@dataclass
@auto_docstring(
    custom_intro="""
    Class defining the generated outputs from [`SeamlessM4Tv2Model`], [`SeamlessM4Tv2ForTextToText`],
    [`SeamlessM4Tv2ForTextToSpeech`], [`SeamlessM4Tv2ForSpeechToSpeech`] and [`SeamlessM4Tv2ForTextToSpeech`].
    """
)
# Copied from transformers.models.seamless_m4t.modeling_seamless_m4t.SeamlessM4TGenerationOutput with SeamlessM4T->SeamlessM4Tv2
class SeamlessM4Tv2GenerationOutput(ModelOutput):
    r"""
    waveform (`torch.FloatTensor` of shape `(batch_size, sequence_length)`):
        The final audio waveform predicted by the model.
    waveform_lengths (`torch.IntTensor` of shape `(batch_size,)`, *optional*):
        The length in samples of each element in the `waveform` batch.
    sequences (`torch.LongTensor` of shape `(batch_size, sequence_length)`, *optional*):
        The generated translated sequences. This is the output of the text-to-text or the speech-to-text models.
        The second dimension (sequence_length) is either equal to `max_length` or shorter if all batches finished
        early due to the `eos_token_id`.
    unit_sequences (`torch.LongTensor` of shape `(batch_size, unit_sequence_length)`, *optional*):
        The generated translated unit sequences. This is the output of the text-to-units model. The second
        dimension (unit_sequence_length) is either equal to `t2u_max_length` or shorter if all batches finished
        early due to the `t2u_eos_token_id`.
    """

    waveform: Optional[torch.FloatTensor] = None
    waveform_lengths: Optional[torch.IntTensor] = None
    sequences: Optional[tuple[torch.FloatTensor]] = None
    unit_sequences: Optional[tuple[torch.FloatTensor]] = None


@dataclass
@auto_docstring(
    custom_intro="""
    Class defining the outputs from [`SeamlessM4Tv2TextToUnitDecoder`].
    """
)
class SeamlessM4Tv2TextToUnitDecoderOutput(ModelOutput):
    r"""
    padding_mask (`torch.Tensor` of shape `(batch_size, sequence_length)`, *optional*):
        Indicates which inputs are to be ignored due to padding, where elements are either 1 for *not masked* or 0
        for *masked*
    """

    last_hidden_state: Optional[torch.FloatTensor] = None
    hidden_states: Optional[tuple[torch.FloatTensor]] = None
    attentions: Optional[tuple[torch.FloatTensor]] = None
    padding_mask: Optional[torch.Tensor] = None


@dataclass
@auto_docstring(
    custom_intro="""
    Class defining the outputs from [`SeamlessM4Tv2TextToUnitForConditionalGeneration`] and
        [`SeamlessM4Tv2TextToUnitModel`].
    """
)
class SeamlessM4Tv2TextToUnitOutput(ModelOutput):
    r"""
    last_hidden_state (`torch.FloatTensor` of shape `(batch_size, sequence_length, hidden_size)`):
        Sequence of hidden-states at the output of the last layer of the decoder of the model.

        If `past_key_values` is used only the last hidden-state of the sequences of shape `(batch_size, 1,
        hidden_size)` is output.
    padding_mask (`torch.Tensor` of shape `(batch_size, sequence_length)`, *optional*):
        Indicates which inputs are to be ignored due to padding, where elements are either 1 for *not masked* or 0
        for *masked*
    loss (`torch.FloatTensor` of shape `(1,)`, *optional*, returned when `labels` is provided):
        Language modeling loss.
    """

    last_hidden_state: Optional[torch.FloatTensor] = None
    padding_mask: Optional[torch.Tensor] = None
    decoder_hidden_states: Optional[tuple[torch.FloatTensor]] = None
    decoder_attentions: Optional[tuple[torch.FloatTensor]] = None
    encoder_last_hidden_state: Optional[torch.FloatTensor] = None
    encoder_hidden_states: Optional[tuple[torch.FloatTensor]] = None
    encoder_attentions: Optional[tuple[torch.FloatTensor]] = None
    loss: Optional[torch.FloatTensor] = None


############ UTILS ################


# Copied from transformers.models.bart.modeling_bart.shift_tokens_right
def shift_tokens_right(input_ids: torch.Tensor, pad_token_id: int, decoder_start_token_id: int):
    """
    Shift input ids one token to the right.
    """
    shifted_input_ids = input_ids.new_zeros(input_ids.shape)
    shifted_input_ids[:, 1:] = input_ids[:, :-1].clone()
    shifted_input_ids[:, 0] = decoder_start_token_id

    if pad_token_id is None:
        raise ValueError("self.model.config.pad_token_id has to be defined.")
    # replace possible -100 values in labels by `pad_token_id`
    shifted_input_ids.masked_fill_(shifted_input_ids == -100, pad_token_id)

    return shifted_input_ids


def _compute_new_attention_mask(hidden_states: torch.Tensor, seq_lens: torch.Tensor):
    """
    Computes an attention mask of the form `(batch, seq_len)` with an attention for each element in the batch that
    stops at the corresponding element in `seq_lens`.

    Args:
        hidden_states (`torch.FloatTensor` of shape `(batch, seq_len, *)`):
            The sequences to mask, where `*` is any number of sequence-specific dimensions including none.
        seq_lens (`torch.Tensor` of shape `(batch)`:
            Each element represents the length of the sequence at the same index in `hidden_states`

    Returns:
        `torch.FloatTensor`: The float attention mask of shape `(batch, seq_len)`
    """
    batch_size, mask_seq_len = hidden_states.shape[:2]

    indices = torch.arange(mask_seq_len, device=seq_lens.device).expand(batch_size, -1)

    bool_mask = indices >= seq_lens.unsqueeze(1).expand(-1, mask_seq_len)

    mask = hidden_states.new_ones((batch_size, mask_seq_len))

    mask = mask.masked_fill(bool_mask, 0)

    return mask


# Copied from transformers.models.seamless_m4t.modeling_seamless_m4t.format_speech_generation_kwargs with SeamlessM4T->SeamlessM4Tv2
def format_speech_generation_kwargs(kwargs):
    """
    Format kwargs for SeamlessM4Tv2 models that generate speech, attribute kwargs to either the text generation or the
    speech generation models.

    Args:
        kwargs (`dict`)`:
             Keyword arguments are of two types:

                - Without a prefix, they will be entered as `**kwargs` for the `generate` method of each sub-model,
                except for `decoder_input_ids` which will only be passed through the text components.
                - With a *text_* or *speech_* prefix, they will be input for the `generate` method of the
                text model and speech model respectively. It has the priority over the keywords without a prefix.

                This means you can, for example, specify a generation strategy for one generation but not for the
                other.
    """
    # attribute kwargs to models
    kwargs_text = {}
    kwargs_speech = {}
    for key, value in kwargs.items():
        if key.startswith("text_"):
            key = key[len("text_") :]
            kwargs_text[key] = value
        elif key.startswith("speech_"):
            key = key[len("speech_") :]
            kwargs_speech[key] = value
        elif key == "generation_config":
            kwargs_text[key] = value
        else:
            # If the key is already in a specific config, then it's been set with a
            # submodules specific value and we don't override
            if key not in kwargs_text:
                kwargs_text[key] = value
            if key not in kwargs_speech:
                kwargs_speech[key] = value
    return kwargs_text, kwargs_speech


############ SPEECH ENCODER related code ################


class SeamlessM4Tv2ConformerFeatureProjection(nn.Module):
    # Copied from transformers.models.seamless_m4t.modeling_seamless_m4t.SeamlessM4TConformerFeatureProjection.__init__
    def __init__(self, config):
        super().__init__()
        self.layer_norm = nn.LayerNorm(config.feature_projection_input_dim, eps=config.layer_norm_eps)
        self.projection = nn.Linear(config.feature_projection_input_dim, config.hidden_size)
        self.dropout = nn.Dropout(config.speech_encoder_dropout)

    def forward(self, hidden_states):
        # non-projected hidden states are needed for quantization
        norm_hidden_states = self.layer_norm(hidden_states.to(self.layer_norm.weight.dtype))
        hidden_states = self.projection(norm_hidden_states)
        hidden_states = self.dropout(hidden_states)
        return hidden_states


# Copied from transformers.models.seamless_m4t.modeling_seamless_m4t.SeamlessM4TConformerFeedForward with SeamlessM4T->SeamlessM4Tv2
class SeamlessM4Tv2ConformerFeedForward(nn.Module):
    def __init__(self, config, act_fn=None, dropout=None):
        super().__init__()
        dropout = dropout if dropout is not None else config.speech_encoder_dropout
        act_fn = act_fn if act_fn is not None else config.speech_encoder_hidden_act

        self.intermediate_dropout = nn.Dropout(dropout)
        self.intermediate_dense = nn.Linear(config.hidden_size, config.speech_encoder_intermediate_size)
        self.intermediate_act_fn = ACT2FN[act_fn] if isinstance(act_fn, str) else act_fn

        self.output_dense = nn.Linear(config.speech_encoder_intermediate_size, config.hidden_size)
        self.output_dropout = nn.Dropout(dropout)

    def forward(self, hidden_states):
        hidden_states = self.intermediate_dense(hidden_states)
        hidden_states = self.intermediate_act_fn(hidden_states)
        hidden_states = self.intermediate_dropout(hidden_states)

        hidden_states = self.output_dense(hidden_states)
        hidden_states = self.output_dropout(hidden_states)
        return hidden_states


class SeamlessM4Tv2ConformerConvolutionModule(nn.Module):
    """Convolution block used in the conformer block. Uses a causal depthwise convolution similar to that
    described in Section 2.1 of https://huggingface.co/papers/1609.03499
    """

    def __init__(self, config):
        super().__init__()
        if (config.conv_depthwise_kernel_size - 1) % 2 == 1:
            raise ValueError("`config.conv_depthwise_kernel_size` should be a odd number for 'SAME' padding")
        self.layer_norm = nn.LayerNorm(config.hidden_size)
        self.pointwise_conv1 = nn.Conv1d(
            config.hidden_size,
            2 * config.hidden_size,
            kernel_size=1,
            stride=1,
            padding=0,
            bias=False,
        )
        self.glu = nn.GLU(dim=1)
        self.depthwise_conv = nn.Conv1d(
            config.hidden_size,
            config.hidden_size,
            config.conv_depthwise_kernel_size,
            stride=1,
            padding=0,
            groups=config.hidden_size,
            bias=False,
        )
        self.depthwise_layer_norm = nn.LayerNorm(config.hidden_size)
        self.activation = ACT2FN[config.speech_encoder_hidden_act]
        self.pointwise_conv2 = nn.Conv1d(
            config.hidden_size,
            config.hidden_size,
            kernel_size=1,
            stride=1,
            padding=0,
            bias=False,
        )
        self.dropout = nn.Dropout(config.speech_encoder_dropout)

    def forward(self, hidden_states, attention_mask=None):
        hidden_states = self.layer_norm(hidden_states)

        # Ensure that we do not leak padded positions in depthwise convolution.
        # Put 0 where necessary
        if attention_mask is not None:
            hidden_states = hidden_states.masked_fill(~attention_mask.bool().unsqueeze(-1), 0.0)

        # exchange the temporal dimension and the feature dimension
        hidden_states = hidden_states.transpose(1, 2)

        # GLU mechanism
        # => (batch, 2*channel, dim)
        hidden_states = self.pointwise_conv1(hidden_states)
        # => (batch, channel, dim)
        hidden_states = self.glu(hidden_states)

        # Pad the sequence entirely on the left because of causal convolution.
        hidden_states = torch.nn.functional.pad(hidden_states, (self.depthwise_conv.kernel_size[0] - 1, 0))

        # 1D Depthwise Conv
        hidden_states = self.depthwise_conv(hidden_states)
        hidden_states = self.depthwise_layer_norm(hidden_states.transpose(1, 2)).transpose(1, 2)
        hidden_states = self.activation(hidden_states)

        hidden_states = self.pointwise_conv2(hidden_states)
        hidden_states = self.dropout(hidden_states)
        hidden_states = hidden_states.transpose(1, 2)
        return hidden_states


class SeamlessM4Tv2ConformerSelfAttention(nn.Module):
    """Construct a SeamlessM4Tv2ConformerSelfAttention object.
    Can be enhanced with relative position embeddings.
    """

    def __init__(self, config, use_position_embeddings=True):
        super().__init__()

        self.head_size = config.hidden_size // config.speech_encoder_attention_heads
        self.num_heads = config.speech_encoder_attention_heads
        self.position_embeddings_type = config.position_embeddings_type if use_position_embeddings else None

        self.linear_q = nn.Linear(config.hidden_size, config.hidden_size)
        self.linear_k = nn.Linear(config.hidden_size, config.hidden_size)
        self.linear_v = nn.Linear(config.hidden_size, config.hidden_size)
        self.linear_out = nn.Linear(config.hidden_size, config.hidden_size)

        self.dropout = nn.Dropout(p=config.speech_encoder_dropout)

        if self.position_embeddings_type == "relative_key":
            self.left_max_position_embeddings = config.left_max_position_embeddings
            self.right_max_position_embeddings = config.right_max_position_embeddings
            num_positions = self.left_max_position_embeddings + self.right_max_position_embeddings + 1
            self.distance_embedding = nn.Embedding(num_positions, self.head_size)

    def forward(
        self,
        hidden_states: torch.Tensor,
        attention_mask: Optional[torch.Tensor] = None,
        output_attentions: bool = False,
    ) -> tuple[torch.Tensor, Optional[torch.Tensor], Optional[tuple[torch.Tensor]]]:
        # self-attention mechanism
        batch_size, sequence_length, hidden_size = hidden_states.size()

        # make sure query/key states can be != value states
        query_key_states = hidden_states
        value_states = hidden_states

        # project query_key_states and value_states
        query = self.linear_q(query_key_states).view(batch_size, -1, self.num_heads, self.head_size)
        key = self.linear_k(query_key_states).view(batch_size, -1, self.num_heads, self.head_size)
        value = self.linear_v(value_states).view(batch_size, -1, self.num_heads, self.head_size)

        # => (batch, head, time1, d_k)
        query = query.transpose(1, 2)
        key = key.transpose(1, 2)
        value = value.transpose(1, 2)

        attn_weights = torch.matmul(query, key.transpose(-2, -1)) / math.sqrt(self.head_size)

        if self.position_embeddings_type == "relative_key":
            query_length, key_length = query.shape[2], key.shape[2]

            position_ids_l = torch.arange(query_length, dtype=torch.long, device=hidden_states.device).view(-1, 1)
            position_ids_r = torch.arange(key_length, dtype=torch.long, device=hidden_states.device).view(1, -1)
            distance = position_ids_r - position_ids_l
            distance = torch.clamp(distance, -self.left_max_position_embeddings, self.right_max_position_embeddings)

            positional_embedding = self.distance_embedding(distance + self.left_max_position_embeddings)
            positional_embedding = positional_embedding.to(dtype=query.dtype)  # fp16 compatibility

            relative_position_attn_weights = torch.einsum("bhld,lrd->bhlr", query, positional_embedding)
            attn_weights = attn_weights + (relative_position_attn_weights / math.sqrt(self.head_size))

        # apply attention_mask if necessary
        if attention_mask is not None:
            attn_weights = attn_weights + attention_mask

        # => (batch, head, time1, time2)
        attn_weights = torch.softmax(attn_weights, dim=-1)
        attn_weights = self.dropout(attn_weights)

        # => (batch, head, time1, d_k)
        attn_output = torch.matmul(attn_weights, value)

        # => (batch, time1, hidden_size)
        attn_output = attn_output.transpose(1, 2).reshape(batch_size, -1, self.num_heads * self.head_size)
        attn_output = self.linear_out(attn_output)

        if not output_attentions:
            attn_weights = None

        return attn_output, attn_weights


class SeamlessM4Tv2ConformerEncoderLayer(GradientCheckpointingLayer):
    """Conformer block based on https://huggingface.co/papers/2005.08100."""

    # Copied from transformers.models.wav2vec2_conformer.modeling_wav2vec2_conformer.Wav2Vec2ConformerEncoderLayer.__init__ with Wav2Vec2->SeamlessM4Tv2, attention_dropout->speech_encoder_dropout, torch.nn->nn
    def __init__(self, config):
        super().__init__()
        embed_dim = config.hidden_size
        dropout = config.speech_encoder_dropout

        # Feed-forward 1
        self.ffn1_layer_norm = nn.LayerNorm(embed_dim)
        self.ffn1 = SeamlessM4Tv2ConformerFeedForward(config)

        # Self-Attention
        self.self_attn_layer_norm = nn.LayerNorm(embed_dim)
        self.self_attn_dropout = nn.Dropout(dropout)
        self.self_attn = SeamlessM4Tv2ConformerSelfAttention(config)

        # Conformer Convolution
        self.conv_module = SeamlessM4Tv2ConformerConvolutionModule(config)

        # Feed-forward 2
        self.ffn2_layer_norm = nn.LayerNorm(embed_dim)
        self.ffn2 = SeamlessM4Tv2ConformerFeedForward(config)
        self.final_layer_norm = nn.LayerNorm(embed_dim)

    def forward(
        self,
        hidden_states,
        attention_mask: Optional[torch.Tensor] = None,
        output_attentions: bool = False,
        conv_attention_mask: Optional[torch.Tensor] = None,
    ):
        # 1. Feed-Forward 1 layer
        residual = hidden_states
        hidden_states = self.ffn1_layer_norm(hidden_states)
        hidden_states = self.ffn1(hidden_states)
        hidden_states = hidden_states * 0.5 + residual
        residual = hidden_states

        # 2. Self-Attention layer
        hidden_states = self.self_attn_layer_norm(hidden_states)
        hidden_states, attn_weights = self.self_attn(
            hidden_states=hidden_states,
            attention_mask=attention_mask,
            output_attentions=output_attentions,
        )
        hidden_states = self.self_attn_dropout(hidden_states)
        hidden_states = hidden_states + residual

        # 3. Convolutional Layer
        residual = hidden_states
        hidden_states = self.conv_module(hidden_states, attention_mask=conv_attention_mask)
        hidden_states = residual + hidden_states

        # 4. Feed-Forward 2 Layer
        residual = hidden_states
        hidden_states = self.ffn2_layer_norm(hidden_states)
        hidden_states = self.ffn2(hidden_states)
        hidden_states = hidden_states * 0.5 + residual
        hidden_states = self.final_layer_norm(hidden_states)

        return hidden_states, attn_weights


class SeamlessM4Tv2ConformerEncoder(nn.Module):
    def __init__(self, config):
        super().__init__()
        self.config = config

        self.dropout = nn.Dropout(config.speech_encoder_dropout)
        self.layers = nn.ModuleList(
            [SeamlessM4Tv2ConformerEncoderLayer(config) for _ in range(config.speech_encoder_layers)]
        )

        self.layer_norm = nn.LayerNorm(config.hidden_size, eps=config.layer_norm_eps)

        self.gradient_checkpointing = False

    def _apply_chunk_attention(self, attention_mask, hidden_states):
        """
        Creates a chunk attention mask. It creates a mask to prevent attention across chunks, ensuring that each
        position attends only to positions within its own chunk. If a left chunk overlap is specified
        (`speech_encoder_chunk_size` in the configuration), the attention mask is adjusted accordingly to allow each
        position to also attends the `speech_encoder_chunk_size - 1` previous chunks.
        """
        sequence_len = hidden_states.shape[1]

        chunk_indices = torch.arange(sequence_len, device=hidden_states.device)
        chunk_indices = torch.div(chunk_indices, self.config.speech_encoder_chunk_size).long()

        start_indices = torch.full_like(chunk_indices, 0)
        if self.config.speech_encoder_left_chunk_num >= 0:
            start_indices = (chunk_indices - self.config.speech_encoder_left_chunk_num).clamp_(min=0)
            start_indices = start_indices * self.config.speech_encoder_chunk_size
        start_indices = start_indices.unsqueeze(1).expand(-1, sequence_len)

        end_indices = ((chunk_indices + 1) * self.config.speech_encoder_chunk_size).clamp_(max=sequence_len)

        end_indices = end_indices.unsqueeze(1).expand(-1, sequence_len)

        indices = torch.arange(sequence_len, device=hidden_states.device).unsqueeze(0).expand(sequence_len, -1)

        chunk_mask = (indices < start_indices) | (indices >= end_indices)
        chunk_mask = chunk_mask.unsqueeze(0).unsqueeze(0)

        attention_mask = chunk_mask if attention_mask is None else (attention_mask.bool() | chunk_mask)
        attention_mask = attention_mask.to(dtype=hidden_states.dtype)
        return attention_mask

    def forward(
        self,
        hidden_states,
        attention_mask=None,
        output_attentions=False,
        output_hidden_states=False,
        return_dict=True,
    ):
        all_hidden_states = () if output_hidden_states else None
        all_self_attentions = () if output_attentions else None

        conv_attention_mask = attention_mask
        if attention_mask is not None:
            # make sure padded tokens output 0
            hidden_states = hidden_states.masked_fill(~attention_mask.bool().unsqueeze(-1), 0.0)
            # extend attention_mask
            attention_mask = 1.0 - attention_mask[:, None, None, :].to(dtype=hidden_states.dtype)
            attention_mask = attention_mask.expand(
                attention_mask.shape[0], 1, attention_mask.shape[-1], attention_mask.shape[-1]
            )

        if self.config.speech_encoder_chunk_size is not None:
            attention_mask = self._apply_chunk_attention(attention_mask, hidden_states)

        if attention_mask is not None:
            attention_mask = attention_mask * torch.finfo(hidden_states.dtype).min

        hidden_states = self.dropout(hidden_states)

        synced_gpus = is_deepspeed_zero3_enabled() or is_fsdp_managed_module(self)

        for i, layer in enumerate(self.layers):
            if output_hidden_states:
                all_hidden_states = all_hidden_states + (hidden_states,)

            # add LayerDrop (see https://huggingface.co/papers/1909.11556 for description)
            dropout_probability = torch.rand([])

            skip_the_layer = self.training and dropout_probability < self.config.speech_encoder_layerdrop
            if not skip_the_layer or synced_gpus:
                # under fsdp or deepspeed zero3 all gpus must run in sync
                layer_outputs = layer(
                    hidden_states,
                    attention_mask=attention_mask,
                    output_attentions=output_attentions,
                    conv_attention_mask=conv_attention_mask,
                )
                hidden_states = layer_outputs[0]

            if skip_the_layer:
                layer_outputs = (None, None)

            if output_attentions:
                all_self_attentions = all_self_attentions + (layer_outputs[1],)

        hidden_states = self.layer_norm(hidden_states)
        if output_hidden_states:
            all_hidden_states = all_hidden_states + (hidden_states,)

        if not return_dict:
            return tuple(v for v in [hidden_states, all_hidden_states, all_self_attentions] if v is not None)
        return BaseModelOutput(
            last_hidden_state=hidden_states,
            hidden_states=all_hidden_states,
            attentions=all_self_attentions,
        )


# Copied from transformers.models.seamless_m4t.modeling_seamless_m4t.SeamlessM4TConformerAdapterLayer with SeamlessM4T->SeamlessM4Tv2
class SeamlessM4Tv2ConformerAdapterLayer(nn.Module):
    def __init__(self, config):
        super().__init__()
        embed_dim = config.hidden_size
        dropout = config.adaptor_dropout

        self.kernel_size = config.adaptor_kernel_size
        self.stride = config.adaptor_stride

        # 1. residual convolution
        self.residual_layer_norm = nn.LayerNorm(embed_dim)
        self.residual_conv = nn.Conv1d(
            embed_dim,
            2 * embed_dim,
            self.kernel_size,
            stride=self.stride,
            padding=self.stride // 2,
        )
        self.activation = nn.GLU(dim=1)

        # Self-Attention
        self.self_attn_layer_norm = nn.LayerNorm(embed_dim)
        self.self_attn_conv = nn.Conv1d(
            embed_dim,
            2 * embed_dim,
            self.kernel_size,
            stride=self.stride,
            padding=self.stride // 2,
        )
        self.self_attn = SeamlessM4Tv2ConformerSelfAttention(config, use_position_embeddings=False)
        self.self_attn_dropout = nn.Dropout(dropout)

        # Feed-forward
        self.ffn_layer_norm = nn.LayerNorm(embed_dim)
        self.ffn = SeamlessM4Tv2ConformerFeedForward(config, act_fn="relu", dropout=dropout)

    def _compute_sub_sample_lengths_from_attention_mask(self, attention_mask):
        pad = self.kernel_size // 2
        seq_lens = attention_mask.size(1) - (1 - attention_mask.int()).sum(1)

        seq_lens = ((seq_lens + 2 * pad - self.kernel_size) / self.stride) + 1

        return seq_lens.floor()

    def forward(
        self,
        hidden_states,
        attention_mask: Optional[torch.Tensor] = None,
        output_attentions: bool = False,
    ):
        residual = self.residual_layer_norm(hidden_states)

        # Apply pooling to the residual to match the sequence length of the
        # multi-head attention output.
        # (batch, seq_len, feature_dim) -> (batch, feature_dim, seq_len)
        residual = residual.transpose(1, 2)
        residual = self.residual_conv(residual)
        residual = self.activation(residual)
        # (batch, feature_dim, seq_len) -> (batch, seq_len, feature_dim)
        residual = residual.transpose(1, 2)

        hidden_states = self.self_attn_layer_norm(hidden_states)
        # Apply pooling before feeding to the multihead-attention layer.
        # (batch, seq_len, feature_dim) -> (batch, feature_dim, seq_len)
        hidden_states = hidden_states.transpose(1, 2)
        hidden_states = self.self_attn_conv(hidden_states)
        hidden_states = self.activation(hidden_states)
        # (batch, feature_dim, seq_len) -> (batch, seq_len, feature_dim)
        hidden_states = hidden_states.transpose(1, 2)

        if attention_mask is not None:
            sub_sampled_lengths = self._compute_sub_sample_lengths_from_attention_mask(attention_mask).to(
                hidden_states.device
            )
            attention_mask = _compute_new_attention_mask(hidden_states=hidden_states, seq_lens=sub_sampled_lengths)
            attention_mask = _prepare_4d_attention_mask(
                attention_mask,
                hidden_states.dtype,
            )

        # The rest of the computation is identical to a vanilla Transformer
        # encoder layer.
        hidden_states, attn_weights = self.self_attn(
            hidden_states,
            attention_mask=attention_mask,
            output_attentions=output_attentions,
        )
        hidden_states = self.self_attn_dropout(hidden_states)
        hidden_states = hidden_states + residual

        residual = hidden_states

        hidden_states = self.ffn_layer_norm(hidden_states)
        hidden_states = self.ffn(hidden_states) + residual

        return hidden_states


# Copied from transformers.models.seamless_m4t.modeling_seamless_m4t.SeamlessM4TConformerAdapter with SeamlessM4T->SeamlessM4Tv2
class SeamlessM4Tv2ConformerAdapter(nn.Module):
    def __init__(self, config):
        super().__init__()

        self.layers = nn.ModuleList(
            SeamlessM4Tv2ConformerAdapterLayer(config) for _ in range(config.num_adapter_layers)
        )

    def forward(self, hidden_states, attention_mask):
        # down project hidden_states if necessary

        for layer in self.layers:
            hidden_states = layer(hidden_states, attention_mask)

        return hidden_states


############ TEXT / UNITS related code ################


# Copied from transformers.models.m2m_100.modeling_m2m_100.M2M100ScaledWordEmbedding with M2M100->SeamlessM4Tv2
class SeamlessM4Tv2ScaledWordEmbedding(nn.Embedding):
    """
    This module overrides nn.Embeddings' forward by multiplying with embeddings scale.
    """

    def __init__(self, num_embeddings: int, embedding_dim: int, padding_idx: int, embed_scale: Optional[float] = 1.0):
        super().__init__(num_embeddings, embedding_dim, padding_idx)
        self.embed_scale = embed_scale

    def forward(self, input_ids: torch.Tensor):
        return super().forward(input_ids) * self.embed_scale


# Copied from transformers.models.m2m_100.modeling_m2m_100.M2M100SinusoidalPositionalEmbedding with M2M100->SeamlessM4Tv2
class SeamlessM4Tv2SinusoidalPositionalEmbedding(nn.Module):
    """This module produces sinusoidal positional embeddings of any length."""

    def __init__(self, num_positions: int, embedding_dim: int, padding_idx: Optional[int] = None):
        super().__init__()
        self.offset = 2
        self.embedding_dim = embedding_dim
        self.padding_idx = padding_idx
        self.make_weights(num_positions + self.offset, embedding_dim, padding_idx)

    def make_weights(self, num_embeddings: int, embedding_dim: int, padding_idx: Optional[int] = None):
        emb_weights = self.get_embedding(num_embeddings, embedding_dim, padding_idx)
        if hasattr(self, "weights"):
            # in forward put the weights on the correct dtype and device of the param
            emb_weights = emb_weights.to(dtype=self.weights.dtype, device=self.weights.device)

        self.register_buffer("weights", emb_weights, persistent=False)

    @staticmethod
    def get_embedding(num_embeddings: int, embedding_dim: int, padding_idx: Optional[int] = None):
        """
        Build sinusoidal embeddings.

        This matches the implementation in tensor2tensor, but differs slightly from the description in Section 3.5 of
        "Attention Is All You Need".
        """
        half_dim = embedding_dim // 2
        emb = math.log(10000) / (half_dim - 1)
        emb = torch.exp(torch.arange(half_dim, dtype=torch.int64).float() * -emb)
        emb = torch.arange(num_embeddings, dtype=torch.int64).float().unsqueeze(1) * emb.unsqueeze(0)
        emb = torch.cat([torch.sin(emb), torch.cos(emb)], dim=1).view(num_embeddings, -1)
        if embedding_dim % 2 == 1:
            # zero pad
            emb = torch.cat([emb, torch.zeros(num_embeddings, 1)], dim=1)
        if padding_idx is not None:
            emb[padding_idx, :] = 0

        return emb.to(torch.get_default_dtype())

    @torch.no_grad()
    def forward(
        self,
        input_ids: Optional[torch.Tensor] = None,
        inputs_embeds: Optional[torch.Tensor] = None,
        past_key_values_length: int = 0,
    ):
        if input_ids is not None:
            bsz, seq_len = input_ids.size()
            # Create the position ids from the input token ids. Any padded tokens remain padded.
            position_ids = self.create_position_ids_from_input_ids(
                input_ids, self.padding_idx, past_key_values_length
            ).to(input_ids.device)
        else:
            bsz, seq_len = inputs_embeds.size()[:-1]
            position_ids = self.create_position_ids_from_inputs_embeds(
                inputs_embeds, past_key_values_length, self.padding_idx
            )

        # expand embeddings if needed
        max_pos = self.padding_idx + 1 + seq_len + past_key_values_length
        if max_pos > self.weights.size(0):
            self.make_weights(max_pos + self.offset, self.embedding_dim, self.padding_idx)

        return self.weights.index_select(0, position_ids.view(-1)).view(bsz, seq_len, self.weights.shape[-1]).detach()

    @staticmethod
    def create_position_ids_from_inputs_embeds(inputs_embeds, past_key_values_length, padding_idx):
        """
        We are provided embeddings directly. We cannot infer which are padded so just generate sequential position ids.

        Args:
            inputs_embeds: torch.Tensor

        Returns: torch.Tensor
        """
        input_shape = inputs_embeds.size()[:-1]
        sequence_length = input_shape[1]

        position_ids = torch.arange(
            padding_idx + 1, sequence_length + padding_idx + 1, dtype=torch.long, device=inputs_embeds.device
        )
        return position_ids.unsqueeze(0).expand(input_shape).contiguous() + past_key_values_length

    @staticmethod
    # Copied from transformers.models.roberta.modeling_roberta.RobertaEmbeddings.create_position_ids_from_input_ids
    def create_position_ids_from_input_ids(input_ids, padding_idx, past_key_values_length=0):
        """
        Replace non-padding symbols with their position numbers. Position numbers begin at padding_idx+1. Padding symbols
        are ignored. This is modified from fairseq's `utils.make_positions`.

        Args:
            x: torch.Tensor x:

        Returns: torch.Tensor
        """
        # The series of casts and type-conversions here are carefully balanced to both work with ONNX export and XLA.
        mask = input_ids.ne(padding_idx).int()
        incremental_indices = (torch.cumsum(mask, dim=1).type_as(mask) + past_key_values_length) * mask
        return incremental_indices.long() + padding_idx


class SeamlessM4Tv2Attention(nn.Module):
    """Multi-headed attention from 'Attention Is All You Need' paper"""

    # Copied from transformers.models.bart.modeling_bart.BartAttention.__init__ with Bart->SeamlessM4Tv2
    def __init__(
        self,
        embed_dim: int,
        num_heads: int,
        dropout: float = 0.0,
        is_decoder: bool = False,
        bias: bool = True,
        is_causal: bool = False,
        config: Optional[SeamlessM4Tv2Config] = None,
        layer_idx: Optional[int] = None,
    ):
        super().__init__()
        self.embed_dim = embed_dim
        self.num_heads = num_heads
        self.dropout = dropout
        self.head_dim = embed_dim // num_heads
        self.config = config

        if (self.head_dim * num_heads) != self.embed_dim:
            raise ValueError(
                f"embed_dim must be divisible by num_heads (got `embed_dim`: {self.embed_dim}"
                f" and `num_heads`: {num_heads})."
            )
        self.scaling = self.head_dim**-0.5
        self.is_decoder = is_decoder
        self.is_causal = is_causal
        self.layer_idx = layer_idx
        if layer_idx is None and self.is_decoder:
            logger.warning_once(
                f"Instantiating a decoder {self.__class__.__name__} without passing `layer_idx` is not recommended and "
                "will lead to errors during the forward call, if caching is used. Please make sure to provide a `layer_idx` "
                "when creating this class."
            )

        self.k_proj = nn.Linear(embed_dim, embed_dim, bias=bias)
        self.v_proj = nn.Linear(embed_dim, embed_dim, bias=bias)
        self.q_proj = nn.Linear(embed_dim, embed_dim, bias=bias)
        self.out_proj = nn.Linear(embed_dim, embed_dim, bias=bias)

    def forward(
        self,
        hidden_states: torch.Tensor,
        encoder_hidden_states: Optional[torch.Tensor] = None,
        past_key_values: Optional[Cache] = None,
        attention_mask: Optional[torch.Tensor] = None,
        output_attentions: bool = False,
        cache_position: Optional[torch.Tensor] = None,
    ) -> tuple[torch.Tensor, Optional[torch.Tensor], Optional[tuple[torch.Tensor]]]:
        """Input shape: Batch x Time x Channel"""

        is_cross_attention = encoder_hidden_states is not None
        batch_size, seq_length = hidden_states.shape[:2]

        is_updated = False
        if past_key_values is not None:
            if isinstance(past_key_values, EncoderDecoderCache):
                is_updated = past_key_values.is_updated.get(self.layer_idx)
                if is_cross_attention:
                    # after the first generated id, we can subsequently re-use all key/value_states from cache
                    curr_past_key_values = past_key_values.cross_attention_cache
                else:
                    curr_past_key_values = past_key_values.self_attention_cache
            else:
                curr_past_key_values = past_key_values

        current_states = encoder_hidden_states if is_cross_attention else hidden_states
        if is_cross_attention and past_key_values is not None and is_updated:
            # reuse k,v, cross_attentions
            key_states = curr_past_key_values.layers[self.layer_idx].keys
            value_states = curr_past_key_values.layers[self.layer_idx].values
        else:
            key_states = self.k_proj(current_states)
            value_states = self.v_proj(current_states)
            key_states = key_states.view(batch_size, -1, self.num_heads, self.head_dim).transpose(1, 2)
            value_states = value_states.view(batch_size, -1, self.num_heads, self.head_dim).transpose(1, 2)

            if past_key_values is not None:
                # save all key/value_states to cache to be re-used for fast auto-regressive generation
                cache_position = cache_position if not is_cross_attention else None
                key_states, value_states = curr_past_key_values.update(
                    key_states, value_states, self.layer_idx, {"cache_position": cache_position}
                )
                # set flag that curr layer for cross-attn is already updated so we can re-use in subsequent calls
                if is_cross_attention and isinstance(past_key_values, EncoderDecoderCache):
                    past_key_values.is_updated[self.layer_idx] = True

        query_states = self.q_proj(hidden_states)
        query_states = query_states.reshape(batch_size, seq_length, self.num_heads, self.head_dim).transpose(1, 2)
        query_states = query_states * self.scaling
        attention_scores = torch.matmul(query_states, key_states.transpose(-1, -2))

        if attention_mask is not None:
            attention_scores = attention_scores + attention_mask

        # (batch_size, n_heads, seq_length, key_length)
        attn_weights = nn.functional.softmax(attention_scores.float(), dim=-1).type_as(attention_scores)
        attn_weights = nn.functional.dropout(attn_weights, p=self.dropout, training=self.training)

        #  attn_output = torch.bmm(attn_probs, value_states) ?
        context_states = torch.matmul(attn_weights, value_states)
        # attn_output = attn_output.view(bsz, self.num_heads, tgt_len, self.head_dim) ?
        context_states = context_states.permute(0, 2, 1, 3).contiguous().view(batch_size, seq_length, -1)
        attn_output = self.out_proj(context_states)

        return attn_output, attn_weights


# Copied from transformers.models.nllb_moe.modeling_nllb_moe.NllbMoeDenseActDense with NllbMoe->SeamlessM4Tv2,DenseActDense->FeedForwardNetwork, d_model->hidden_size
class SeamlessM4Tv2FeedForwardNetwork(nn.Module):
    def __init__(self, config: SeamlessM4Tv2Config, ffn_dim: int):
        super().__init__()
        self.fc1 = nn.Linear(config.hidden_size, ffn_dim)
        self.fc2 = nn.Linear(ffn_dim, config.hidden_size)
        self.dropout = nn.Dropout(config.activation_dropout)
        self.act = ACT2FN[config.activation_function]

    def forward(self, hidden_states: torch.Tensor):
        hidden_states = self.fc1(hidden_states)
        hidden_states = self.act(hidden_states)
        hidden_states = self.dropout(hidden_states)
        if (
            isinstance(self.fc2.weight, torch.Tensor)
            and hidden_states.dtype != self.fc2.weight.dtype
            and (self.fc2.weight.dtype != torch.int8 and self.fc2.weight.dtype != torch.uint8)
        ):
            hidden_states = hidden_states.to(self.fc2.weight.dtype)
        hidden_states = self.fc2(hidden_states)
        return hidden_states


# Copied from transformers.models.seamless_m4t.modeling_seamless_m4t.SeamlessM4TEncoderLayer with SeamlessM4T->SeamlessM4Tv2
class SeamlessM4Tv2EncoderLayer(GradientCheckpointingLayer):
    def __init__(self, config: SeamlessM4Tv2Config, encoder_ffn_dim=None, encoder_attention_heads=None):
        super().__init__()
        encoder_ffn_dim = config.encoder_ffn_dim if encoder_ffn_dim is None else encoder_ffn_dim
        encoder_attention_heads = (
            config.encoder_attention_heads if encoder_attention_heads is None else encoder_attention_heads
        )

        self.embed_dim = config.hidden_size
        self.self_attn = SeamlessM4Tv2Attention(
            embed_dim=self.embed_dim,
            num_heads=encoder_attention_heads,
            dropout=config.attention_dropout,
        )
        self.attn_dropout = nn.Dropout(config.dropout)
        self.self_attn_layer_norm = nn.LayerNorm(self.embed_dim)

        self.ffn = SeamlessM4Tv2FeedForwardNetwork(config, ffn_dim=encoder_ffn_dim)

        self.ffn_layer_norm = nn.LayerNorm(config.hidden_size)
        self.ffn_dropout = nn.Dropout(config.activation_dropout)

    def forward(
        self,
        hidden_states: torch.Tensor,
        attention_mask: torch.Tensor,
        output_attentions: bool = False,
    ) -> torch.Tensor:
        """
        Args:
            hidden_states (`torch.FloatTensor`):
                input to the layer of shape `(batch, seq_len, embed_dim)`
            attention_mask (`torch.FloatTensor`):
                attention mask of size `(batch, 1, tgt_len, src_len)` where padding elements are indicated by very
                large negative values.
        """
        residual = hidden_states
        hidden_states = self.self_attn_layer_norm(hidden_states)
        hidden_states, attn_weights = self.self_attn(
            hidden_states=hidden_states,
            attention_mask=attention_mask,
            output_attentions=output_attentions,
        )
        hidden_states = self.attn_dropout(hidden_states)
        hidden_states = residual + hidden_states

        residual = hidden_states

        hidden_states = self.ffn_layer_norm(hidden_states)

        hidden_states = self.ffn(hidden_states)
        hidden_states = self.ffn_dropout(hidden_states)

        hidden_states = residual + hidden_states

        outputs = (hidden_states,)

        if output_attentions:
            outputs += (attn_weights,)

        return outputs


# Copied from transformers.models.seamless_m4t.modeling_seamless_m4t.SeamlessM4TDecoderLayer with SeamlessM4T->SeamlessM4Tv2
class SeamlessM4Tv2DecoderLayer(GradientCheckpointingLayer):
    def __init__(
        self, config: SeamlessM4Tv2Config, decoder_ffn_dim=None, decoder_attention_heads=None, layer_idx=None
    ):
        super().__init__()
        decoder_ffn_dim = config.decoder_ffn_dim if decoder_ffn_dim is None else decoder_ffn_dim
        decoder_attention_heads = (
            config.decoder_attention_heads if decoder_attention_heads is None else decoder_attention_heads
        )

        self.embed_dim = config.hidden_size
        self.self_attn = SeamlessM4Tv2Attention(
            embed_dim=self.embed_dim,
            num_heads=decoder_attention_heads,
            dropout=config.attention_dropout,
            is_decoder=True,
            layer_idx=layer_idx,
        )
        self.dropout = config.dropout
        self.activation_fn = ACT2FN[config.activation_function]
        self.attn_dropout = nn.Dropout(config.dropout)

        self.self_attn_layer_norm = nn.LayerNorm(self.embed_dim)
        self.cross_attention = SeamlessM4Tv2Attention(
            self.embed_dim,
            decoder_attention_heads,
            config.attention_dropout,
            is_decoder=True,
            layer_idx=layer_idx,
        )
        self.cross_attention_layer_norm = nn.LayerNorm(self.embed_dim)

        self.ffn = SeamlessM4Tv2FeedForwardNetwork(config, ffn_dim=decoder_ffn_dim)

        self.ffn_layer_norm = nn.LayerNorm(config.hidden_size)
        self.ffn_dropout = nn.Dropout(config.activation_dropout)

    def forward(
        self,
        hidden_states: torch.Tensor,
        attention_mask: Optional[torch.Tensor] = None,
        encoder_hidden_states: Optional[torch.Tensor] = None,
        encoder_attention_mask: Optional[torch.Tensor] = None,
        past_key_values: Optional[Cache] = None,
        output_attentions: Optional[bool] = False,
        use_cache: Optional[bool] = True,
        cache_position: Optional[torch.Tensor] = None,
    ) -> torch.Tensor:
        """
        Args:
            hidden_states (`torch.FloatTensor`):
                input to the layer of shape `(batch, seq_len, embed_dim)`
            attention_mask (`torch.FloatTensor`):
                attention mask of size `(batch, 1, tgt_len, src_len)` where padding elements are indicated by very
                large negative values.
            encoder_hidden_states (`torch.FloatTensor`):
                cross attention input to the layer of shape `(batch, seq_len, embed_dim)`
            encoder_attention_mask (`torch.FloatTensor`):
                encoder attention mask of size `(batch, 1, tgt_len, src_len)` where padding elements are indicated by
                very large negative values.
            past_key_values (`Cache`):
                cached past key and value projection states
            output_attentions (`bool`, *optional*):
                Whether or not to return the attentions tensors of all attention layers. See `attentions` under
                returned tensors for more detail.
        """
        residual = hidden_states
        hidden_states = self.self_attn_layer_norm(hidden_states)

        # Self Attention
        hidden_states, self_attn_weights = self.self_attn(
            hidden_states=hidden_states,
            past_key_values=past_key_values,
            attention_mask=attention_mask,
            output_attentions=output_attentions,
            cache_position=cache_position,
        )
        hidden_states = self.attn_dropout(hidden_states)
        hidden_states = residual + hidden_states

        # Cross-Attention Block
        cross_attn_weights = None
        if encoder_hidden_states is not None:
            residual = hidden_states
            hidden_states = self.cross_attention_layer_norm(hidden_states)

            hidden_states, cross_attn_weights = self.cross_attention(
                hidden_states=hidden_states,
                encoder_hidden_states=encoder_hidden_states,
                past_key_values=past_key_values,
                attention_mask=encoder_attention_mask,
                output_attentions=output_attentions,
                cache_position=cache_position,
            )
            hidden_states = self.attn_dropout(hidden_states)
            hidden_states = residual + hidden_states

        # Fully Connected
        residual = hidden_states

        hidden_states = self.ffn_layer_norm(hidden_states)

        hidden_states = self.ffn(hidden_states)
        hidden_states = self.ffn_dropout(hidden_states)

        hidden_states = residual + hidden_states

        return hidden_states, self_attn_weights, cross_attn_weights


class SeamlessM4Tv2TextToUnitDecoderLayer(GradientCheckpointingLayer):
    def __init__(self, config: SeamlessM4Tv2Config, decoder_ffn_dim=None, decoder_attention_heads=None):
        super().__init__()
        decoder_ffn_dim = config.decoder_ffn_dim if decoder_ffn_dim is None else decoder_ffn_dim
        decoder_attention_heads = (
            config.decoder_attention_heads if decoder_attention_heads is None else decoder_attention_heads
        )
        self.dropout = config.dropout
        self.embed_dim = config.hidden_size

        self.self_attn = SeamlessM4Tv2Attention(
            embed_dim=self.embed_dim,
            num_heads=decoder_attention_heads,
            dropout=config.attention_dropout,
            is_decoder=True,
        )
        self.self_attn_layer_norm = nn.LayerNorm(self.embed_dim)

        self.conv1 = nn.Conv1d(self.embed_dim, self.embed_dim, kernel_size=7, stride=1, padding="same")
        self.activation_fn = ACT2FN[config.activation_function]
        self.conv2 = nn.Conv1d(self.embed_dim, self.embed_dim, kernel_size=7, stride=1, padding="same")

        self.conv_layer_norm = nn.LayerNorm(config.hidden_size)
        self.conv_dropout = nn.Dropout(self.dropout)

    def forward(
        self,
        hidden_states: torch.Tensor,
        attention_mask: Optional[torch.Tensor] = None,
        padding_mask: Optional[torch.Tensor] = None,
        output_attentions: Optional[bool] = False,
    ) -> torch.Tensor:
        """
        Args:
            hidden_states (`torch.FloatTensor`):
                input to the layer of shape `(batch, seq_len, embed_dim)`
            attention_mask (`torch.FloatTensor`):
                attention mask of size `(batch, 1, tgt_len, src_len)` where padding elements are indicated by very
                large negative values.
            padding_mask (`torch.Tensor` of shape `(batch_size, sequence_length)`, *optional*):
                Indicates which inputs are to be ignored due to padding, where elements are either 1 for *not masked*
                or 0 for *masked*
            output_attentions (`bool`, *optional*):
                Whether or not to return the attentions tensors of all attention layers. See `attentions` under
                returned tensors for more detail.
        """
        residual = hidden_states

        # Self Attention
        hidden_states, self_attn_weights = self.self_attn(
            hidden_states=hidden_states,
            attention_mask=attention_mask,
            output_attentions=output_attentions,
        )
        hidden_states = residual + hidden_states
        hidden_states = self.self_attn_layer_norm(hidden_states)

        # Conv
        residual = hidden_states

        # Apply padding mask to avoid leaking padded positions in the convolution layer
        if padding_mask is not None:
            hidden_states = hidden_states.masked_fill(~padding_mask.bool().unsqueeze(-1), 0.0)
        hidden_states = self.conv1(hidden_states.transpose(1, 2)).transpose(1, 2)

        if padding_mask is not None:
            hidden_states = hidden_states.masked_fill(~padding_mask.bool().unsqueeze(-1), 0.0)

        hidden_states = self.activation_fn(hidden_states)
        hidden_states = self.conv2(hidden_states.transpose(1, 2)).transpose(1, 2)

        hidden_states = self.conv_dropout(hidden_states)
        hidden_states = residual + hidden_states
        hidden_states = self.conv_layer_norm(hidden_states)

        return hidden_states, self_attn_weights


############ SUB-MODELS related code ################


@auto_docstring
class SeamlessM4Tv2PreTrainedModel(PreTrainedModel):
    config: SeamlessM4Tv2Config
    base_model_prefix = "seamless_m4t_v2"
    supports_gradient_checkpointing = True
    _no_split_modules = [
        "SeamlessM4Tv2EncoderLayer",
        "SeamlessM4Tv2DecoderLayer",
        "SeamlessM4Tv2ConformerEncoderLayer",
        "SeamlessM4Tv2TextToUnitDecoderLayer",
    ]

    @torch.no_grad()
    def _init_weights(self, module: nn.Module):
        """Initialize the weights"""
        std = self.config.initializer_range
        if isinstance(module, nn.Linear):
            init.normal_(module.weight, mean=0.0, std=std)
            if module.bias is not None:
                init.zeros_(module.bias)
        elif isinstance(module, nn.Embedding):
            init.normal_(module.weight, mean=0.0, std=std)
            # Here we need the check explicitly, as we slice the weight in the `zeros_` call, so it looses the flag
            if module.padding_idx is not None and not getattr(module.weight, "_is_hf_initialized", False):
                init.zeros_(module.weight[module.padding_idx])
        elif isinstance(module, SeamlessM4Tv2ConformerSelfAttention):
            if hasattr(module, "pos_bias_u"):
                init.xavier_uniform_(module.pos_bias_u)
            if hasattr(module, "pos_bias_v"):
                init.xavier_uniform_(module.pos_bias_v)
        elif isinstance(module, SeamlessM4Tv2ConformerFeatureProjection):
            k = math.sqrt(1 / module.projection.in_features)
            init.uniform_(module.projection.weight, a=-k, b=k)
            init.uniform_(module.projection.bias, a=-k, b=k)
        elif isinstance(module, SeamlessM4Tv2TextToUnitDecoder):
            init.ones_(module.pos_emb_alpha_char)
            init.ones_(module.pos_emb_alpha)
        elif isinstance(module, nn.LayerNorm):
            init.zeros_(module.bias)
            init.ones_(module.weight)
        elif isinstance(module, (nn.Conv1d, nn.ConvTranspose1d)):
            init.kaiming_normal_(module.weight)
            if module.bias is not None:
                k = math.sqrt(module.groups / (module.in_channels * module.kernel_size[0]))
                init.uniform_(module.bias, a=-k, b=k)

    # Copied from transformers.models.seamless_m4t.modeling_seamless_m4t.SeamlessM4TPreTrainedModel._compute_sub_sample_lengths_from_attention_mask
    def _compute_sub_sample_lengths_from_attention_mask(self, attention_mask):
        kernel_size, stride = self.config.adaptor_kernel_size, self.config.adaptor_stride
        pad = kernel_size // 2
        seq_lens = attention_mask.size(1) - (1 - attention_mask.int()).sum(1)

        seq_lens = ((seq_lens + 2 * pad - kernel_size) / stride) + 1

        return seq_lens.floor()

    def _indices_to_subwords(self, input_ids):
        """
        Returns the corresponding text string for each input id.
        """
        if not hasattr(self.generation_config, "id_to_text"):
            raise ValueError(
                """This model generation config doesn't have a `id_to_text` key which maps
                token ids to subwords. Make sure to load the right generation config."""
            )
        batch_size, sequence_len = input_ids.shape

        subwords_batch = []
        for batch_id in range(batch_size):
            subwords = []
            for i in range(sequence_len):
                subword = self.generation_config.id_to_text.get(str(input_ids[batch_id, i].item()))
                subwords.append(str(subword))
            subwords_batch.append(subwords)
        return subwords_batch

    def _count_character_length_in_subword(
        self,
        input_ids,
        subwords_batch,
        merge_space_with_prev_subword=False,
        pad_token_id=0,
        unk_token_id=1,
        space="▁",
    ):
        """
        Counts the number of characters per text string associated with the input token id.

        Args:
            input_ids (`torch.Tensor` of shape `(batch_size, sequence_length)`):
                Indices of input sequence tokens in the vocabulary.
            subwords_batch (`list[list[str]]` of shape `(batch_size, sequence_length)`):
                Corresponding text string for each input id.
            merge_space_with_prev_subword (`bool`, *optional*, defaults to `False`):
                Indicates if the space character is merged with the previous subword. If `False`, it will be merged
                with the next subword.
            pad_token_id (`int`, *optional*, defaults to 0):
                The id of the _padding_ text token. If it is encountered when calculating the length of a subword
                sample, the lengths of subsequent subwords will be set to 0.
            unk_token_id (`int`, *optional*, defaults to 1):
                The id of the _unknown_ text token. Associated to a subword of length 1.
            space (`str`, *optional*, defaults to `"▁"`):
                The space character.
        """
        batch_size, _ = input_ids.shape

        char_count_per_id = input_ids.new_zeros(input_ids.size())

        subword_lens = input_ids.ne(pad_token_id).sum(1)

        for batch_id in range(batch_size):
            # We slice out the tensor till the padding index.
            subword_indices = input_ids[batch_id, : subword_lens[batch_id]]
            subwords = subwords_batch[batch_id][: subword_lens[batch_id]]

            is_next_start_with_space = [
                len(subwords[i + 1]) > 1 and subwords[i + 1][0] == space if i < len(subwords) - 1 else False
                for i in range(len(subwords))
            ]
            is_punc = [
                len(subwords[i]) == 1
                and not subwords[i].isalpha()
                and not subwords[i].isnumeric()
                and subwords[i] != space
                for i in range(len(subwords))
            ]
            for i, (subword_idx, subword) in enumerate(zip(subword_indices, subwords)):
                if subword_idx == pad_token_id:
                    break

                if subword_idx == unk_token_id:
                    # We set char_len to 1 for an unk token.
                    char_len = 1

                    if merge_space_with_prev_subword and is_next_start_with_space[i]:
                        char_len += 1
                else:
                    # By default, spaces are merged with the next subword.
                    # char_len includes the space.
                    char_len = len(subword)

                    if merge_space_with_prev_subword:
                        # Add the space for the next subword.
                        if is_next_start_with_space[i]:
                            char_len += 1
                        # Subtract the space for the current subword.
                        if i > 0 and is_next_start_with_space[i - 1]:
                            char_len -= 1
                    else:
                        # Merge space with punctuation mark by default.
                        if is_punc[i] and is_next_start_with_space[i]:
                            char_len += 1
                        # Subtract the space for the subword succeeding the punctuation mark.
                        elif i > 0 and is_punc[i - 1] and is_next_start_with_space[i - 1]:
                            char_len -= 1

                char_count_per_id[batch_id, i] = char_len

        return char_count_per_id

    def _get_char_input_ids(self, input_ids, subwords_batch, char_count_per_id, pad_token_id=0, unk_token_id=1):
        """
        Returns the corresponding character input id for each character of `subwords_batch`.

        Args:
            input_ids (`torch.Tensor` of shape `(batch_size, sequence_length)`):
                Indices of input sequence tokens in the vocabulary.
            subwords_batch (`list[list[str]]` of shape `(batch_size, sequence_length)`):
                Corresponding text string for each input id.
            char_count_per_id (`torch.Tensor` of shape `(batch_size, sequence_length)`):
                Number of characters per input id.
            pad_token_id (`int`, *optional*, defaults to 0):
                The id of the _padding_ text token. If it is encountered when calculating the length of a subword
                sample, the lengths of subsequent subwords will be set to 0.
            unk_token_id (`int`, *optional*, defaults to 1):
                The id of the _unknown_ text token. Associated to a subword of length 1.
        Returns:
            `torch.Tensor`: Tensor of shape `(batch_size, char_sequence_length)` containing the id of each character.
        """
        if not hasattr(self.generation_config, "char_to_id"):
            raise ValueError(
                """This model generation config doesn't have a `char_to_id` key which maps
                characters to character ids. Make sure to load the right generation config."""
            )

        batch_size = input_ids.shape[0]
        max_len = int(char_count_per_id.sum(1).max().item())

        char_seqs = input_ids.new_zeros((batch_size, max_len)).fill_(pad_token_id)

        subword_lens = input_ids.ne(pad_token_id).sum(1)

        for batch_id in range(batch_size):
            total = 0
            subword_indices = input_ids[batch_id, : subword_lens[batch_id]]
            subwords = subwords_batch[batch_id][: subword_lens[batch_id]]
            for subword_idx, subword in zip(subword_indices, subwords):
                if subword_idx == unk_token_id:
                    char_ids = [unk_token_id]
                else:
                    # Get char token indices corresponding to the subwords.
                    char_ids = [self.generation_config.char_to_id.get(ch, unk_token_id) for ch in list(subword)]
                char_seq_len = len(char_ids)
                char_seqs[batch_id, total : total + char_seq_len] = torch.tensor(char_ids).to(char_seqs)
                total += char_seq_len
        return char_seqs

    def _hard_upsample(self, hidden_states, durations):
        """
        Repeats the time dimension of each sample in the batch based on the corresponding duration.

        Args:
            hidden_states (`torch.Tensor` of shape `(batch_size, sequence_length, *)`, *optional*):
                The sequence to repeat, where `*` is any number of sequence-specific dimensions including none.
            durations (`torch.Tensor` of shape `(batch_size, sequence_length)`, *optional*):
                Indicates how many times to repeat time segments.
        """
        if hidden_states.size(0) == 1:
            hidden_states = torch.repeat_interleave(hidden_states, durations.view(-1), dim=1)
        else:
            # if batched sample, need to interleave per sample, and pad -> loss of parallelism
            if hidden_states.shape[0] > 1 and self.training:
                logger.warning_once(
                    """`self.training=True` and you use batching. You lose parallelism during the hifigan
                               forward pass because the samples are interleaved."""
                )
            hidden_states = [
                torch.repeat_interleave(hidden_state, duration, dim=0)
                for (hidden_state, duration) in zip(hidden_states, durations)
            ]

            hidden_states = nn.utils.rnn.pad_sequence(hidden_states, batch_first=True)

        return hidden_states


@auto_docstring(
    custom_intro="""
    Transformer speech encoder consisting of *config.speech_encoder_layers* conformer self attention layers.
    Each layer is a [`SeamlessM4Tv2ConformerEncoderLayer`].
    """
)
# Copied from transformers.models.seamless_m4t.modeling_seamless_m4t.SeamlessM4TSpeechEncoder with SeamlessM4T->SeamlessM4Tv2
class SeamlessM4Tv2SpeechEncoder(SeamlessM4Tv2PreTrainedModel):
    main_input_name = "input_features"
    input_modalities = "audio"

    def __init__(self, config: SeamlessM4Tv2Config):
        super().__init__(config)

        self.feature_projection = SeamlessM4Tv2ConformerFeatureProjection(config)
        self.encoder = SeamlessM4Tv2ConformerEncoder(config)
        self.intermediate_ffn = SeamlessM4Tv2ConformerFeedForward(config, act_fn="relu", dropout=0.0)
        self.adapter = SeamlessM4Tv2ConformerAdapter(config) if config.add_adapter else None
        self.inner_layer_norm = nn.LayerNorm(config.hidden_size)

        # Initialize weights and apply final processing
        self.post_init()

    def forward(
        self,
        input_features: Optional[torch.Tensor],
        attention_mask: Optional[torch.Tensor] = None,
        output_attentions: Optional[bool] = None,
        output_hidden_states: Optional[bool] = None,
        return_dict: Optional[bool] = None,
        **kwargs,
    ) -> Union[tuple, Wav2Vec2BaseModelOutput]:
        output_attentions = output_attentions if output_attentions is not None else self.config.output_attentions
        output_hidden_states = (
            output_hidden_states if output_hidden_states is not None else self.config.output_hidden_states
        )
        return_dict = return_dict if return_dict is not None else self.config.use_return_dict

        if input_features is None:
            raise ValueError(
                """Both `input_features` and `inputs_embeds` are `None` in `SeamlessM4Tv2SpeechEncoder.forward`.
                Make sure one of them is not `None`."""
            )

        hidden_states = self.feature_projection(input_features)

        encoder_outputs = self.encoder(
            hidden_states,
            attention_mask=attention_mask,
            output_attentions=output_attentions,
            output_hidden_states=output_hidden_states,
            return_dict=return_dict,
        )

        hidden_states = encoder_outputs[0]

        expanded_hidden_states = self.intermediate_ffn(hidden_states)
        hidden_states = hidden_states + 0.5 * expanded_hidden_states

        if self.adapter is not None:
            hidden_states = self.adapter(hidden_states, attention_mask=attention_mask)

        hidden_states = self.inner_layer_norm(hidden_states)

        if not return_dict:
            return (hidden_states,) + encoder_outputs[1:]

        return Wav2Vec2BaseModelOutput(
            last_hidden_state=hidden_states,
            hidden_states=encoder_outputs.hidden_states,
            attentions=encoder_outputs.attentions,
        )


# inspired from MBart and NllbMoe
@auto_docstring(
    custom_intro="""
    Transformer encoder consisting of *config.encoder_layers* self attention layers. Each layer is a [`SeamlessM4Tv2EncoderLayer`].
    """
)
# Copied from transformers.models.seamless_m4t.modeling_seamless_m4t.SeamlessM4TEncoder with SeamlessM4T->SeamlessM4Tv2
class SeamlessM4Tv2Encoder(SeamlessM4Tv2PreTrainedModel):
    def __init__(
        self,
        config: SeamlessM4Tv2Config,
        embed_tokens: Optional[nn.Embedding] = None,
        is_t2u_encoder: bool = False,
    ):
        r"""
        embed_tokens (`nn.Embedding`, *optional*):
            Input embedding
        is_t2u_encoder (`bool`, *optional*, defaults to `False`):
            indicates if it belongs to the text-to-units model, in which case it won't have input embeddings
        """
        super().__init__(config)

        self.dropout = config.dropout
        self.layerdrop = config.encoder_layerdrop
        self.padding_idx = config.pad_token_id
        embed_dim = config.hidden_size

        self.is_t2u_encoder = is_t2u_encoder
        self.max_source_positions = config.max_position_embeddings

        if not self.is_t2u_encoder:
            embed_scale = math.sqrt(embed_dim) if config.scale_embedding else 1.0

            self.embed_tokens = SeamlessM4Tv2ScaledWordEmbedding(
                config.vocab_size, embed_dim, self.padding_idx, embed_scale=embed_scale
            )

            if embed_tokens is not None:
                self.embed_tokens.weight = embed_tokens.weight

            self.embed_positions = SeamlessM4Tv2SinusoidalPositionalEmbedding(
                self.max_source_positions,
                embed_dim,
                self.padding_idx,
            )

        layers = []
        for _ in range(config.encoder_layers):
            layers.append(
                SeamlessM4Tv2EncoderLayer(
                    config,
                    encoder_attention_heads=config.encoder_attention_heads,
                    encoder_ffn_dim=config.encoder_ffn_dim,
                )
            )

        self.layers = nn.ModuleList(layers)

        self.layer_norm = nn.LayerNorm(config.hidden_size)

        self.gradient_checkpointing = False
        # Initialize weights and apply final processing
        self.post_init()

    def forward(
        self,
        input_ids: Optional[torch.LongTensor] = None,
        attention_mask: Optional[torch.Tensor] = None,
        inputs_embeds: Optional[torch.FloatTensor] = None,
        output_attentions: Optional[bool] = None,
        output_hidden_states: Optional[bool] = None,
        return_dict: Optional[bool] = None,
        **kwargs,
    ) -> Union[tuple, BaseModelOutput]:
        r"""
        Args:
            input_ids (`torch.LongTensor` of shape `(batch_size, sequence_length)`):
                Indices of input sequence tokens in the vocabulary. Padding will be ignored by default should you
                provide it.

                Indices can be obtained using [`AutoTokenizer`]. See [`PreTrainedTokenizer.encode`] and
                [`PreTrainedTokenizer.__call__`] for details.

                [What are input IDs?](../glossary#input-ids)
            attention_mask (`torch.Tensor` of shape `(batch_size, sequence_length)`, *optional*):
                Mask to avoid performing attention on padding token indices. Mask values selected in `[0, 1]`:

                - 1 for tokens that are **not masked**,
                - 0 for tokens that are **masked**.

                [What are attention masks?](../glossary#attention-mask)
            inputs_embeds (`torch.FloatTensor` of shape `(batch_size, sequence_length, hidden_size)`, *optional*):
                Optionally, instead of passing `input_ids` you can choose to directly pass an embedded representation.
                This is useful if you want more control over how to convert `input_ids` indices into associated vectors
                than the model's internal embedding lookup matrix.
            output_attentions (`bool`, *optional*):
                Whether or not to return the attentions tensors of all attention layers. See `attentions` under
                returned tensors for more detail.
            output_hidden_states (`bool`, *optional*):
                Whether or not to return the hidden states of all layers. See `hidden_states` under returned tensors
                for more detail.
            return_dict (`bool`, *optional*):
                Whether or not to return a [`~utils.ModelOutput`] instead of a plain tuple.
        """
        output_attentions = output_attentions if output_attentions is not None else self.config.output_attentions
        output_hidden_states = (
            output_hidden_states if output_hidden_states is not None else self.config.output_hidden_states
        )
        return_dict = return_dict if return_dict is not None else self.config.use_return_dict

        if input_ids is not None and self.is_t2u_encoder:
            raise ValueError(
                "You cannot pass input_ids to the encoder of the text_to_units model. Pass inputs_embeds instead."
            )

        # retrieve input_ids and inputs_embeds
        if input_ids is not None and inputs_embeds is not None:
            raise ValueError("You cannot specify both input_ids and inputs_embeds at the same time")
        elif input_ids is not None:
            input = input_ids
            input_shape = input.shape
            input_ids = input_ids.view(-1, input_shape[-1])
        elif inputs_embeds is not None:
            input = inputs_embeds[:, :, -1]
        else:
            raise ValueError("You have to specify either input_ids or inputs_embeds")

        if inputs_embeds is None:
            inputs_embeds = self.embed_tokens(input_ids)

        if not self.is_t2u_encoder:
            embed_pos = self.embed_positions(input)

            hidden_states = inputs_embeds + embed_pos.to(inputs_embeds.device)
        else:
            hidden_states = inputs_embeds

        hidden_states = nn.functional.dropout(hidden_states, p=self.dropout, training=self.training)

        # expand attention_mask
        if attention_mask is not None:
            # [bsz, seq_len] -> [bsz, 1, tgt_seq_len, src_seq_len]
            attention_mask = _prepare_4d_attention_mask(attention_mask, inputs_embeds.dtype)

        encoder_states = () if output_hidden_states else None
        all_attentions = () if output_attentions else None

        for idx, encoder_layer in enumerate(self.layers):
            if output_hidden_states:
                encoder_states = encoder_states + (hidden_states,)
            # add LayerDrop (see https://huggingface.co/papers/1909.11556 for description)
            to_drop = False
            if self.training:
                dropout_probability = torch.rand([])
                if dropout_probability < self.layerdrop:  # skip the layer
                    to_drop = True

            if to_drop:
                layer_outputs = (None, None)
            else:
                layer_outputs = encoder_layer(
                    hidden_states,
                    attention_mask,
                    output_attentions=output_attentions,
                )

                hidden_states = layer_outputs[0]

            if output_attentions:
                all_attentions = all_attentions + (layer_outputs[1],)

        hidden_states = self.layer_norm(hidden_states)

        if output_hidden_states:
            encoder_states = encoder_states + (hidden_states,)

        if not return_dict:
            return tuple(v for v in [hidden_states, encoder_states, all_attentions] if v is not None)
        return BaseModelOutput(
            last_hidden_state=hidden_states, hidden_states=encoder_states, attentions=all_attentions
        )


@auto_docstring(
    custom_intro="""
    Transformer decoder consisting of *config.decoder_layers* layers. Each layer is a [`SeamlessM4Tv2DecoderLayer`].
    """
)
# Copied from transformers.models.seamless_m4t.modeling_seamless_m4t.SeamlessM4TDecoder with SeamlessM4T->SeamlessM4Tv2
class SeamlessM4Tv2Decoder(SeamlessM4Tv2PreTrainedModel):
    def __init__(
        self,
        config: SeamlessM4Tv2Config,
        embed_tokens: Optional[nn.Embedding] = None,
    ):
        r"""
        embed_tokens (`nn.Embedding`, *optional*):
            Input embedding
        """
        super().__init__(config)
        self.dropout = config.dropout
        self.layerdrop = config.decoder_layerdrop
        self.padding_idx = config.pad_token_id
        self.vocab_size = config.vocab_size
        self.max_target_positions = config.max_position_embeddings
        embed_scale = math.sqrt(config.hidden_size) if config.scale_embedding else 1.0

        if embed_tokens is not None:
            # if embed_tokens defined, use its shape instead
            self.embed_tokens = SeamlessM4Tv2ScaledWordEmbedding(
                embed_tokens.num_embeddings, embed_tokens.embedding_dim, self.padding_idx, embed_scale=embed_scale
            )
            self.embed_tokens.weight = embed_tokens.weight
        else:
            self.embed_tokens = SeamlessM4Tv2ScaledWordEmbedding(
                self.vocab_size, config.hidden_size, self.padding_idx, embed_scale=embed_scale
            )

        self.embed_positions = SeamlessM4Tv2SinusoidalPositionalEmbedding(
            self.max_target_positions,
            config.hidden_size,
            padding_idx=self.padding_idx,
        )

        layers = []
        for i in range(config.decoder_layers):
            layers.append(
                SeamlessM4Tv2DecoderLayer(
                    config,
                    decoder_attention_heads=config.decoder_attention_heads,
                    decoder_ffn_dim=config.decoder_ffn_dim,
                    layer_idx=i,
                )
            )
        self.layers = nn.ModuleList(layers)
        self.layer_norm = nn.LayerNorm(config.hidden_size)

        self.gradient_checkpointing = False
        # Initialize weights and apply final processing
        self.post_init()

    @auto_docstring
    def forward(
        self,
        input_ids: Optional[torch.LongTensor] = None,
        attention_mask: Optional[torch.Tensor] = None,
        encoder_hidden_states: Optional[torch.FloatTensor] = None,
        encoder_attention_mask: Optional[torch.LongTensor] = None,
        past_key_values: Optional[Cache] = None,
        inputs_embeds: Optional[torch.FloatTensor] = None,
        use_cache: Optional[bool] = None,
        output_attentions: Optional[bool] = None,
        output_hidden_states: Optional[bool] = None,
        return_dict: Optional[bool] = None,
        cache_position: Optional[torch.Tensor] = None,
    ) -> Union[tuple, BaseModelOutputWithPastAndCrossAttentions]:
        output_attentions = output_attentions if output_attentions is not None else self.config.output_attentions
        output_hidden_states = (
            output_hidden_states if output_hidden_states is not None else self.config.output_hidden_states
        )
        use_cache = use_cache if use_cache is not None else self.config.use_cache
        return_dict = return_dict if return_dict is not None else self.config.use_return_dict

        # retrieve input_ids and inputs_embeds
        if input_ids is not None and inputs_embeds is not None:
            raise ValueError("You cannot specify both decoder_input_ids and decoder_inputs_embeds at the same time")
        elif input_ids is not None:
            input = input_ids
            input_shape = input.size()
            input_ids = input_ids.view(-1, input_shape[-1])
        elif inputs_embeds is not None:
            input_shape = inputs_embeds.size()[:-1]
            input = inputs_embeds[:, :, -1]
        else:
            raise ValueError("You have to specify either decoder_input_ids or decoder_inputs_embeds")

        if inputs_embeds is None:
            inputs_embeds = self.embed_tokens(input_ids)

        if self.gradient_checkpointing and self.training:
            if use_cache:
                logger.warning_once(
                    "`use_cache=True` is incompatible with gradient checkpointing`. Setting `use_cache=False`..."
                )
                use_cache = False

        # initialize `past_key_values`
        if use_cache and past_key_values is None:
            past_key_values = EncoderDecoderCache(DynamicCache(config=self.config), DynamicCache(config=self.config))

        past_key_values_length = past_key_values.get_seq_length() if past_key_values is not None else 0
        attention_mask = _prepare_4d_causal_attention_mask(
            attention_mask, input_shape, inputs_embeds, past_key_values_length
        )

        # expand encoder attention mask
        if encoder_hidden_states is not None and encoder_attention_mask is not None:
            # [bsz, seq_len] -> [bsz, 1, tgt_seq_len, src_seq_len]
            encoder_attention_mask = _prepare_4d_attention_mask(
                encoder_attention_mask, inputs_embeds.dtype, tgt_len=input_shape[-1]
            )

        # embed positions
        positions = self.embed_positions(input, past_key_values_length=past_key_values_length)

        hidden_states = inputs_embeds + positions.to(inputs_embeds.device)

        hidden_states = nn.functional.dropout(hidden_states, p=self.dropout, training=self.training)

        # decoder layers
        all_hidden_states = () if output_hidden_states else None
        all_self_attns = () if output_attentions else None
        all_cross_attentions = () if (output_attentions and encoder_hidden_states is not None) else None

        for idx, decoder_layer in enumerate(self.layers):
            # add LayerDrop (see https://huggingface.co/papers/1909.11556 for description)
            if output_hidden_states:
                all_hidden_states += (hidden_states,)
            if self.training:
                dropout_probability = torch.rand([])
                if dropout_probability < self.layerdrop:
                    continue

            layer_outputs = decoder_layer(
                hidden_states,
                attention_mask,
                encoder_hidden_states,  # as a positional argument for gradient checkpointing
                encoder_attention_mask=encoder_attention_mask,
                past_key_values=past_key_values,
                output_attentions=output_attentions,
                use_cache=use_cache,
                cache_position=cache_position,
            )
            hidden_states = layer_outputs[0]

            if output_attentions:
                all_self_attns += (layer_outputs[1],)

                if encoder_hidden_states is not None:
                    all_cross_attentions += (layer_outputs[2],)

        hidden_states = self.layer_norm(hidden_states)

        # add hidden states from the last decoder layer
        if output_hidden_states:
            all_hidden_states += (hidden_states,)

        if not return_dict:
            return tuple(
                v
                for v in [hidden_states, past_key_values, all_hidden_states, all_self_attns, all_cross_attentions]
                if v is not None
            )
        return BaseModelOutputWithPastAndCrossAttentions(
            last_hidden_state=hidden_states,
            past_key_values=past_key_values,
            hidden_states=all_hidden_states,
            attentions=all_self_attns,
            cross_attentions=all_cross_attentions,
        )


@auto_docstring(
    custom_intro="""
    Transformer decoder consisting of *config.decoder_layers* layers. Each layer is a [`SeamlessM4Tv2DecoderLayer`].
    """
)
class SeamlessM4Tv2TextToUnitDecoder(SeamlessM4Tv2PreTrainedModel):
    def __init__(
        self,
        config: SeamlessM4Tv2Config,
        embed_tokens: Optional[nn.Embedding] = None,
    ):
        r"""
        embed_tokens (`nn.Embedding`, *optional*):
            Input embedding
        """
        super().__init__(config)
        self.dropout = config.dropout
        self.layerdrop = config.decoder_layerdrop
        self.padding_idx = config.pad_token_id
        self.vocab_size = config.vocab_size
        self.max_target_positions = config.max_position_embeddings
        self.embed_scale = math.sqrt(config.hidden_size) if config.scale_embedding else 1.0

        if embed_tokens is not None:
            # if embed_tokens defined, use its shape instead
            self.embed_tokens = nn.Embedding(embed_tokens.num_embeddings, embed_tokens.embedding_dim, self.padding_idx)
            self.embed_tokens.weight = embed_tokens.weight
        else:
            self.embed_tokens = nn.Embedding(self.vocab_size, config.hidden_size, self.padding_idx)

        self.embed_char = nn.Embedding(config.char_vocab_size, config.hidden_size)
        self.embed_char_positions = SeamlessM4Tv2SinusoidalPositionalEmbedding(
            self.max_target_positions,
            config.hidden_size,
            padding_idx=self.padding_idx,
        )

        self.pos_emb_alpha_char = nn.Parameter(torch.ones(1))
        self.pos_emb_alpha = nn.Parameter(torch.ones(1))
        self.duration_predictor = SeamlessM4Tv2VariancePredictor(
            config.variance_predictor_embed_dim,
            config.variance_predictor_hidden_dim,
            config.variance_predictor_kernel_size,
            config.variance_pred_dropout,
        )

        self.embed_positions = SeamlessM4Tv2SinusoidalPositionalEmbedding(
            self.max_target_positions,
            config.hidden_size,
            padding_idx=self.padding_idx,
        )

        layers = []
        for _ in range(config.decoder_layers):
            layers.append(
                SeamlessM4Tv2TextToUnitDecoderLayer(
                    config,
                    decoder_attention_heads=config.decoder_attention_heads,
                    decoder_ffn_dim=config.decoder_ffn_dim,
                )
            )
        self.layers = nn.ModuleList(layers)
        self.layer_norm = nn.LayerNorm(config.hidden_size)

        self.gradient_checkpointing = False
        # Initialize weights and apply final processing
        self.post_init()

    def forward(
        self,
        char_input_ids: Optional[torch.LongTensor] = None,
        char_count_per_id: Optional[torch.LongTensor] = None,
        encoder_hidden_states: Optional[torch.FloatTensor] = None,
        output_attentions: Optional[bool] = None,
        output_hidden_states: Optional[bool] = None,
        return_dict: Optional[bool] = None,
    ) -> Union[tuple, SeamlessM4Tv2TextToUnitDecoderOutput]:
        r"""
        Args:
            char_input_ids (`torch.LongTensor` of shape `(batch_size, char_sequence_length)`):
                Character indices. The correspondence between characters and indices can be found in `char_to_id`, a
                dictionary in the generation configuration.
            char_count_per_id (`torch.Tensor` of shape `(batch_size, encoder_sequence_length)`):
                Number of characters per text input id.
            encoder_hidden_states (`torch.FloatTensor` of shape `(batch_size, encoder_sequence_length, hidden_size)`):
                Sequence of hidden-states at the output of the last layer of the encoder. Used in the cross-attention
                of the decoder.
            output_attentions (`bool`, *optional*):
                Whether or not to return the attentions tensors of all attention layers. See `attentions` under
                returned tensors for more detail.
            output_hidden_states (`bool`, *optional*):
                Whether or not to return the hidden states of all layers. See `hidden_states` under returned tensors
                for more detail.
            return_dict (`bool`, *optional*):
                Whether or not to return a [`~utils.ModelOutput`] instead of a plain tuple.
        """
        output_attentions = output_attentions if output_attentions is not None else self.config.output_attentions
        output_hidden_states = (
            output_hidden_states if output_hidden_states is not None else self.config.output_hidden_states
        )
        return_dict = return_dict if return_dict is not None else self.config.use_return_dict

        # create padding mask for character lengths
        char_padding_mask = _compute_new_attention_mask(char_input_ids, char_count_per_id.sum(1))

        # upsample hidden states according to characters sequence lengths
        char_hidden_states = self._hard_upsample(encoder_hidden_states, char_count_per_id)
        # embed char positions
        char_positions = self.pos_emb_alpha_char * self.embed_char_positions(inputs_embeds=char_hidden_states)
        # update char hidden states with positions and char embeddings
        char_hidden_states = self.embed_char(char_input_ids) * self.embed_scale + char_positions + char_hidden_states

        # predict duration
        log_dur_pred = self.duration_predictor(char_hidden_states, padding_mask=char_padding_mask)
        dur_out = torch.clamp(torch.round(torch.expm1(log_dur_pred)).long(), min=1)
        dur_out = dur_out.masked_fill(~char_padding_mask.bool(), 0.0)

        # upsample char hidden states according to predicted duration
        char_hidden_states = self._hard_upsample(char_hidden_states, dur_out)

        positions = self.pos_emb_alpha * self.embed_positions(inputs_embeds=char_hidden_states)
        hidden_states = char_hidden_states + positions

        padding_mask = _compute_new_attention_mask(hidden_states, dur_out.sum(1))
        attention_mask = _prepare_4d_attention_mask(padding_mask, hidden_states.dtype)

        hidden_states = nn.functional.dropout(hidden_states, p=self.dropout, training=self.training)

        # decoder layers
        all_hidden_states = () if output_hidden_states else None
        all_self_attns = () if output_attentions else None

        for idx, decoder_layer in enumerate(self.layers):
            # add LayerDrop (see https://huggingface.co/papers/1909.11556 for description)
            if output_hidden_states:
                all_hidden_states += (hidden_states,)
            if self.training:
                dropout_probability = torch.rand([])
                if dropout_probability < self.layerdrop:
                    continue

            layer_outputs = decoder_layer(
                hidden_states,
                attention_mask=attention_mask,
                padding_mask=padding_mask,
                output_attentions=output_attentions,
            )
            hidden_states = layer_outputs[0]

            if output_attentions:
                all_self_attns += (layer_outputs[2],)

        hidden_states = self.layer_norm(hidden_states)

        # add hidden states from the last decoder layer
        if output_hidden_states:
            all_hidden_states += (hidden_states,)

        if not return_dict:
            return tuple(v for v in [hidden_states, all_hidden_states, all_self_attns, padding_mask] if v is not None)
        return SeamlessM4Tv2TextToUnitDecoderOutput(
            last_hidden_state=hidden_states,
            hidden_states=all_hidden_states,
            attentions=all_self_attns,
            padding_mask=padding_mask,
        )


@auto_docstring(
    custom_intro="""
    Transformer bare text-to-unit encoder-decoder. The encoder is a [`SeamlessM4Tv2Encoder`] without embeddings and the decoder is a [`SeamlessM4Tv2TextToUnitDecoder`].
    """
)
class SeamlessM4Tv2TextToUnitModel(SeamlessM4Tv2PreTrainedModel):
    # Copied from transformers.models.seamless_m4t.modeling_seamless_m4t.SeamlessM4TTextToUnitModel.__init__ with SeamlessM4T->SeamlessM4Tv2, Decoder->TextToUnitDecoder
    def __init__(
        self,
        config: SeamlessM4Tv2Config,
        embed_tokens_decoder: Optional[nn.Embedding] = None,
    ):
        r"""
        embed_tokens_decoder (`nn.Embedding`, *optional*):
            input embedding of the decoder.
        """
        super().__init__(config)

        self.encoder = SeamlessM4Tv2Encoder(config, is_t2u_encoder=True)
        self.decoder = SeamlessM4Tv2TextToUnitDecoder(config, embed_tokens_decoder)

        # Initialize weights and apply final processing
        self.post_init()

    def forward(
        self,
        input_ids: Optional[torch.LongTensor] = None,
        char_input_ids: Optional[torch.LongTensor] = None,
        char_count_per_id: Optional[torch.LongTensor] = None,
        attention_mask: Optional[torch.Tensor] = None,
        encoder_outputs: Optional[tuple[tuple[torch.FloatTensor]]] = None,
        inputs_embeds: Optional[torch.FloatTensor] = None,
        output_attentions: Optional[bool] = None,
        output_hidden_states: Optional[bool] = None,
        return_dict: Optional[bool] = None,
    ) -> Union[tuple[torch.Tensor], Seq2SeqModelOutput]:
        output_attentions = output_attentions if output_attentions is not None else self.config.output_attentions
        output_hidden_states = (
            output_hidden_states if output_hidden_states is not None else self.config.output_hidden_states
        )
        return_dict = return_dict if return_dict is not None else self.config.use_return_dict

        if encoder_outputs is None:
            encoder_outputs = self.encoder(
                input_ids=input_ids,
                attention_mask=attention_mask,
                inputs_embeds=inputs_embeds,
                output_attentions=output_attentions,
                output_hidden_states=output_hidden_states,
                return_dict=return_dict,
            )
        # If the user passed a tuple for encoder_outputs, we wrap it in a BaseModelOutput when return_dict=True
        elif return_dict and not isinstance(encoder_outputs, BaseModelOutput):
            encoder_outputs = BaseModelOutput(
                last_hidden_state=encoder_outputs[0],
                hidden_states=encoder_outputs[1] if len(encoder_outputs) > 1 else None,
                attentions=encoder_outputs[2] if len(encoder_outputs) > 2 else None,
            )

        # decoder outputs consists of (dec_features, dec_hidden, dec_attn, padding_mask)
        decoder_outputs = self.decoder(
            char_input_ids=char_input_ids,
            char_count_per_id=char_count_per_id,
            encoder_hidden_states=encoder_outputs[0],
            output_attentions=output_attentions,
            output_hidden_states=output_hidden_states,
            return_dict=return_dict,
        )

        if not return_dict:
            return decoder_outputs + encoder_outputs

        return SeamlessM4Tv2TextToUnitOutput(
            last_hidden_state=decoder_outputs.last_hidden_state,
            padding_mask=decoder_outputs.padding_mask,
            decoder_hidden_states=decoder_outputs.hidden_states,
            decoder_attentions=decoder_outputs.attentions,
            encoder_last_hidden_state=encoder_outputs.last_hidden_state,
            encoder_hidden_states=encoder_outputs.hidden_states,
            encoder_attentions=encoder_outputs.attentions,
        )


@auto_docstring(
    custom_intro="""
    Transformer text-to-unit encoder-decoder with a language model head. The base encoder-decoder model is a [`SeamlessM4Tv2TextToUnitModel`].
    """
)
class SeamlessM4Tv2TextToUnitForConditionalGeneration(SeamlessM4Tv2PreTrainedModel, GenerationMixin):
    _keys_to_ignore_on_load_missing = [
        "vocoder",
        "speech_encoder",
        "text_encoder",
        "text_decoder",
    ]
    _tied_weights_keys = {"lm_head.weight": "model.decoder.embed_tokens.weight"}

    # Copied from transformers.models.seamless_m4t.modeling_seamless_m4t.SeamlessM4TTextToUnitForConditionalGeneration.__init__ with SeamlessM4T->SeamlessM4Tv2
    def __init__(
        self,
        config: SeamlessM4Tv2Config,
        embed_tokens_decoder: Optional[nn.Embedding] = None,
    ):
        r"""
        embed_tokens_decoder (`nn.Embedding`, *optional*):
            input embedding of the decoder.
        """
        # update config - used principality for bos_token_id etc.
        config = copy.deepcopy(config)
        for param, val in config.to_dict().items():
            if param.startswith("t2u_"):
                config.__setattr__(param[4:], val)
        super().__init__(config)

        self.model = SeamlessM4Tv2TextToUnitModel(config, embed_tokens_decoder)

        self.lm_head = nn.Linear(config.hidden_size, config.t2u_vocab_size, bias=False)

        # Initialize weights and apply final processing
        self.post_init()

    # Copied from transformers.models.seamless_m4t.modeling_seamless_m4t.SeamlessM4TTextToUnitForConditionalGeneration.get_encoder
    def get_encoder(self):
        return self.model.encoder

    # Copied from transformers.models.seamless_m4t.modeling_seamless_m4t.SeamlessM4TTextToUnitForConditionalGeneration.get_decoder
    def get_decoder(self):
        return self.model.decoder

    # Copied from transformers.models.seamless_m4t.modeling_seamless_m4t.SeamlessM4TTextToUnitForConditionalGeneration.get_input_embeddings
    def get_input_embeddings(self):
        return self.model.decoder.embed_tokens

    # Copied from transformers.models.seamless_m4t.modeling_seamless_m4t.SeamlessM4TTextToUnitForConditionalGeneration.set_input_embeddings
    def set_input_embeddings(self, value):
        self.model.decoder.embed_tokens = value

    @auto_docstring
    def forward(
        self,
        input_ids: Optional[torch.LongTensor] = None,
        char_input_ids: Optional[torch.LongTensor] = None,
        char_count_per_id: Optional[torch.LongTensor] = None,
        attention_mask: Optional[torch.Tensor] = None,
        encoder_outputs: Optional[tuple[tuple[torch.FloatTensor]]] = None,
        inputs_embeds: Optional[torch.FloatTensor] = None,
        labels: Optional[torch.LongTensor] = None,
        output_attentions: Optional[bool] = None,
        output_hidden_states: Optional[bool] = None,
        return_dict: Optional[bool] = None,
        **kwargs,
    ) -> Union[Seq2SeqLMOutput, tuple[torch.FloatTensor]]:
        r"""
        char_input_ids (`torch.LongTensor` of shape `(batch_size, char_sequence_length)`):
            Character indices. The correspondence between characters and indices can be found in `char_to_id`, a
            dictionary in the generation configuration.
        char_count_per_id (`torch.LongTensor` of shape `(batch_size, sequence_length)`):
            Number of characters per input id.
        inputs_embeds (`torch.FloatTensor` of shape`(batch_size, sequence_length, hidden_size)`, *optional*):
            Optionally, instead of passing `input_ids` you can choose to directly pass an embedded representation. This
            is useful if you want more control over how to convert `input_ids` indices into associated vectors than the
            model's internal embedding lookup matrix.
        labels (`torch.LongTensor` of shape `(batch_size, sequence_length)`, *optional*):
            Labels for computing the masked language modeling loss. Indices should be in `[-100, 0, ...,
            config.vocab_size]` (see `input_ids` docstring) Tokens with indices set to `-100` are ignored (masked), the
            loss is only computed for the tokens with labels in `[0, ..., config.vocab_size]`
        """
        return_dict = return_dict if return_dict is not None else self.config.use_return_dict

        outputs = self.model(
            input_ids,
            char_input_ids=char_input_ids,
            char_count_per_id=char_count_per_id,
            attention_mask=attention_mask,
            encoder_outputs=encoder_outputs,
            inputs_embeds=inputs_embeds,
            output_attentions=output_attentions,
            output_hidden_states=output_hidden_states,
            return_dict=return_dict,
        )
        lm_logits = self.lm_head(outputs[0])

        masked_lm_loss = None
        if labels is not None:
            loss_fct = CrossEntropyLoss()
            labels = labels.to(lm_logits.device)
            masked_lm_loss = loss_fct(lm_logits.view(-1, self.config.vocab_size), labels.view(-1))

        if not return_dict:
            output = (lm_logits,) + outputs[1:]
            return ((masked_lm_loss,) + output) if masked_lm_loss is not None else output

        return SeamlessM4Tv2TextToUnitOutput(
            last_hidden_state=lm_logits,
            padding_mask=outputs.padding_mask,
            decoder_hidden_states=outputs.decoder_hidden_states,
            decoder_attentions=outputs.decoder_attentions,
            encoder_last_hidden_state=outputs.encoder_last_hidden_state,
            encoder_hidden_states=outputs.encoder_hidden_states,
            encoder_attentions=outputs.encoder_attentions,
            loss=masked_lm_loss,
        )


############ VOCODER related code ################


# Copied from transformers.models.speecht5.modeling_speecht5.HifiGanResidualBlock
class HifiGanResidualBlock(nn.Module):
    def __init__(self, channels, kernel_size=3, dilation=(1, 3, 5), leaky_relu_slope=0.1):
        super().__init__()
        self.leaky_relu_slope = leaky_relu_slope

        self.convs1 = nn.ModuleList(
            [
                nn.Conv1d(
                    channels,
                    channels,
                    kernel_size,
                    stride=1,
                    dilation=dilation[i],
                    padding=self.get_padding(kernel_size, dilation[i]),
                )
                for i in range(len(dilation))
            ]
        )
        self.convs2 = nn.ModuleList(
            [
                nn.Conv1d(
                    channels,
                    channels,
                    kernel_size,
                    stride=1,
                    dilation=1,
                    padding=self.get_padding(kernel_size, 1),
                )
                for _ in range(len(dilation))
            ]
        )

    def get_padding(self, kernel_size, dilation=1):
        return (kernel_size * dilation - dilation) // 2

    def apply_weight_norm(self):
        weight_norm = nn.utils.weight_norm
        if hasattr(nn.utils.parametrizations, "weight_norm"):
            weight_norm = nn.utils.parametrizations.weight_norm

        for layer in self.convs1:
            weight_norm(layer)
        for layer in self.convs2:
            weight_norm(layer)

    def remove_weight_norm(self):
        for layer in self.convs1:
            nn.utils.remove_weight_norm(layer)
        for layer in self.convs2:
            nn.utils.remove_weight_norm(layer)

    def forward(self, hidden_states):
        for conv1, conv2 in zip(self.convs1, self.convs2):
            residual = hidden_states
            hidden_states = nn.functional.leaky_relu(hidden_states, self.leaky_relu_slope)
            hidden_states = conv1(hidden_states)
            hidden_states = nn.functional.leaky_relu(hidden_states, self.leaky_relu_slope)
            hidden_states = conv2(hidden_states)
            hidden_states = hidden_states + residual
        return hidden_states


class SeamlessM4Tv2VariancePredictor(nn.Module):
    def __init__(self, embed_dim, hidden_dim, kernel_size, var_pred_dropout):
        super().__init__()

        self.conv1 = nn.Conv1d(
            embed_dim,
            hidden_dim,
            kernel_size=kernel_size,
            padding="same",
        )
        self.activation_function = nn.ReLU()
        self.ln1 = nn.LayerNorm(hidden_dim)
        self.dropout_module = nn.Dropout(p=var_pred_dropout)
        self.conv2 = nn.Conv1d(
            hidden_dim,
            hidden_dim,
            kernel_size=kernel_size,
            padding="same",
        )
        self.ln2 = nn.LayerNorm(hidden_dim)
        self.proj = nn.Linear(hidden_dim, 1)

    def forward(self, hidden_states: Tensor, padding_mask: Optional[Tensor] = None) -> Tensor:
        # Input: B x T x C; Output: B x T
        if padding_mask is not None:
            hidden_states = hidden_states.masked_fill(~padding_mask.bool().unsqueeze(-1), 0.0)
        hidden_states = self.conv1(hidden_states.transpose(1, 2))
        hidden_states = self.activation_function(hidden_states).transpose(1, 2)
        hidden_states = self.dropout_module(self.ln1(hidden_states))
        if padding_mask is not None:
            hidden_states = hidden_states.masked_fill(~padding_mask.bool().unsqueeze(-1), 0.0)
        hidden_states = self.conv2(hidden_states.transpose(1, 2))
        hidden_states = self.activation_function(hidden_states).transpose(1, 2)
        hidden_states = self.dropout_module(self.ln2(hidden_states))
        return self.proj(hidden_states).squeeze(dim=2)


# Copied from transformers.models.seamless_m4t.modeling_seamless_m4t.SeamlessM4THifiGan with SeamlessM4T->SeamlessM4Tv2
class SeamlessM4Tv2HifiGan(nn.Module):
    def __init__(self, config: SeamlessM4Tv2Config):
        super().__init__()
        model_in_dim = config.unit_embed_dim + config.lang_embed_dim + config.spkr_embed_dim
        self.leaky_relu_slope = config.leaky_relu_slope
        self.num_kernels = len(config.resblock_kernel_sizes)
        self.num_upsamples = len(config.upsample_rates)
        self.conv_pre = nn.Conv1d(
            model_in_dim,
            config.upsample_initial_channel,
            kernel_size=7,
            stride=1,
            padding=3,
        )

        self.upsampler = nn.ModuleList()
        for i, (upsample_rate, kernel_size) in enumerate(zip(config.upsample_rates, config.upsample_kernel_sizes)):
            self.upsampler.append(
                nn.ConvTranspose1d(
                    config.upsample_initial_channel // (2**i),
                    config.upsample_initial_channel // (2 ** (i + 1)),
                    kernel_size=kernel_size,
                    stride=upsample_rate,
                    padding=(kernel_size - upsample_rate) // 2,
                )
            )

        self.resblocks = nn.ModuleList()
        for i in range(len(self.upsampler)):
            channels = config.upsample_initial_channel // (2 ** (i + 1))
            for kernel_size, dilation in zip(config.resblock_kernel_sizes, config.resblock_dilation_sizes):
                self.resblocks.append(HifiGanResidualBlock(channels, kernel_size, dilation, config.leaky_relu_slope))

        self.conv_post = nn.Conv1d(channels, 1, kernel_size=7, stride=1, padding=3)

    def forward(self, input_embeds: torch.FloatTensor) -> torch.FloatTensor:
        r"""
        Converts a log-mel spectrogram into a speech waveform. Passing a batch of log-mel spectrograms returns a batch
        of speech waveforms. Passing a single, un-batched log-mel spectrogram returns a single, un-batched speech
        waveform.

        Args:
            spectrogram (`torch.FloatTensor`):
                Tensor containing the log-mel spectrograms. Can be batched and of shape `(batch_size, sequence_length,
                model_in_dim)`, or un-batched and of shape `(sequence_length, model_in_dim)`. Note that `model_in_dim`
                is the sum of `config.unit_embed_dim`, `config.lang_embed_dim` and `config.spkr_embed_dim`.

        Returns:
            `torch.FloatTensor`: Tensor containing the speech waveform. If the input spectrogram is batched, will be of
            shape `(batch_size, num_frames,)`. If un-batched, will be of shape `(num_frames,)`.
        """

        hidden_states = self.conv_pre(input_embeds)
        for i in range(self.num_upsamples):
            hidden_states = nn.functional.leaky_relu(hidden_states, self.leaky_relu_slope)
            hidden_states = self.upsampler[i](hidden_states)

            res_state = self.resblocks[i * self.num_kernels](hidden_states)
            for j in range(1, self.num_kernels):
                res_state += self.resblocks[i * self.num_kernels + j](hidden_states)
            hidden_states = res_state / self.num_kernels

        hidden_states = nn.functional.leaky_relu(hidden_states)
        hidden_states = self.conv_post(hidden_states)
        hidden_states = torch.tanh(hidden_states)

        # remove seq-len dim since this collapses to 1
        waveform = hidden_states.squeeze(1)

        return waveform


@auto_docstring(
    custom_intro="""
    Code HiFi-GAN vocoder as described in this [repository](https://github.com/facebookresearch/speech-resynthesis).
    """
)
class SeamlessM4Tv2CodeHifiGan(PreTrainedModel):
    config: SeamlessM4Tv2Config
    main_input_name = "input_embeds"
    input_modalities = "audio"
    _no_split_modules = []

    def __init__(self, config):
        super().__init__(config)

        self.pad_token_id = config.t2u_pad_token_id
        embed_dim = config.unit_embed_dim
        kernel_size = config.variance_predictor_kernel_size
        var_pred_dropout = config.var_pred_dropout
        self.dur_predictor = SeamlessM4Tv2VariancePredictor(embed_dim, embed_dim, kernel_size, var_pred_dropout)

        self.unit_embedding = nn.Embedding(config.unit_hifi_gan_vocab_size, config.unit_embed_dim)
        self.speaker_embedding = nn.Embedding(config.vocoder_num_spkrs, config.spkr_embed_dim)
        self.language_embedding = nn.Embedding(config.vocoder_num_langs, config.lang_embed_dim)

        self.hifi_gan = SeamlessM4Tv2HifiGan(config)

        # Initialize weights and apply final processing
        self.post_init()

    # Copied from transformers.models.seamless_m4t.modeling_seamless_m4t.SeamlessM4TCodeHifiGan._get_dur_output_lengths
    def _get_dur_output_lengths(self, input_ids, dur_out):
        """
        Computes the output length after the duration layer.
        """
        unit_lengths = (input_ids != self.pad_token_id).sum(1)

        # take care of edge cases where no padding or too many padding
        unit_lengths = torch.clamp(unit_lengths, 0, dur_out.shape[1] - 1)

        cumulative_dur_out = torch.cumsum(dur_out, dim=1)
        unit_lengths = cumulative_dur_out.gather(dim=1, index=unit_lengths.unsqueeze(1)).squeeze()

        return unit_lengths

    # Copied from transformers.models.seamless_m4t.modeling_seamless_m4t.SeamlessM4TCodeHifiGan._get_output_hifigan_lengths
    def _get_output_hifigan_lengths(self, input_lengths: Union[torch.LongTensor, int]):
        """
        Computes the output length of the hifigan convolutional layers
        """

        def _conv_out_length(input_length, kernel_size, stride, pad, dilation=1):
            # 1D convolutional layer output length formula taken
            # from https://pytorch.org/docs/stable/generated/torch.nn.Conv1d.html
            return (
                torch.div(input_length + 2 * pad - dilation * (kernel_size - 1) - 1, stride, rounding_mode="floor") + 1
            )

        def _transpose_conv_out_length(input_length, kernel_size, stride, pad, dilation=1):
            return (input_length - 1) * stride - 2 * pad + dilation * (kernel_size - 1) + 1

        # conv_pre
        input_lengths = _conv_out_length(input_lengths, 7, 1, 3)

        # upsampler
        for i, (upsample_rate, kernel_size) in enumerate(
            zip(self.config.upsample_rates, self.config.upsample_kernel_sizes)
        ):
            input_lengths = _transpose_conv_out_length(
                input_lengths, kernel_size, upsample_rate, (kernel_size - upsample_rate) // 2
            )

        # resblock
        for i in range(len(self.config.upsample_rates)):
            for kernel_size, dilation in zip(self.config.resblock_kernel_sizes, self.config.resblock_dilation_sizes):
                for dil in dilation:
                    input_lengths = _conv_out_length(
                        input_lengths, kernel_size, 1, (kernel_size - 1) * dil // 2, dilation=dil
                    )

                for dil in dilation:
                    input_lengths = _conv_out_length(input_lengths, kernel_size, 1, (kernel_size - 1) // 2, dilation=1)

        # conv_post
        input_lengths = _conv_out_length(input_lengths, 7, 1, 3)

        return input_lengths

    # Copied from transformers.models.seamless_m4t.modeling_seamless_m4t.SeamlessM4TCodeHifiGan.forward with SeamlessM4T->SeamlessM4Tv2, spkr_id->speaker_id
    def forward(
        self, input_ids: torch.LongTensor, speaker_id: torch.Tensor, lang_id: torch.Tensor
    ) -> tuple[torch.Tensor]:
        """
        Args:
            input_ids (`torch.LongTensor` of shape `(batch_size, sequence_length)`):
                Indices of input sequence tokens in the vocabulary.

                Indices can be obtained using [`SeamlessM4Tv2TextToUnitForConditionalGeneration`]. [What are input
                IDs?](../glossary#input-ids)
            speaker_id (`int`, *optional*):
                The id of the speaker used for speech synthesis. Must be lower than `config.vocoder_num_spkrs`.
            tgt_lang (`str`, *optional*):
                The language id to use as target language for translation.
        """
        hidden_states = self.unit_embedding(input_ids).transpose(1, 2)
        spkr = self.speaker_embedding(speaker_id).transpose(1, 2)
        lang = self.language_embedding(lang_id).transpose(1, 2)

        log_dur_pred = self.dur_predictor(hidden_states.transpose(1, 2))
        dur_out = torch.clamp(torch.round(torch.expm1(log_dur_pred)).long(), min=1)
        # B x C x T
        if hidden_states.size(0) == 1:
            hidden_states = torch.repeat_interleave(hidden_states, dur_out.view(-1), dim=2)
        else:
            # if batched sample, need to interleave per sample, and pad -> loss of parallelism
            if hidden_states.shape[0] > 1 and self.training:
                logger.warning(
                    """`self.training=True` and you use batching. You lose parallelism during the hifigan
                               forward pass because the samples are interleaved."""
                )
            hidden_states = [
                torch.repeat_interleave(hidden_state, duration, dim=-1).transpose(0, 1)
                for (hidden_state, duration) in zip(hidden_states, dur_out)
            ]

            hidden_states = nn.utils.rnn.pad_sequence(hidden_states, batch_first=True).transpose(1, 2)

        spkr = spkr.repeat(1, 1, hidden_states.shape[-1])
        lang = lang.repeat(1, 1, hidden_states.shape[-1])
        hidden_states = torch.cat([lang, hidden_states, spkr], dim=1)

        hidden_states = self.hifi_gan(hidden_states)

        unit_lengths = self._get_dur_output_lengths(input_ids, dur_out)
        lengths = self._get_output_hifigan_lengths(unit_lengths)

        return hidden_states, lengths

    # Copied from transformers.models.seamless_m4t.modeling_seamless_m4t.SeamlessM4TCodeHifiGan.apply_weight_norm
    def apply_weight_norm(self):
        weight_norm = nn.utils.weight_norm
        if hasattr(nn.utils.parametrizations, "weight_norm"):
            weight_norm = nn.utils.parametrizations.weight_norm

        weight_norm(self.hifi_gan.conv_pre)
        for layer in self.hifi_gan.upsampler:
            weight_norm(layer)
        for layer in self.hifi_gan.resblocks:
            layer.apply_weight_norm()
        weight_norm(self.hifi_gan.conv_post)

    # Copied from transformers.models.seamless_m4t.modeling_seamless_m4t.SeamlessM4TCodeHifiGan.remove_weight_norm
    def remove_weight_norm(self):
        nn.utils.remove_weight_norm(self.hifi_gan.conv_pre)
        for layer in self.hifi_gan.upsampler:
            nn.utils.remove_weight_norm(layer)
        for layer in self.hifi_gan.resblocks:
            layer.remove_weight_norm()
        nn.utils.remove_weight_norm(self.hifi_gan.conv_post)


############ WHOLE MODEL related code ################


@auto_docstring(
    custom_intro="""
    The text-to-text SeamlessM4Tv2 Model transformer which can be used for T2TT.
    """
)
# Copied from transformers.models.seamless_m4t.modeling_seamless_m4t.SeamlessM4TForTextToText with SeamlessM4T->SeamlessM4Tv2,SeamlessM4Tv2Tokenizer->SeamlessM4TTokenizer, SeamlessM4Tv2Processor->SeamlessM4TProcessor, SEAMLESS_M4T->SEAMLESS_M4T_V2
class SeamlessM4Tv2ForTextToText(SeamlessM4Tv2PreTrainedModel, GenerationMixin):
    _keys_to_ignore_on_load_missing = ["speech_encoder", "t2u_model", "vocoder"]
    main_input_name = "input_ids"

    _tied_weights_keys = {
        "lm_head.weight": "shared.weight",
        "text_encoder.embed_tokens.weight": "shared.weight",
        "text_decoder.embed_tokens.weight": "shared.weight",
    }

    def __init__(self, config: SeamlessM4Tv2Config):
        super().__init__(config)

        self.shared = nn.Embedding(config.vocab_size, config.hidden_size, config.pad_token_id)

        self.text_encoder = SeamlessM4Tv2Encoder(config)
        self.text_decoder = SeamlessM4Tv2Decoder(config)
        self.lm_head = nn.Linear(config.hidden_size, config.vocab_size, bias=False)

        # Initialize weights and apply final processing
        self.post_init()

    def get_encoder(self):
        return self.text_encoder

    def get_decoder(self):
        return self.text_decoder

    def get_input_embeddings(self):
        return self.text_decoder.embed_tokens

    def set_input_embeddings(self, value):
        self.text_encoder.embed_tokens = value
        self.text_decoder.embed_tokens = value
        self.shared = value

    @auto_docstring(custom_args=SEAMLESS_M4T_V2_COMMON_CUSTOM_ARGS)
    def forward(
        self,
        input_ids: Optional[torch.LongTensor] = None,
        attention_mask: Optional[torch.Tensor] = None,
        decoder_input_ids: Optional[torch.LongTensor] = None,
        decoder_attention_mask: Optional[torch.LongTensor] = None,
        encoder_outputs: Optional[tuple[tuple[torch.FloatTensor]]] = None,
        past_key_values: Optional[Cache] = None,
        inputs_embeds: Optional[torch.FloatTensor] = None,
        decoder_inputs_embeds: Optional[torch.FloatTensor] = None,
        labels: Optional[torch.LongTensor] = None,
        use_cache: Optional[bool] = None,
        output_attentions: Optional[bool] = None,
        output_hidden_states: Optional[bool] = None,
        return_dict: Optional[bool] = None,
        **kwargs,
    ) -> Union[Seq2SeqLMOutput, tuple[torch.FloatTensor]]:
        r"""
        labels (`torch.LongTensor` of shape `(batch_size, sequence_length)`, *optional*):
            Labels for computing the masked language modeling loss. Indices should be in `[-100, 0, ...,
            config.vocab_size]` (see `input_ids` docstring) Tokens with indices set to `-100` are ignored (masked), the
            loss is only computed for the tokens with labels in `[0, ..., config.vocab_size]`
        """
        if labels is not None:
            if use_cache:
                logger.warning("The `use_cache` argument is changed to `False` since `labels` is provided.")
            use_cache = False
            if decoder_input_ids is None and decoder_inputs_embeds is None:
                decoder_input_ids = shift_tokens_right(
                    labels, self.config.pad_token_id, self.config.decoder_start_token_id
                )

        output_attentions = output_attentions if output_attentions is not None else self.config.output_attentions
        output_hidden_states = (
            output_hidden_states if output_hidden_states is not None else self.config.output_hidden_states
        )
        use_cache = use_cache if use_cache is not None else self.config.use_cache
        return_dict = return_dict if return_dict is not None else self.config.use_return_dict

        if encoder_outputs is None:
            encoder_outputs = self.text_encoder(
                input_ids=input_ids,
                attention_mask=attention_mask,
                inputs_embeds=inputs_embeds,
                output_attentions=output_attentions,
                output_hidden_states=output_hidden_states,
                return_dict=return_dict,
            )
        # If the user passed a tuple for encoder_outputs, we wrap it in a BaseModelOutput when return_dict=True
        elif return_dict and not isinstance(encoder_outputs, BaseModelOutput):
            encoder_outputs = BaseModelOutput(
                last_hidden_state=encoder_outputs[0],
                hidden_states=encoder_outputs[1] if len(encoder_outputs) > 1 else None,
                attentions=encoder_outputs[2] if len(encoder_outputs) > 2 else None,
            )

        encoder_attention_mask = attention_mask

        # decoder outputs consists of (dec_features, past_key_values, dec_hidden, dec_attn)
        decoder_outputs = self.text_decoder(
            input_ids=decoder_input_ids,
            attention_mask=decoder_attention_mask,
            encoder_hidden_states=encoder_outputs[0],
            encoder_attention_mask=encoder_attention_mask,
            past_key_values=past_key_values,
            inputs_embeds=decoder_inputs_embeds,
            use_cache=use_cache,
            output_attentions=output_attentions,
            output_hidden_states=output_hidden_states,
            return_dict=return_dict,
        )

        lm_logits = self.lm_head(decoder_outputs[0])

        masked_lm_loss = None
        if labels is not None:
            loss_fct = CrossEntropyLoss()
            labels = labels.to(lm_logits.device)
            masked_lm_loss = loss_fct(lm_logits.view(-1, self.config.vocab_size), labels.view(-1))

        if not return_dict:
            outputs = decoder_outputs + encoder_outputs
            output = (lm_logits,) + outputs[1:]
            return ((masked_lm_loss,) + output) if masked_lm_loss is not None else output

        return Seq2SeqLMOutput(
            loss=masked_lm_loss,
            logits=lm_logits,
            past_key_values=decoder_outputs.past_key_values,
            decoder_hidden_states=decoder_outputs.hidden_states,
            decoder_attentions=decoder_outputs.attentions,
            cross_attentions=decoder_outputs.cross_attentions,
            encoder_last_hidden_state=encoder_outputs.last_hidden_state,
            encoder_hidden_states=encoder_outputs.hidden_states,
            encoder_attentions=encoder_outputs.attentions,
        )

    def generate(
        self,
        input_ids=None,
        tgt_lang=None,
        generation_config=None,
        logits_processor=None,
        stopping_criteria=None,
        prefix_allowed_tokens_fn=None,
        synced_gpus=False,
        **kwargs,
    ):
        """
        Generates sequences of token ids.

        <Tip warning={true}>

        Most generation-controlling parameters are set in `generation_config` which, if not passed, will be set to the
        model's default generation configuration. You can override any `generation_config` by passing the corresponding
        parameters to generate(), e.g. `.generate(inputs, num_beams=4, do_sample=True)`.

        For an overview of generation strategies and code examples, check out the [following
        guide](./generation_strategies).

        </Tip>

        Parameters:
            input_ids (`torch.Tensor` of varying shape depending on the modality, *optional*):
                Indices of input sequence tokens in the vocabulary.

                Indices can be obtained using [`SeamlessM4TTokenizer`] or [`SeamlessM4TProcessor`]. See
                [`PreTrainedTokenizer.encode`] and [`PreTrainedTokenizer.__call__`] for details.

                [What are input IDs?](../glossary#input-ids)
            tgt_lang (`str`, *optional*):
                The language to use as target language for translation.
            generation_config (`~generation.GenerationConfig`, *optional*):
                The generation configuration to be used as base parametrization for the generation call. `**kwargs`
                passed to generate matching the attributes of `generation_config` will override them. If
                `generation_config` is not provided, the default will be used, which had the following loading
                priority: 1) from the `generation_config.json` model file, if it exists; 2) from the model
                configuration. Please note that unspecified parameters will inherit [`~generation.GenerationConfig`]'s
                default values, whose documentation should be checked to parameterize generation.
            logits_processor (`LogitsProcessorList`, *optional*):
                Custom logits processors that complement the default logits processors built from arguments and
                generation config. If a logit processor is passed that is already created with the arguments or a
                generation config an error is thrown. This feature is intended for advanced users.
            stopping_criteria (`StoppingCriteriaList`, *optional*):
                Custom stopping criteria that complement the default stopping criteria built from arguments and a
                generation config. If a stopping criteria is passed that is already created with the arguments or a
                generation config an error is thrown. This feature is intended for advanced users.
            prefix_allowed_tokens_fn (`Callable[[int, torch.Tensor], list[int]]`, *optional*):
                If provided, this function constraints the beam search to allowed tokens only at each step. If not
                provided no constraint is applied. This function takes 2 arguments: the batch ID `batch_id` and
                `input_ids`. It has to return a list with the allowed tokens for the next generation step conditioned
                on the batch ID `batch_id` and the previously generated tokens `inputs_ids`. This argument is useful
                for constrained generation conditioned on the prefix, as described in [Autoregressive Entity
                Retrieval](https://huggingface.co/papers/2010.00904).
            synced_gpus (`bool`, *optional*, defaults to `False`):
                Whether to continue running the while loop until max_length (needed to avoid deadlocking with
                `FullyShardedDataParallel` and DeepSpeed ZeRO Stage 3).
            kwargs (`dict[str, Any]`, *optional*):
                Ad hoc parametrization of `generate_config` and/or additional model-specific kwargs that will be
                forwarded to the `forward` function of the model.

        Return:
            [`~utils.ModelOutput`] or `torch.LongTensor`: A [`~utils.ModelOutput`] (if `return_dict_in_generate=True`
            or when `config.return_dict_in_generate=True`) or a `torch.FloatTensor`. The possible
            [`~utils.ModelOutput`] types are:
                - [`~generation.GenerateEncoderDecoderOutput`],
                - [`~generation.GenerateBeamEncoderDecoderOutput`]
        """
        # prepare text_decoder_input_ids
        text_decoder_input_ids = kwargs.pop("decoder_input_ids", None)
        # overwrite text_decoder_input_ids if tgt_lang is passed. The latter gets priority over decoder_input_ids.
        if tgt_lang is not None:
            batch_size = len(input_ids) if input_ids is not None else len(kwargs.get("inputs_embeds"))

            if hasattr(self.generation_config, "text_decoder_lang_to_code_id"):
                # also accept __xxx__
                tgt_lang = tgt_lang.replace("__", "")
                if tgt_lang not in self.generation_config.text_decoder_lang_to_code_id:
                    raise ValueError(
                        f"""`tgt_lang={tgt_lang}` is not supported by this model. Please specify a `tgt_lang` in
                        {", ".join(self.generation_config.text_decoder_lang_to_code_id.keys())}"""
                    )
                # tgt_lang gets priority over decoder input ids
                text_tgt_lang_id = self.generation_config.text_decoder_lang_to_code_id.get(tgt_lang)
                text_decoder_input_ids = torch.tensor([[text_tgt_lang_id]] * batch_size, device=self.device)
            else:
                raise ValueError(
                    """This model generation config doesn't have a `text_decoder_lang_to_code_id` key which maps
                    the target language to the right token id. Make sure to load the right generation config."""
                )
        else:
            # only a warning, otherwise errors appear in the tests
            logger.warning(
                """You must either specify a `tgt_lang` or pass a correct `text_decoder_input_ids` to get
                a correct generation, otherwise the generation will probably make no sense."""
            )

        return super().generate(
            input_ids,
            generation_config,
            logits_processor,
            stopping_criteria,
            prefix_allowed_tokens_fn,
            synced_gpus,
            decoder_input_ids=text_decoder_input_ids,
            **kwargs,
        )


@auto_docstring(
    custom_intro="""
    The speech-to-text SeamlessM4Tv2 Model transformer which can be used for S2TT.
    """
)
class SeamlessM4Tv2ForSpeechToText(SeamlessM4Tv2PreTrainedModel, GenerationMixin):
    input_modalities = "audio"
    _keys_to_ignore_on_load_missing = ["text_encoder", "t2u_model", "vocoder"]
    main_input_name = "input_features"

    _tied_weights_keys = {
        "lm_head.weight": "shared.weight",
        "text_decoder.embed_tokens.weight": "shared.weight",
    }

    # Copied from transformers.models.seamless_m4t.modeling_seamless_m4t.SeamlessM4TForSpeechToText.__init__ with SeamlessM4T->SeamlessM4Tv2
    def __init__(self, config: SeamlessM4Tv2Config):
        super().__init__(config)

        self.shared = nn.Embedding(config.vocab_size, config.hidden_size, config.pad_token_id)
        self.speech_encoder = SeamlessM4Tv2SpeechEncoder(config)
        self.text_decoder = SeamlessM4Tv2Decoder(config)
        self.lm_head = nn.Linear(config.hidden_size, config.vocab_size, bias=False)

        # Initialize weights and apply final processing
        self.post_init()

    # Copied from transformers.models.seamless_m4t.modeling_seamless_m4t.SeamlessM4TForSpeechToText.get_encoder
    def get_encoder(self):
        return self.speech_encoder

    # Copied from transformers.models.seamless_m4t.modeling_seamless_m4t.SeamlessM4TForSpeechToText.get_decoder
    def get_decoder(self):
        return self.text_decoder

    # Copied from transformers.models.seamless_m4t.modeling_seamless_m4t.SeamlessM4TForSpeechToText.get_input_embeddings
    def get_input_embeddings(self):
        return self.text_decoder.embed_tokens

    # Copied from transformers.models.seamless_m4t.modeling_seamless_m4t.SeamlessM4TForSpeechToText.set_input_embeddings
    def set_input_embeddings(self, value):
        self.text_decoder.embed_tokens = value

    @auto_docstring(custom_args=SEAMLESS_M4T_V2_COMMON_CUSTOM_ARGS)
    # Copied from transformers.models.seamless_m4t.modeling_seamless_m4t.SeamlessM4TForSpeechToText.forward
    def forward(
        self,
        input_features: Optional[torch.LongTensor] = None,
        attention_mask: Optional[torch.Tensor] = None,
        decoder_input_ids: Optional[torch.LongTensor] = None,
        decoder_attention_mask: Optional[torch.LongTensor] = None,
        encoder_outputs: Optional[tuple[tuple[torch.FloatTensor]]] = None,
        past_key_values: Optional[Cache] = None,
        inputs_embeds: Optional[torch.FloatTensor] = None,
        decoder_inputs_embeds: Optional[torch.FloatTensor] = None,
        labels: Optional[torch.LongTensor] = None,
        use_cache: Optional[bool] = None,
        output_attentions: Optional[bool] = None,
        output_hidden_states: Optional[bool] = None,
        return_dict: Optional[bool] = None,
        **kwargs,
    ) -> Union[Seq2SeqLMOutput, tuple[torch.FloatTensor]]:
        r"""
        labels (`torch.LongTensor` of shape `(batch_size, sequence_length)`, *optional*):
            Labels for computing the masked language modeling loss. Indices should be in `[-100, 0, ...,
            config.vocab_size]` (see `input_ids` docstring) Tokens with indices set to `-100` are ignored (masked), the
            loss is only computed for the tokens with labels in `[0, ..., config.vocab_size]`
        """
        if labels is not None:
            if use_cache:
                logger.warning("The `use_cache` argument is changed to `False` since `labels` is provided.")
            use_cache = False
            if decoder_input_ids is None and decoder_inputs_embeds is None:
                decoder_input_ids = shift_tokens_right(
                    labels, self.config.pad_token_id, self.config.decoder_start_token_id
                )

        output_attentions = output_attentions if output_attentions is not None else self.config.output_attentions
        output_hidden_states = (
            output_hidden_states if output_hidden_states is not None else self.config.output_hidden_states
        )
        use_cache = use_cache if use_cache is not None else self.config.use_cache
        return_dict = return_dict if return_dict is not None else self.config.use_return_dict

        if encoder_outputs is None:
            encoder_outputs = self.speech_encoder(
                input_features=input_features,
                attention_mask=attention_mask,
                inputs_embeds=inputs_embeds,
                output_attentions=output_attentions,
                output_hidden_states=output_hidden_states,
                return_dict=return_dict,
            )
        # If the user passed a tuple for encoder_outputs, we wrap it in a BaseModelOutput when return_dict=True
        elif return_dict and not isinstance(encoder_outputs, BaseModelOutput):
            encoder_outputs = BaseModelOutput(
                last_hidden_state=encoder_outputs[0],
                hidden_states=encoder_outputs[1] if len(encoder_outputs) > 1 else None,
                attentions=encoder_outputs[2] if len(encoder_outputs) > 2 else None,
            )

        encoder_attention_mask = attention_mask
        if attention_mask is not None:
            sub_sampled_lengths = self._compute_sub_sample_lengths_from_attention_mask(attention_mask).to(
                encoder_outputs[0].device
            )
            encoder_attention_mask = _compute_new_attention_mask(
                hidden_states=encoder_outputs[0], seq_lens=sub_sampled_lengths
            )

        # decoder outputs consists of (dec_features, past_key_values, dec_hidden, dec_attn)
        decoder_outputs = self.text_decoder(
            input_ids=decoder_input_ids,
            attention_mask=decoder_attention_mask,
            encoder_hidden_states=encoder_outputs[0],
            encoder_attention_mask=encoder_attention_mask,
            past_key_values=past_key_values,
            inputs_embeds=decoder_inputs_embeds,
            use_cache=use_cache,
            output_attentions=output_attentions,
            output_hidden_states=output_hidden_states,
            return_dict=return_dict,
        )

        lm_logits = self.lm_head(decoder_outputs[0])

        masked_lm_loss = None
        if labels is not None:
            loss_fct = CrossEntropyLoss()
            labels = labels.to(lm_logits.device)
            masked_lm_loss = loss_fct(lm_logits.view(-1, self.config.vocab_size), labels.view(-1))

        if not return_dict:
            outputs = decoder_outputs + encoder_outputs
            output = (lm_logits,) + outputs[1:]
            return ((masked_lm_loss,) + output) if masked_lm_loss is not None else output

        return Seq2SeqLMOutput(
            loss=masked_lm_loss,
            logits=lm_logits,
            past_key_values=decoder_outputs.past_key_values,
            decoder_hidden_states=decoder_outputs.hidden_states,
            decoder_attentions=decoder_outputs.attentions,
            cross_attentions=decoder_outputs.cross_attentions,
            encoder_last_hidden_state=encoder_outputs.last_hidden_state,
            encoder_hidden_states=encoder_outputs.hidden_states,
            encoder_attentions=encoder_outputs.attentions,
        )

    # Copied from transformers.models.seamless_m4t.modeling_seamless_m4t.SeamlessM4TForSpeechToText.generate
    def generate(
        self,
        input_features=None,
        tgt_lang=None,
        generation_config=None,
        logits_processor=None,
        stopping_criteria=None,
        prefix_allowed_tokens_fn=None,
        synced_gpus=False,
        **kwargs,
    ):
        """
        Generates sequences of token ids.

        <Tip warning={true}>

        Most generation-controlling parameters are set in `generation_config` which, if not passed, will be set to the
        model's default generation configuration. You can override any `generation_config` by passing the corresponding
        parameters to generate(), e.g. `.generate(inputs, num_beams=4, do_sample=True)`.

        For an overview of generation strategies and code examples, check out the [following
        guide](./generation_strategies).

        </Tip>

        Parameters:
            input_features (`torch.FloatTensor` of shape `(batch_size, sequence_length, num_banks)`):
                Input audio features. This should be returned by the [`SeamlessM4TFeatureExtractor`] class or the
                [`SeamlessM4TProcessor`] class. See [`SeamlessM4TFeatureExtractor.__call__`] for details.

            tgt_lang (`str`, *optional*):
                The language to use as target language for translation.
            generation_config (`~generation.GenerationConfig`, *optional*):
                The generation configuration to be used as base parametrization for the generation call. `**kwargs`
                passed to generate matching the attributes of `generation_config` will override them. If
                `generation_config` is not provided, the default will be used, which had the following loading
                priority: 1) from the `generation_config.json` model file, if it exists; 2) from the model
                configuration. Please note that unspecified parameters will inherit [`~generation.GenerationConfig`]'s
                default values, whose documentation should be checked to parameterize generation.
            logits_processor (`LogitsProcessorList`, *optional*):
                Custom logits processors that complement the default logits processors built from arguments and
                generation config. If a logit processor is passed that is already created with the arguments or a
                generation config an error is thrown. This feature is intended for advanced users.
            stopping_criteria (`StoppingCriteriaList`, *optional*):
                Custom stopping criteria that complement the default stopping criteria built from arguments and a
                generation config. If a stopping criteria is passed that is already created with the arguments or a
                generation config an error is thrown. This feature is intended for advanced users.
            prefix_allowed_tokens_fn (`Callable[[int, torch.Tensor], list[int]]`, *optional*):
                If provided, this function constraints the beam search to allowed tokens only at each step. If not
                provided no constraint is applied. This function takes 2 arguments: the batch ID `batch_id` and
                `input_ids`. It has to return a list with the allowed tokens for the next generation step conditioned
                on the batch ID `batch_id` and the previously generated tokens `inputs_ids`. This argument is useful
                for constrained generation conditioned on the prefix, as described in [Autoregressive Entity
                Retrieval](https://huggingface.co/papers/2010.00904).
            synced_gpus (`bool`, *optional*, defaults to `False`):
                Whether to continue running the while loop until max_length (needed to avoid deadlocking with
                `FullyShardedDataParallel` and DeepSpeed ZeRO Stage 3).
            kwargs (`dict[str, Any]`, *optional*):
                Ad hoc parametrization of `generate_config` and/or additional model-specific kwargs that will be
                forwarded to the `forward` function of the model.

        Return:
            [`~utils.ModelOutput`] or `torch.LongTensor`: A [`~utils.ModelOutput`] (if `return_dict_in_generate=True`
            or when `config.return_dict_in_generate=True`) or a `torch.FloatTensor`. The possible
            [`~utils.ModelOutput`] types are:
                - [`~generation.GenerateEncoderDecoderOutput`],
                - [`~generation.GenerateBeamEncoderDecoderOutput`]
        """
        text_decoder_input_ids = kwargs.pop("decoder_input_ids", None)
        # overwrite text_decoder_input_ids if tgt_lang is passed. The latter gets priority over decoder_input_ids.
        input_features = input_features if input_features is not None else kwargs.pop("inputs")
        if tgt_lang is not None:
            inputs = kwargs.get("input_embeds") if input_features is None else input_features
            inputs = (
                inputs
                if inputs is not None
                else kwargs.get("encoder_outputs", {"last_hidden_state": None})["last_hidden_state"]
            )
            batch_size = len(inputs)

            if hasattr(self.generation_config, "text_decoder_lang_to_code_id"):
                # also accept __xxx__
                tgt_lang = tgt_lang.replace("__", "")
                if tgt_lang not in self.generation_config.text_decoder_lang_to_code_id:
                    raise ValueError(
                        f"""`tgt_lang={tgt_lang}` is not supported by this model. Please specify a `tgt_lang` in
                        {", ".join(self.generation_config.text_decoder_lang_to_code_id.keys())}"""
                    )
                # tgt_lang gets priority over decoder input ids
                text_tgt_lang_id = self.generation_config.text_decoder_lang_to_code_id.get(tgt_lang)
                text_decoder_input_ids = torch.tensor([[text_tgt_lang_id]] * batch_size, device=self.device)
            else:
                raise ValueError(
                    """This model generation config doesn't have a `text_decoder_lang_to_code_id` key which maps
                    the target language to the right token id. Make sure to load the right generation config."""
                )
        else:
            # only a warning, otherwise errors appear in the tests
            logger.warning(
                """You must either specify a `tgt_lang` or pass a correct `text_decoder_input_ids` to get
                a correct generation, otherwise the generation will probably make no sense."""
            )
        return super().generate(
            input_features,
            generation_config,
            logits_processor,
            stopping_criteria,
            prefix_allowed_tokens_fn,
            synced_gpus,
            decoder_input_ids=text_decoder_input_ids,
            **kwargs,
        )


@auto_docstring(
    custom_intro="""
    The text-to-speech SeamlessM4Tv2 Model transformer which can be used for T2ST.
    """
)
class SeamlessM4Tv2ForTextToSpeech(SeamlessM4Tv2PreTrainedModel, GenerationMixin):
    output_modalities = ("audio",)
    _keys_to_ignore_on_load_missing = ["speech_encoder"]
    main_input_name = "input_ids"

    _tied_weights_keys = {
        "lm_head.weight": "shared.weight",
        "text_encoder.embed_tokens.weight": "shared.weight",
        "text_decoder.embed_tokens.weight": "shared.weight",
    }

    # Copied from transformers.models.seamless_m4t.modeling_seamless_m4t.SeamlessM4TForTextToSpeech.__init__ with SeamlessM4T->SeamlessM4Tv2
    def __init__(self, config: SeamlessM4Tv2Config):
        super().__init__(config)

        self.shared = nn.Embedding(config.vocab_size, config.hidden_size, config.pad_token_id)

        self.text_encoder = SeamlessM4Tv2Encoder(config)
        self.text_decoder = SeamlessM4Tv2Decoder(config)
        self.lm_head = nn.Linear(config.hidden_size, config.vocab_size, bias=False)

        self.t2u_model = SeamlessM4Tv2TextToUnitForConditionalGeneration(config)
        self.vocoder = SeamlessM4Tv2CodeHifiGan(config)

        # Initialize weights and apply final processing
        self.post_init()

    # Copied from transformers.models.seamless_m4t.modeling_seamless_m4t.SeamlessM4TForTextToSpeech.get_encoder
    def get_encoder(self):
        return self.text_encoder

    # Copied from transformers.models.seamless_m4t.modeling_seamless_m4t.SeamlessM4TForTextToSpeech.get_decoder
    def get_decoder(self):
        return self.text_decoder

    # Copied from transformers.models.seamless_m4t.modeling_seamless_m4t.SeamlessM4TForTextToSpeech.get_input_embeddings
    def get_input_embeddings(self):
        return self.text_decoder.embed_tokens

    # Copied from transformers.models.seamless_m4t.modeling_seamless_m4t.SeamlessM4TForTextToSpeech.set_input_embeddings
    def set_input_embeddings(self, value):
        self.text_encoder.embed_tokens = value
        self.text_decoder.embed_tokens = value
        self.shared = value

    @auto_docstring(custom_args=SEAMLESS_M4T_V2_COMMON_CUSTOM_ARGS)
    # Copied from transformers.models.seamless_m4t.modeling_seamless_m4t.SeamlessM4TForTextToSpeech.forward with SeamlessM4T->SeamlessM4Tv2
    def forward(
        self,
        input_ids: Optional[torch.LongTensor] = None,
        attention_mask: Optional[torch.Tensor] = None,
        decoder_input_ids: Optional[torch.LongTensor] = None,
        decoder_attention_mask: Optional[torch.LongTensor] = None,
        encoder_outputs: Optional[tuple[tuple[torch.FloatTensor]]] = None,
        past_key_values: Optional[Cache] = None,
        inputs_embeds: Optional[torch.FloatTensor] = None,
        decoder_inputs_embeds: Optional[torch.FloatTensor] = None,
        labels: Optional[torch.LongTensor] = None,
        use_cache: Optional[bool] = None,
        output_attentions: Optional[bool] = None,
        output_hidden_states: Optional[bool] = None,
        return_dict: Optional[bool] = None,
        cache_position: Optional[torch.Tensor] = None,
    ) -> Union[Seq2SeqLMOutput, tuple[torch.FloatTensor]]:
        r"""
        labels (`torch.LongTensor` of shape `(batch_size, sequence_length)`, *optional*):
            Labels for computing the masked language modeling loss. Indices should be in `[-100, 0, ...,
            config.vocab_size]` (see `input_ids` docstring) Tokens with indices set to `-100` are ignored (masked), the
            loss is only computed for the tokens with labels in `[0, ..., config.vocab_size]`
        """
        if labels is not None:
            if use_cache:
                logger.warning("The `use_cache` argument is changed to `False` since `labels` is provided.")
            use_cache = False
            if decoder_input_ids is None and decoder_inputs_embeds is None:
                decoder_input_ids = shift_tokens_right(
                    labels, self.config.pad_token_id, self.config.decoder_start_token_id
                )

        output_attentions = output_attentions if output_attentions is not None else self.config.output_attentions
        output_hidden_states = (
            output_hidden_states if output_hidden_states is not None else self.config.output_hidden_states
        )
        use_cache = use_cache if use_cache is not None else self.config.use_cache
        return_dict = return_dict if return_dict is not None else self.config.use_return_dict

        if encoder_outputs is None:
            # if encoder_outputs is not None, it's probably used within a .generate method so no need to warn
            logger.warning(
                "This is the same forward method as `SeamlessM4Tv2ForTextToText`."
                "It doesn't use the text-to-unit model `SeamlessM4Tv2TextToUnitForConditionalGeneration`."
                "If you want to generate speech, use the `.generate` method."
            )
            encoder_outputs = self.text_encoder(
                input_ids=input_ids,
                attention_mask=attention_mask,
                inputs_embeds=inputs_embeds,
                output_attentions=output_attentions,
                output_hidden_states=output_hidden_states,
                return_dict=return_dict,
            )
        # If the user passed a tuple for encoder_outputs, we wrap it in a BaseModelOutput when return_dict=True
        elif return_dict and not isinstance(encoder_outputs, BaseModelOutput):
            encoder_outputs = BaseModelOutput(
                last_hidden_state=encoder_outputs[0],
                hidden_states=encoder_outputs[1] if len(encoder_outputs) > 1 else None,
                attentions=encoder_outputs[2] if len(encoder_outputs) > 2 else None,
            )

        encoder_attention_mask = attention_mask

        # decoder outputs consists of (dec_features, past_key_values, dec_hidden, dec_attn)
        decoder_outputs = self.text_decoder(
            input_ids=decoder_input_ids,
            attention_mask=decoder_attention_mask,
            encoder_hidden_states=encoder_outputs[0],
            encoder_attention_mask=encoder_attention_mask,
            past_key_values=past_key_values,
            inputs_embeds=decoder_inputs_embeds,
            use_cache=use_cache,
            output_attentions=output_attentions,
            output_hidden_states=output_hidden_states,
            return_dict=return_dict,
            cache_position=cache_position,
        )

        lm_logits = self.lm_head(decoder_outputs[0])

        masked_lm_loss = None
        if labels is not None:
            loss_fct = CrossEntropyLoss()
            labels = labels.to(lm_logits.device)
            masked_lm_loss = loss_fct(lm_logits.view(-1, self.config.vocab_size), labels.view(-1))

        if not return_dict:
            outputs = decoder_outputs + encoder_outputs
            output = (lm_logits,) + outputs[1:]
            return ((masked_lm_loss,) + output) if masked_lm_loss is not None else output

        return Seq2SeqLMOutput(
            loss=masked_lm_loss,
            logits=lm_logits,
            past_key_values=decoder_outputs.past_key_values,
            decoder_hidden_states=decoder_outputs.hidden_states,
            decoder_attentions=decoder_outputs.attentions,
            cross_attentions=decoder_outputs.cross_attentions,
            encoder_last_hidden_state=encoder_outputs.last_hidden_state,
            encoder_hidden_states=encoder_outputs.hidden_states,
            encoder_attentions=encoder_outputs.attentions,
        )

    @torch.no_grad()
    def generate(
        self,
        input_ids: Optional[torch.Tensor] = None,
        return_intermediate_token_ids: Optional[bool] = None,
        tgt_lang: Optional[str] = None,
        speaker_id: Optional[int] = 0,
        **kwargs,
    ) -> Union[torch.Tensor, SeamlessM4Tv2GenerationOutput]:
        """
        Generates translated audio waveforms.

        <Tip>

        This method successively calls the `.generate` function of two different sub-models. You can specify keyword
        arguments at two different levels: general arguments that will be passed to both models, or prefixed arguments
        that will be passed to one of them.

        For example, calling `.generate(input_ids, num_beams=4, speech_do_sample=True)` will successively perform
        beam-search decoding on the text model, and multinomial beam-search sampling on the speech model.

        For an overview of generation strategies and code examples, check out the [following
        guide](./generation_strategies).

        </Tip>

        Args:
            input_ids (`torch.LongTensor` of shape `(batch_size, sequence_length)`):
                Indices of input sequence tokens in the vocabulary.

                Indices can be obtained using [`SeamlessM4TTokenizer`] or [`SeamlessM4TProcessor`]. See
                [`PreTrainedTokenizer.encode`] and [`PreTrainedTokenizer.__call__`] for details.

                [What are input IDs?](../glossary#input-ids)
            return_intermediate_token_ids (`bool`, *optional*):
                If `True`, also returns the intermediate generated text and unit tokens. Set to `True` if you also want
                to get translated text alongside the audio.
            tgt_lang (`str`, *optional*):
                The language to use as target language for translation.
            speaker_id (`int`, *optional*, defaults to 0):
                The id of the speaker used for speech synthesis. Must be lower than `config.vocoder_num_spkrs`.
            kwargs (*optional*):
                Remaining dictionary of keyword arguments that will be passed to [`GenerationMixin.generate`]. Keyword
                arguments are of two types:

                    - Without a prefix, they will be entered as `**kwargs` for the `generate` method of each sub-model,
                    except for `decoder_input_ids` which will only be passed through the text components.
                    - With a *text_* or *speech_* prefix, they will be input for the `generate` method of the
                    text model and speech model respectively. It has the priority over the keywords without a prefix.

                    This means you can, for example, specify a generation strategy for one generation but not for the
                    other.


        Returns:
            `Union[SeamlessM4Tv2GenerationOutput, tuple[Tensor]]`:
            - If `return_intermediate_token_ids`, returns [`SeamlessM4Tv2GenerationOutput`].
            - If not `return_intermediate_token_ids`, returns a tuple composed of waveforms of shape `(batch_size,
              sequence_length)` and `waveform_lengths` which gives the length of each sample.
        """
        batch_size = len(input_ids) if input_ids is not None else len(kwargs.get("inputs_embeds"))

        if tgt_lang is None:
            raise ValueError("You must specify a `tgt_lang` to generate translated speech.")
        else:
            # also accept __xxx__
            tgt_lang = tgt_lang.replace("__", "")
            for key in ["text_decoder_lang_to_code_id", "t2u_lang_code_to_id", "vocoder_lang_code_to_id"]:
                lang_code_to_id = getattr(self.generation_config, key, None)
                if lang_code_to_id is None:
                    raise ValueError(
                        f"""This model generation config doesn't have a `{key}` key which maps the target language
                        to the right token id. Make sure to load the right generation config."""
                    )
                elif tgt_lang not in lang_code_to_id:
                    raise ValueError(
                        f"""`tgt_lang={tgt_lang}` is not supported by this model.
                    Please specify a `tgt_lang` in {",".join(lang_code_to_id.keys())}. Note that SeamlessM4Tv2 supports
                    more languages for text translation than for speech synthesis."""
                    )

        kwargs_text, kwargs_speech = format_speech_generation_kwargs(kwargs)
        kwargs_text["output_hidden_states"] = True
        kwargs_text["return_dict_in_generate"] = True
        kwargs_text["output_scores"] = True

        text_decoder_input_ids = kwargs_text.get("decoder_input_ids")

        # overwrite text_decoder_input_ids if tgt_lang is passed. The latter gets priority over decoder_input_ids.
        text_tgt_lang_id = self.generation_config.text_decoder_lang_to_code_id.get(tgt_lang)
        text_decoder_input_ids = torch.tensor([[text_tgt_lang_id]] * batch_size, device=self.device)

        kwargs_text["decoder_input_ids"] = text_decoder_input_ids

        # first generation
        text_generation_output = super().generate(input_ids, **kwargs_text)
        sequences = text_generation_output.sequences

        # prepare second generation
        num_return_sequences = len(sequences) // batch_size
        attention_mask = kwargs_speech.get("attention_mask", kwargs_text.get("attention_mask", None))

        if attention_mask is not None:
            # repeat attention mask alongside batch dimension
            attention_mask = torch.repeat_interleave(attention_mask, num_return_sequences, dim=0)
        encoder_hidden_states = text_generation_output.encoder_hidden_states[-1]

        # repeat attention mask alongside batch dimension
        encoder_hidden_states = torch.repeat_interleave(encoder_hidden_states, num_return_sequences, dim=0)

        # get decoder last hidden state - must do a pass through the text decoder
        t2u_input_embeds = self.text_decoder(
            input_ids=sequences[:, :-1],  # Manually trim the final EOS token
            encoder_hidden_states=encoder_hidden_states,
            encoder_attention_mask=attention_mask,
        ).last_hidden_state

        pad_token_id = self.generation_config.pad_token_id

        # Compute new attention mask
        seq_lens = (sequences[:, :-1] != pad_token_id).int().sum(1)
        t2u_model_attention_mask = _compute_new_attention_mask(t2u_input_embeds, seq_lens)
        kwargs_speech["attention_mask"] = t2u_model_attention_mask

        # REMOVE EOS and lang_id
        t2u_input_ids = sequences[:, 2:-1]
        # replace every other EOS
        t2u_input_ids = torch.masked_fill(
            t2u_input_ids, t2u_input_ids == self.generation_config.eos_token_id, pad_token_id
        )

        # compute t2u_char_input_ids
        t2u_subwords = self._indices_to_subwords(t2u_input_ids)
        t2u_char_count_per_id = self._count_character_length_in_subword(
            t2u_input_ids, t2u_subwords, pad_token_id=pad_token_id
        )

        # Add pads for lang, EOS tokens as per NLLB "source" tokenizer mode.
        pad_zero = t2u_char_count_per_id.new_zeros((t2u_char_count_per_id.shape[0], 1))
        t2u_char_count_per_id = torch.cat([pad_zero, t2u_char_count_per_id, pad_zero], dim=1)
        t2u_char_input_ids = self._get_char_input_ids(
            t2u_input_ids, t2u_subwords, t2u_char_count_per_id, pad_token_id=pad_token_id
        )

        # second pass
        t2u_output = self.t2u_model(
            inputs_embeds=t2u_input_embeds,
            char_input_ids=t2u_char_input_ids,
            char_count_per_id=t2u_char_count_per_id,
            **kwargs_speech,
        )

        t2u_logits = t2u_output[0]
        padding_mask = t2u_output[1].bool()

        # The text-to-unit model is non auto-regressive. We keep the ability to use sampling with temperature
        temperature = kwargs_speech.get("temperature", None)
        if (temperature is None or temperature == 1.0) or not kwargs_speech.get("do_sample", False):
            unit_ids = t2u_logits.argmax(dim=-1)
        else:
            t2u_logits = t2u_logits / temperature
            # apply softmax
            probs = nn.functional.softmax(t2u_logits, dim=-1)
            # reshape to 2D: (batch_size, seq_len, t2u_vocab_size) -> (batch_size*seq_len, t2u_vocab_size)
            probs = probs.reshape((-1, probs.shape[2]))
            # multinomial then reshape : (batch_size*seq_len)-> (batch_size,seq_len)
            unit_ids = torch.multinomial(probs, num_samples=1).view(t2u_logits.shape[0], -1)

        output_unit_ids = unit_ids.detach().clone()

        replace_mask = (unit_ids == self.config.t2u_eos_token_id) | (~padding_mask)
        # replace eos per pad
        unit_ids = unit_ids.masked_fill(replace_mask, self.config.t2u_pad_token_id)

        # offset of control symbols
        unit_ids = torch.where(
            unit_ids == self.config.t2u_pad_token_id, unit_ids, unit_ids - self.config.vocoder_offset
        )

        vocoder_tgt_lang_id = self.generation_config.vocoder_lang_code_to_id.get(tgt_lang)
        vocoder_tgt_lang_id = torch.tensor([[vocoder_tgt_lang_id]] * len(unit_ids), device=self.device)

        speaker_id = torch.tensor([[speaker_id]] * len(unit_ids), device=self.device)

        waveform, waveform_lengths = self.vocoder(
            input_ids=unit_ids, speaker_id=speaker_id, lang_id=vocoder_tgt_lang_id
        )

        if return_intermediate_token_ids:
            return SeamlessM4Tv2GenerationOutput(
                waveform=waveform,
                waveform_lengths=waveform_lengths,
                sequences=sequences,
                unit_sequences=output_unit_ids,
            )

        return waveform, waveform_lengths


@auto_docstring(
    custom_intro="""
    The speech-to-speech SeamlessM4Tv2 Model transformer which can be used for S2ST.
    """
)
class SeamlessM4Tv2ForSpeechToSpeech(SeamlessM4Tv2PreTrainedModel, GenerationMixin):
    input_modalities = "audio"
    output_modalities = ("audio",)
    _keys_to_ignore_on_load_missing = ["text_encoder"]
    main_input_name = "input_features"

    _tied_weights_keys = {"lm_head.weight": "shared.weight", "text_decoder.embed_tokens.weight": "shared.weight"}

    # Copied from transformers.models.seamless_m4t.modeling_seamless_m4t.SeamlessM4TForSpeechToSpeech.__init__ with SeamlessM4T->SeamlessM4Tv2
    def __init__(self, config):
        super().__init__(config)

        self.shared = nn.Embedding(config.vocab_size, config.hidden_size, config.pad_token_id)
        self.speech_encoder = SeamlessM4Tv2SpeechEncoder(config)
        self.text_decoder = SeamlessM4Tv2Decoder(config)
        self.lm_head = nn.Linear(config.hidden_size, config.vocab_size, bias=False)

        self.t2u_model = SeamlessM4Tv2TextToUnitForConditionalGeneration(config)
        self.vocoder = SeamlessM4Tv2CodeHifiGan(config)
        self.post_init()

    # Copied from transformers.models.seamless_m4t.modeling_seamless_m4t.SeamlessM4TForSpeechToSpeech.get_encoder
    def get_encoder(self):
        return self.speech_encoder

    # Copied from transformers.models.seamless_m4t.modeling_seamless_m4t.SeamlessM4TForSpeechToSpeech.get_decoder
    def get_decoder(self):
        return self.text_decoder

    # Copied from transformers.models.seamless_m4t.modeling_seamless_m4t.SeamlessM4TForSpeechToSpeech.get_input_embeddings
    def get_input_embeddings(self):
        return self.text_decoder.embed_tokens

    # Copied from transformers.models.seamless_m4t.modeling_seamless_m4t.SeamlessM4TForSpeechToSpeech.set_input_embeddings
    def set_input_embeddings(self, value):
        self.text_decoder.embed_tokens = value

    @auto_docstring(custom_args=SEAMLESS_M4T_V2_COMMON_CUSTOM_ARGS)
    # Copied from transformers.models.seamless_m4t.modeling_seamless_m4t.SeamlessM4TForSpeechToSpeech.forward with SeamlessM4T->SeamlessM4Tv2
    def forward(
        self,
        input_features: Optional[torch.LongTensor] = None,
        attention_mask: Optional[torch.Tensor] = None,
        decoder_input_ids: Optional[torch.LongTensor] = None,
        decoder_attention_mask: Optional[torch.LongTensor] = None,
        encoder_outputs: Optional[tuple[tuple[torch.FloatTensor]]] = None,
        past_key_values: Optional[Cache] = None,
        inputs_embeds: Optional[torch.FloatTensor] = None,
        decoder_inputs_embeds: Optional[torch.FloatTensor] = None,
        labels: Optional[torch.LongTensor] = None,
        use_cache: Optional[bool] = None,
        output_attentions: Optional[bool] = None,
        output_hidden_states: Optional[bool] = None,
        return_dict: Optional[bool] = None,
        **kwargs,
    ) -> Union[Seq2SeqLMOutput, tuple[torch.FloatTensor]]:
        r"""
        labels (`torch.LongTensor` of shape `(batch_size, sequence_length)`, *optional*):
            Labels for computing the masked language modeling loss. Indices should be in `[-100, 0, ...,
            config.vocab_size]` (see `input_ids` docstring) Tokens with indices set to `-100` are ignored (masked), the
            loss is only computed for the tokens with labels in `[0, ..., config.vocab_size]`
        """
        if labels is not None:
            if use_cache:
                logger.warning("The `use_cache` argument is changed to `False` since `labels` is provided.")
            use_cache = False
            if decoder_input_ids is None and decoder_inputs_embeds is None:
                decoder_input_ids = shift_tokens_right(
                    labels, self.config.pad_token_id, self.config.decoder_start_token_id
                )

        output_attentions = output_attentions if output_attentions is not None else self.config.output_attentions
        output_hidden_states = (
            output_hidden_states if output_hidden_states is not None else self.config.output_hidden_states
        )
        use_cache = use_cache if use_cache is not None else self.config.use_cache
        return_dict = return_dict if return_dict is not None else self.config.use_return_dict

        if encoder_outputs is None:
            # if encoder_outputs is not None, it's probably used within a .generate method so no need to warn
            logger.warning(
                "This is the same forward method as `SeamlessM4Tv2ForSpeechToText`. It doesn't use `self.t2u_model`."
                "If you want to generate speech, use the `generate` method."
            )

            encoder_outputs = self.speech_encoder(
                input_features=input_features,
                attention_mask=attention_mask,
                inputs_embeds=inputs_embeds,
                output_attentions=output_attentions,
                output_hidden_states=output_hidden_states,
                return_dict=return_dict,
            )
        # If the user passed a tuple for encoder_outputs, we wrap it in a BaseModelOutput when return_dict=True
        elif return_dict and not isinstance(encoder_outputs, BaseModelOutput):
            encoder_outputs = BaseModelOutput(
                last_hidden_state=encoder_outputs[0],
                hidden_states=encoder_outputs[1] if len(encoder_outputs) > 1 else None,
                attentions=encoder_outputs[2] if len(encoder_outputs) > 2 else None,
            )

        encoder_attention_mask = attention_mask
        if attention_mask is not None:
            sub_sampled_lengths = self._compute_sub_sample_lengths_from_attention_mask(attention_mask).to(
                encoder_outputs[0].device
            )
            encoder_attention_mask = _compute_new_attention_mask(
                hidden_states=encoder_outputs[0], seq_lens=sub_sampled_lengths
            )

        # decoder outputs consists of (dec_features, past_key_values, dec_hidden, dec_attn)
        decoder_outputs = self.text_decoder(
            input_ids=decoder_input_ids,
            attention_mask=decoder_attention_mask,
            encoder_hidden_states=encoder_outputs[0],
            encoder_attention_mask=encoder_attention_mask,
            past_key_values=past_key_values,
            inputs_embeds=decoder_inputs_embeds,
            use_cache=use_cache,
            output_attentions=output_attentions,
            output_hidden_states=output_hidden_states,
            return_dict=return_dict,
        )

        lm_logits = self.lm_head(decoder_outputs[0])

        masked_lm_loss = None
        if labels is not None:
            loss_fct = CrossEntropyLoss()
            labels = labels.to(lm_logits.device)
            masked_lm_loss = loss_fct(lm_logits.view(-1, self.config.vocab_size), labels.view(-1))

        if not return_dict:
            outputs = decoder_outputs + encoder_outputs
            output = (lm_logits,) + outputs[1:]
            return ((masked_lm_loss,) + output) if masked_lm_loss is not None else output

        return Seq2SeqLMOutput(
            loss=masked_lm_loss,
            logits=lm_logits,
            past_key_values=decoder_outputs.past_key_values,
            decoder_hidden_states=decoder_outputs.hidden_states,
            decoder_attentions=decoder_outputs.attentions,
            cross_attentions=decoder_outputs.cross_attentions,
            encoder_last_hidden_state=encoder_outputs.last_hidden_state,
            encoder_hidden_states=encoder_outputs.hidden_states,
            encoder_attentions=encoder_outputs.attentions,
        )

    @torch.no_grad()
    def generate(
        self,
        input_features: Optional[torch.Tensor] = None,
        return_intermediate_token_ids: Optional[bool] = None,
        tgt_lang: Optional[str] = None,
        speaker_id: Optional[int] = 0,
        **kwargs,
    ) -> Union[torch.Tensor, SeamlessM4Tv2GenerationOutput]:
        """
        Generates translated audio waveforms.

        <Tip>

        This method successively calls the `.generate` function of two different sub-models. You can specify keyword
        arguments at two different levels: general arguments that will be passed to both models, or prefixed arguments
        that will be passed to one of them.

        For example, calling `.generate(input_features, num_beams=4, speech_do_sample=True)` will successively perform
        beam-search decoding on the text model, and multinomial beam-search sampling on the speech model.

        For an overview of generation strategies and code examples, check out the [following
        guide](./generation_strategies).

        </Tip>

        Args:
            input_features (`torch.FloatTensor` of shape `(batch_size, sequence_length, num_banks)`):
                Input audio features. This should be returned by the [`SeamlessM4TFeatureExtractor`] class or the
                [`SeamlessM4TProcessor`] class. See [`SeamlessM4TFeatureExtractor.__call__`] for details.
            return_intermediate_token_ids (`bool`, *optional*):
                If `True`, also returns the intermediate generated text and unit tokens. Set to `True` if you also want
                to get translated text alongside the audio.
            tgt_lang (`str`, *optional*):
                The language to use as target language for translation.
            speaker_id (`int`, *optional*, defaults to 0):
                The id of the speaker used for speech synthesis. Must be lower than `config.vocoder_num_spkrs`.

            kwargs (*optional*):
                Remaining dictionary of keyword arguments that will be passed to [`GenerationMixin.generate`]. Keyword
                arguments are of two types:

                    - Without a prefix, they will be entered as `**kwargs` for the `generate` method of each sub-model,
                    except for `decoder_input_ids` which will only be passed through the text components.
                    - With a *text_* or *speech_* prefix, they will be input for the `generate` method of the
                    text model and speech model respectively. It has the priority over the keywords without a prefix.

                    This means you can, for example, specify a generation strategy for one generation but not for the
                    other.


        Returns:
            `Union[SeamlessM4Tv2GenerationOutput, tuple[Tensor]]`:
            - If `return_intermediate_token_ids`, returns [`SeamlessM4Tv2GenerationOutput`].
            - If not `return_intermediate_token_ids`, returns a tuple composed of waveforms of shape `(batch_size,
              sequence_length)` and `waveform_lengths` which gives the length of each sample.
        """
        batch_size = len(input_features) if input_features is not None else len(kwargs.get("inputs_embeds"))

        if tgt_lang is None:
            raise ValueError("You must specify a `tgt_lang` to generate translated speech.")
        else:
            # also accept __xxx__
            tgt_lang = tgt_lang.replace("__", "")
            for key in ["text_decoder_lang_to_code_id", "t2u_lang_code_to_id", "vocoder_lang_code_to_id"]:
                lang_code_to_id = getattr(self.generation_config, key, None)
                if lang_code_to_id is None:
                    raise ValueError(
                        f"""This model generation config doesn't have a `{key}` key which maps the target language
                        to the right token id. Make sure to load the right generation config."""
                    )
                elif tgt_lang not in lang_code_to_id:
                    raise ValueError(
                        f"""`tgt_lang={tgt_lang}` is not supported by this model.
                    Please specify a `tgt_lang` in {",".join(lang_code_to_id.keys())}. Note that SeamlessM4Tv2 supports
                    more languages for text translation than for speech synthesis."""
                    )

        kwargs_text, kwargs_speech = format_speech_generation_kwargs(kwargs)
        kwargs_text["output_hidden_states"] = True
        kwargs_text["return_dict_in_generate"] = True
        kwargs_text["output_scores"] = True

        text_decoder_input_ids = kwargs_text.get("decoder_input_ids")
        # overwrite text_decoder_input_ids if tgt_lang is passed. The latter gets priority over decoder_input_ids.
        text_tgt_lang_id = self.generation_config.text_decoder_lang_to_code_id.get(tgt_lang)
        text_decoder_input_ids = torch.tensor([[text_tgt_lang_id]] * batch_size, device=self.device)

        kwargs_text["decoder_input_ids"] = text_decoder_input_ids

        # first generation
        text_generation_output = super().generate(input_features, **kwargs_text)
        sequences = text_generation_output.sequences

        # prepare second generation
        num_return_sequences = len(sequences) // batch_size
        attention_mask = kwargs_speech.get("attention_mask", kwargs_text.get("attention_mask", None))

        # get last_hidden_state from encoder
        encoder_hidden_states = self.speech_encoder(input_features=input_features, attention_mask=attention_mask)[0]

        # input modality = speech so new attention mask for the decoder
        if attention_mask is not None:
            sub_sampled_lengths = self._compute_sub_sample_lengths_from_attention_mask(attention_mask).to(
                encoder_hidden_states.device
            )
            attention_mask = _compute_new_attention_mask(
                hidden_states=encoder_hidden_states, seq_lens=sub_sampled_lengths
            )

            # repeat attention mask alongside batch dimension
            attention_mask = torch.repeat_interleave(attention_mask, num_return_sequences, dim=0)

        # repeat attention mask alongside batch dimension
        encoder_hidden_states = torch.repeat_interleave(encoder_hidden_states, num_return_sequences, dim=0)

        # get decoder last hidden state - must do a pass through the text decoder
        t2u_input_embeds = self.text_decoder(
            input_ids=sequences[:, :-1],  # Manually trim the final EOS token
            encoder_hidden_states=encoder_hidden_states,
            encoder_attention_mask=attention_mask,
        ).last_hidden_state

        pad_token_id = self.generation_config.pad_token_id

        # Compute new attention mask
        seq_lens = (sequences[:, :-1] != pad_token_id).int().sum(1)
        t2u_model_attention_mask = _compute_new_attention_mask(t2u_input_embeds, seq_lens)
        kwargs_speech["attention_mask"] = t2u_model_attention_mask

        # REMOVE EOS and lang_id
        t2u_input_ids = sequences[:, 2:-1]
        # replace every other EOS
        t2u_input_ids = torch.masked_fill(
            t2u_input_ids, t2u_input_ids == self.generation_config.eos_token_id, pad_token_id
        )

        # compute t2u_char_input_ids
        t2u_subwords = self._indices_to_subwords(t2u_input_ids)
        t2u_char_count_per_id = self._count_character_length_in_subword(
            t2u_input_ids, t2u_subwords, pad_token_id=pad_token_id
        )

        # Add pads for lang, EOS tokens as per NLLB "source" tokenizer mode.
        pad_zero = t2u_char_count_per_id.new_zeros((t2u_char_count_per_id.shape[0], 1))
        t2u_char_count_per_id = torch.cat([pad_zero, t2u_char_count_per_id, pad_zero], dim=1)
        t2u_char_input_ids = self._get_char_input_ids(
            t2u_input_ids, t2u_subwords, t2u_char_count_per_id, pad_token_id=pad_token_id
        )

        # second pass
        t2u_output = self.t2u_model(
            inputs_embeds=t2u_input_embeds,
            char_input_ids=t2u_char_input_ids,
            char_count_per_id=t2u_char_count_per_id,
            **kwargs_speech,
        )

        t2u_logits = t2u_output[0]
        padding_mask = t2u_output[1].bool()

        # The text-to-unit model is non auto-regressive. We keep the ability to use sampling with temperature
        temperature = kwargs_speech.get("temperature", None)
        if (temperature is None or temperature == 1.0) or not kwargs_speech.get("do_sample", False):
            unit_ids = t2u_logits.argmax(dim=-1)
        else:
            t2u_logits = t2u_logits / temperature
            # apply softmax
            probs = nn.functional.softmax(t2u_logits, dim=-1)
            # reshape to 2D: (batch_size, seq_len, t2u_vocab_size) -> (batch_size*seq_len, t2u_vocab_size)
            probs = probs.reshape((-1, probs.shape[2]))
            # multinomial then reshape : (batch_size*seq_len)-> (batch_size,seq_len)
            unit_ids = torch.multinomial(probs, num_samples=1).view(t2u_logits.shape[0], -1)

        output_unit_ids = unit_ids.detach().clone()

        replace_mask = (unit_ids == self.config.t2u_eos_token_id) | (~padding_mask)
        # replace eos per pad
        unit_ids = unit_ids.masked_fill(replace_mask, self.config.t2u_pad_token_id)

        # offset of control symbols
        unit_ids = torch.where(
            unit_ids == self.config.t2u_pad_token_id, unit_ids, unit_ids - self.config.vocoder_offset
        )

        vocoder_tgt_lang_id = self.generation_config.vocoder_lang_code_to_id.get(tgt_lang)
        vocoder_tgt_lang_id = torch.tensor([[vocoder_tgt_lang_id]] * len(unit_ids), device=self.device)

        speaker_id = torch.tensor([[speaker_id]] * len(unit_ids), device=self.device)

        waveform, waveform_lengths = self.vocoder(
            input_ids=unit_ids, speaker_id=speaker_id, lang_id=vocoder_tgt_lang_id
        )

        if return_intermediate_token_ids:
            return SeamlessM4Tv2GenerationOutput(
                waveform=waveform,
                waveform_lengths=waveform_lengths,
                sequences=sequences,
                unit_sequences=output_unit_ids,
            )

        return waveform, waveform_lengths


@auto_docstring(
    custom_intro="""
    The original SeamlessM4Tv2 Model transformer which can be used for every tasks available (S2ST, S2TT, T2TT, T2ST).
    """
)
class SeamlessM4Tv2Model(SeamlessM4Tv2PreTrainedModel, GenerationMixin):
<<<<<<< HEAD
    input_modalities = ("audio", "text")
    output_modalities = ("audio", "text")
    _tied_weights_keys = [
        "lm_head.weight",
        "text_encoder.embed_tokens.weight",
        "text_decoder.embed_tokens.weight",
    ]
=======
    input_modalities = ["audio", "text"]
    output_modalities = ["audio", "text"]
    _tied_weights_keys = {
        "lm_head.weight": "shared.weight",
        "text_encoder.embed_tokens.weight": "shared.weight",
        "text_decoder.embed_tokens.weight": "shared.weight",
    }
>>>>>>> 47227f47

    # Copied from transformers.models.seamless_m4t.modeling_seamless_m4t.SeamlessM4TModel.__init__ with SeamlessM4T->SeamlessM4Tv2
    def __init__(self, config, current_modality="text"):
        r"""
        current_modality (`str`, *optional*, defaults to `"text"`):
            Default modality. Used to initialize the model.
        """
        super().__init__(config)

        self.shared = nn.Embedding(config.vocab_size, config.hidden_size, config.pad_token_id)

        self.text_encoder = SeamlessM4Tv2Encoder(config)
        self.speech_encoder = SeamlessM4Tv2SpeechEncoder(config)
        self.text_decoder = SeamlessM4Tv2Decoder(config)
        self.lm_head = nn.Linear(config.hidden_size, config.vocab_size, bias=False)

        self.current_modality = current_modality
        if current_modality == "speech":
            self.main_input_name = "input_features"

        # these models already call post_init in their initialization
        self.t2u_model = SeamlessM4Tv2TextToUnitForConditionalGeneration(config)
        self.vocoder = SeamlessM4Tv2CodeHifiGan(config)

        # Initialize weights and apply final processing
        self.post_init()

    # Copied from transformers.models.seamless_m4t.modeling_seamless_m4t.SeamlessM4TModel.set_modality
    def set_modality(self, modality="text"):
        if modality == "text":
            self.main_input_name = "input_ids"
            self.current_modality = "text"
        elif modality == "speech":
            self.main_input_name = "input_features"
            self.current_modality = "speech"
        else:
            raise ValueError(f"`modality={modality}` is not a valid modality. It must be `text` or `speech`.")

    # Copied from transformers.models.seamless_m4t.modeling_seamless_m4t.SeamlessM4TModel.get_encoder
    def get_encoder(self):
        if self.current_modality == "text":
            return self.text_encoder
        else:
            return self.speech_encoder

    # Copied from transformers.models.seamless_m4t.modeling_seamless_m4t.SeamlessM4TModel.get_input_embeddings
    def get_input_embeddings(self):
        return self.text_decoder.embed_tokens

    # Copied from transformers.models.seamless_m4t.modeling_seamless_m4t.SeamlessM4TModel.set_input_embeddings
    def set_input_embeddings(self, value):
        self.text_encoder.embed_tokens = value
        self.text_decoder.embed_tokens = value
        self.shared = value

    @auto_docstring(custom_args=SEAMLESS_M4T_V2_COMMON_CUSTOM_ARGS)
    # Copied from transformers.models.seamless_m4t.modeling_seamless_m4t.SeamlessM4TModel.forward with SeamlessM4T->SeamlessM4Tv2
    def forward(
        self,
        input_ids: Optional[torch.LongTensor] = None,
        input_features: Optional[torch.FloatTensor] = None,
        attention_mask: Optional[torch.Tensor] = None,
        decoder_input_ids: Optional[torch.LongTensor] = None,
        decoder_attention_mask: Optional[torch.LongTensor] = None,
        encoder_outputs: Optional[tuple[tuple[torch.FloatTensor]]] = None,
        past_key_values: Optional[Cache] = None,
        inputs_embeds: Optional[torch.FloatTensor] = None,
        decoder_inputs_embeds: Optional[torch.FloatTensor] = None,
        labels: Optional[torch.LongTensor] = None,
        use_cache: Optional[bool] = None,
        output_attentions: Optional[bool] = None,
        output_hidden_states: Optional[bool] = None,
        return_dict: Optional[bool] = None,
        **kwargs,
    ) -> Union[Seq2SeqLMOutput, tuple[torch.FloatTensor]]:
        r"""
        labels (`torch.LongTensor` of shape `(batch_size, sequence_length)`, *optional*):
            Labels for computing the masked language modeling loss. Indices should be in `[-100, 0, ...,
            config.vocab_size]` (see `input_ids` docstring) Tokens with indices set to `-100` are ignored (masked), the
            loss is only computed for the tokens with labels in `[0, ..., config.vocab_size]`
        """
        output_attentions = output_attentions if output_attentions is not None else self.config.output_attentions
        output_hidden_states = (
            output_hidden_states if output_hidden_states is not None else self.config.output_hidden_states
        )
        use_cache = use_cache if use_cache is not None else self.config.use_cache
        return_dict = return_dict if return_dict is not None else self.config.use_return_dict

        if labels is not None:
            if use_cache:
                logger.warning("The `use_cache` argument is changed to `False` since `labels` is provided.")
            use_cache = False
            if decoder_input_ids is None and decoder_inputs_embeds is None:
                decoder_input_ids = shift_tokens_right(
                    labels, self.config.pad_token_id, self.config.decoder_start_token_id
                )

        if input_ids is None and input_features is None and inputs_embeds is None and encoder_outputs is None:
            raise ValueError(
                "`input_ids`,`input_features`, `inputs_embeds` and `encoder_outputs` are all empty. Make sure at least one of them is not."
            )
        elif input_features is not None:
            if input_ids is not None:
                logger.warning(
                    "`input_ids` is not `None` but `input_features` has been given."
                    "`input_features` will be used in priority through the `speech_encoder`. "
                    "Make sure that `input_features` and `input_ids` are mutually exclusive."
                )

            if inputs_embeds is not None:
                logger.warning(
                    "`inputs_embeds` is not `None` but `input_features` has been given."
                    "`input_features` will be used in priority through `speech_encoder`. "
                    "`inputs_embeds` will be ignored."
                )

            # if encoder_outputs is not None, it's probably used within a .generate method so no need to warn
            logger.warning(
                "This calls the same method `forward` as `SeamlessM4Tv2ForTextToText` and `SeamlessM4Tv2ForSpeechToText`"
                "depending on the input modality. If you want to generate speech, use the `generate` method."
            )

            self.set_modality("speech")

            encoder_outputs = self.speech_encoder(
                input_features=input_features,
                attention_mask=attention_mask,
                output_attentions=output_attentions,
                output_hidden_states=output_hidden_states,
                return_dict=return_dict,
            )

        elif input_ids is not None or inputs_embeds is not None:
            # if encoder_outputs is not None, it's probably used within a .generate method so no need to warn
            logger.warning(
                "This calls the same method `forward` as `SeamlessM4Tv2ForTextToText` and `SeamlessM4Tv2ForSpeechToText`"
                "depending on the input modality. If you want to generate speech, use the `generate` method."
            )
            self.set_modality("text")
            encoder_outputs = self.text_encoder(
                input_ids=input_ids,
                attention_mask=attention_mask,
                inputs_embeds=inputs_embeds,
                output_attentions=output_attentions,
                output_hidden_states=output_hidden_states,
                return_dict=return_dict,
            )
        # If the user passed a tuple for encoder_outputs, we wrap it in a BaseModelOutput when return_dict=True
        elif return_dict and not isinstance(encoder_outputs, BaseModelOutput):
            encoder_outputs = BaseModelOutput(
                last_hidden_state=encoder_outputs[0],
                hidden_states=encoder_outputs[1] if len(encoder_outputs) > 1 else None,
                attentions=encoder_outputs[2] if len(encoder_outputs) > 2 else None,
            )

        encoder_attention_mask = attention_mask
        # input modality = speech so new attention mask
        if self.current_modality == "speech" and attention_mask is not None:
            sub_sampled_lengths = self._compute_sub_sample_lengths_from_attention_mask(attention_mask).to(
                encoder_outputs[0].device
            )
            encoder_attention_mask = _compute_new_attention_mask(
                hidden_states=encoder_outputs[0], seq_lens=sub_sampled_lengths
            )

        # decoder outputs consists of (dec_features, past_key_values, dec_hidden, dec_attn)
        decoder_outputs = self.text_decoder(
            input_ids=decoder_input_ids,
            attention_mask=decoder_attention_mask,
            encoder_hidden_states=encoder_outputs[0],
            encoder_attention_mask=encoder_attention_mask,
            past_key_values=past_key_values,
            inputs_embeds=decoder_inputs_embeds,
            use_cache=use_cache,
            output_attentions=output_attentions,
            output_hidden_states=output_hidden_states,
            return_dict=return_dict,
        )

        lm_logits = self.lm_head(decoder_outputs[0])

        masked_lm_loss = None
        if labels is not None:
            loss_fct = CrossEntropyLoss()
            labels = labels.to(lm_logits.device)
            masked_lm_loss = loss_fct(lm_logits.view(-1, self.config.vocab_size), labels.view(-1))

        if not return_dict:
            outputs = decoder_outputs + encoder_outputs
            output = (lm_logits,) + outputs[1:]
            return ((masked_lm_loss,) + output) if masked_lm_loss is not None else output

        return Seq2SeqLMOutput(
            loss=masked_lm_loss,
            logits=lm_logits,
            past_key_values=decoder_outputs.past_key_values,
            decoder_hidden_states=decoder_outputs.hidden_states,
            decoder_attentions=decoder_outputs.attentions,
            cross_attentions=decoder_outputs.cross_attentions,
            encoder_last_hidden_state=encoder_outputs.last_hidden_state,
            encoder_hidden_states=encoder_outputs.hidden_states,
            encoder_attentions=encoder_outputs.attentions,
        )

    @torch.no_grad()
    def generate(
        self,
        input_ids: Optional[torch.Tensor] = None,
        input_features: Optional[torch.Tensor] = None,
        return_intermediate_token_ids: Optional[bool] = None,
        tgt_lang: Optional[str] = None,
        speaker_id: Optional[int] = 0,
        generate_speech: Optional[bool] = True,
        **kwargs,
    ) -> Union[torch.Tensor, SeamlessM4Tv2GenerationOutput]:
        """
        Generates translated token ids and/or translated audio waveforms.

        <Tip>

        This method successively calls the `.generate` function of two different sub-models. You can specify keyword
        arguments at two different levels: general arguments that will be passed to both models, or prefixed arguments
        that will be passed to one of them.

        For example, calling `.generate(input_ids=input_ids, num_beams=4, speech_do_sample=True)` will successively
        perform beam-search decoding on the text model, and multinomial beam-search sampling on the speech model.

        For an overview of generation strategies and code examples, check out the [following
        guide](./generation_strategies).

        </Tip>


        Args:
            input_ids (`torch.LongTensor` of shape `(batch_size, sequence_length)`, *optional*):
                Indices of input sequence tokens in the vocabulary.

                Indices can be obtained using [`SeamlessM4TTokenizer`] or [`SeamlessM4TProcessor`]. See
                [`PreTrainedTokenizer.encode`] and [`PreTrainedTokenizer.__call__`] for details.

                [What are input IDs?](../glossary#input-ids)
            input_features (`torch.FloatTensor` of shape `(batch_size, sequence_length, num_banks)`, *optional*):
                Input audio features. This should be returned by the [`SeamlessM4TFeatureExtractor`] class or the
                [`SeamlessM4TProcessor`] class. See [`SeamlessM4TFeatureExtractor.__call__`] for details.
            return_intermediate_token_ids (`bool`, *optional*):
                If `True`, also returns the intermediate generated text and unit tokens. Set to `True` if you also want
                to get translated text alongside the audio.
                Note that if `generate_speech=False`, this parameter will be ignored and
                the text tokens are returned.
            tgt_lang (`str`, *optional*):
                The language to use as target language for translation.
            speaker_id (`int`, *optional*, defaults to 0):
                The id of the speaker used for speech synthesis. Must be lower than `config.vocoder_num_spkrs`.
            generate_speech (`bool`, *optional*, defaults to `True`):
                If `False`, will only returns the text tokens and won't generate speech.

            kwargs (*optional*):
                Remaining dictioy of keyword arguments that will be passed to [`GenerationMixin.generate`]. Keyword
                arguments are of two types:

                    - Without a prefix, they will be entered as `**kwargs` for the `generate` method of each sub-model,
                    except for `decoder_input_ids` which will only be passed through the text components.
                    - With a *text_* or *speech_* prefix, they will be input for the `generate` method of the
                    text model and speech model respectively. It has the priority over the keywords without a prefix.

                    This means you can, for example, specify a generation strategy for one generation but not for the
                    other.

        Returns:
            `Union[SeamlessM4Tv2GenerationOutput, tuple[Tensor], ModelOutput]`:
            - If `generate_speech` and `return_intermediate_token_ids`, returns [`SeamlessM4Tv2GenerationOutput`].
            - If `generate_speech` and not `return_intermediate_token_ids`, returns a tuple composed of waveforms of
              shape `(batch_size, sequence_length)` and `waveform_lengths` which gives the length of each sample.
            - If `generate_speech=False`, it will returns `ModelOutput`.
        """
        if input_ids is None and input_features is None and kwargs.get("inputs_embeds") is None:
            raise ValueError(
                "`input_ids`,`input_features` and `inputs_embeds` are all empty. Make sure at least one of them is not."
            )

        if generate_speech and tgt_lang is None:
            raise ValueError("You must specify a `tgt_lang` to generate translated speech.")

        if tgt_lang is not None:
            # also accept __xxx__
            tgt_lang = tgt_lang.replace("__", "")
            if generate_speech:
                keys_to_check = ["text_decoder_lang_to_code_id", "t2u_lang_code_to_id", "vocoder_lang_code_to_id"]
            else:
                keys_to_check = ["text_decoder_lang_to_code_id"]
            for key in keys_to_check:
                lang_code_to_id = getattr(self.generation_config, key, None)
                if lang_code_to_id is None:
                    raise ValueError(
                        f"""This model generation config doesn't have a `{key}` key which maps the target language
                        to the right token id. Make sure to load the right generation config."""
                    )
                elif tgt_lang not in lang_code_to_id:
                    raise ValueError(
                        f"""`tgt_lang={tgt_lang}` is not supported by this model.
                    Please specify a `tgt_lang` in {",".join(lang_code_to_id.keys())}. Note that SeamlessM4Tv2 supports
                    more languages for text translation than for speech synthesis."""
                    )

        batch_size = (
            len(input_features)
            if input_features is not None
            else (len(input_ids) if input_ids is not None else len(kwargs.get("inputs_embeds")))
        )

        kwargs_text, kwargs_speech = format_speech_generation_kwargs(kwargs)
        kwargs_text["output_hidden_states"] = True
        kwargs_text["return_dict_in_generate"] = True
        kwargs_text["output_scores"] = True

        text_decoder_input_ids = kwargs_text.get("decoder_input_ids")
        # overwrite text_decoder_input_ids if tgt_lang is passed. The latter gets priority over decoder_input_ids.
        if tgt_lang is not None:
            # tgt_lang gets priority over decoder input ids
            text_tgt_lang_id = self.generation_config.text_decoder_lang_to_code_id.get(tgt_lang)
            text_decoder_input_ids = torch.tensor([[text_tgt_lang_id]] * batch_size, device=self.device)

        kwargs_text["decoder_input_ids"] = text_decoder_input_ids

        # first generation
        if input_features is not None:
            self.set_modality("speech")
            if input_ids is not None:
                logger.warning(
                    "`input_features` and `input_ids` are both non empty. `input_features` will be used in priority "
                    "through the speech encoder. Make sure `input_features=None` if you want to use the text encoder."
                )
            text_generation_output = super().generate(input_features=input_features, **kwargs_text)
        else:
            self.set_modality("text")
            text_generation_output = super().generate(input_ids=input_ids, input_features=None, **kwargs_text)
        sequences = text_generation_output.sequences

        if not generate_speech:
            return text_generation_output

        # prepare second generation
        num_return_sequences = len(sequences) // batch_size
        attention_mask = kwargs_speech.get("attention_mask", kwargs_text.get("attention_mask", None))

        # get encoder last hidden states
        if self.current_modality == "speech":
            # get last_hidden_state from encoder - must do a pass through the speech encoder
            encoder_hidden_states = self.speech_encoder(
                input_features=input_features, attention_mask=attention_mask
            ).last_hidden_state

            # input modality = speech so new attention mask for the decoder
            if attention_mask is not None:
                sub_sampled_lengths = self._compute_sub_sample_lengths_from_attention_mask(attention_mask).to(
                    encoder_hidden_states.device
                )
                attention_mask = _compute_new_attention_mask(
                    hidden_states=encoder_hidden_states, seq_lens=sub_sampled_lengths
                )
        else:
            encoder_hidden_states = text_generation_output.encoder_hidden_states[-1]

        if attention_mask is not None:
            # repeat attention mask alongside batch dimension
            attention_mask = torch.repeat_interleave(attention_mask, num_return_sequences, dim=0)

        # repeat attention mask alongside batch dimension
        encoder_hidden_states = torch.repeat_interleave(encoder_hidden_states, num_return_sequences, dim=0)

        # get decoder last hidden state - must do a pass through the text decoder
        t2u_input_embeds = self.text_decoder(
            input_ids=sequences[:, :-1],  # Manually trim the final EOS token
            encoder_hidden_states=encoder_hidden_states,
            encoder_attention_mask=attention_mask,
        ).last_hidden_state

        pad_token_id = self.generation_config.pad_token_id

        # Compute new attention mask
        seq_lens = (sequences[:, :-1] != pad_token_id).int().sum(1)
        t2u_model_attention_mask = _compute_new_attention_mask(t2u_input_embeds, seq_lens)
        kwargs_speech["attention_mask"] = t2u_model_attention_mask

        # REMOVE EOS and lang_id
        t2u_input_ids = sequences[:, 2:-1]
        # replace every other EOS
        t2u_input_ids = torch.masked_fill(
            t2u_input_ids, t2u_input_ids == self.generation_config.eos_token_id, pad_token_id
        )

        # compute t2u_char_input_ids
        t2u_subwords = self._indices_to_subwords(t2u_input_ids)
        t2u_char_count_per_id = self._count_character_length_in_subword(
            t2u_input_ids, t2u_subwords, pad_token_id=pad_token_id
        )

        # Add pads for lang, EOS tokens as per NLLB "source" tokenizer mode.
        pad_zero = t2u_char_count_per_id.new_zeros((t2u_char_count_per_id.shape[0], 1))
        t2u_char_count_per_id = torch.cat([pad_zero, t2u_char_count_per_id, pad_zero], dim=1)
        t2u_char_input_ids = self._get_char_input_ids(
            t2u_input_ids, t2u_subwords, t2u_char_count_per_id, pad_token_id=pad_token_id
        )

        # second pass
        t2u_output = self.t2u_model(
            inputs_embeds=t2u_input_embeds,
            char_input_ids=t2u_char_input_ids,
            char_count_per_id=t2u_char_count_per_id,
            **kwargs_speech,
        )

        t2u_logits = t2u_output[0]
        padding_mask = t2u_output[1].bool()

        # The text-to-unit model is non auto-regressive. We keep the ability to use sampling with temperature
        temperature = kwargs_speech.get("temperature", None)
        if (temperature is None or temperature == 1.0) or not kwargs_speech.get("do_sample", False):
            unit_ids = t2u_logits.argmax(dim=-1)
        else:
            t2u_logits = t2u_logits / temperature
            # apply softmax
            probs = nn.functional.softmax(t2u_logits, dim=-1)
            # reshape to 2D: (batch_size, seq_len, t2u_vocab_size) -> (batch_size*seq_len, t2u_vocab_size)
            probs = probs.reshape((-1, probs.shape[2]))
            # multinomial then reshape : (batch_size*seq_len)-> (batch_size,seq_len)
            unit_ids = torch.multinomial(probs, num_samples=1).view(t2u_logits.shape[0], -1)

        output_unit_ids = unit_ids.detach().clone()

        replace_mask = (unit_ids == self.config.t2u_eos_token_id) | (~padding_mask)
        # replace eos per pad
        unit_ids = unit_ids.masked_fill(replace_mask, self.config.t2u_pad_token_id)

        # offset of control symbols
        unit_ids = torch.where(
            unit_ids == self.config.t2u_pad_token_id, unit_ids, unit_ids - self.config.vocoder_offset
        )

        vocoder_tgt_lang_id = self.generation_config.vocoder_lang_code_to_id.get(tgt_lang)
        vocoder_tgt_lang_id = torch.tensor([[vocoder_tgt_lang_id]] * len(unit_ids), device=self.device)

        speaker_id = torch.tensor([[speaker_id]] * len(unit_ids), device=self.device)

        waveform, waveform_lengths = self.vocoder(
            input_ids=unit_ids, speaker_id=speaker_id, lang_id=vocoder_tgt_lang_id
        )

        if return_intermediate_token_ids:
            return SeamlessM4Tv2GenerationOutput(
                waveform=waveform,
                waveform_lengths=waveform_lengths,
                sequences=sequences,
                unit_sequences=output_unit_ids,
            )

        return waveform, waveform_lengths


__all__ = [
    "SeamlessM4Tv2ForTextToSpeech",
    "SeamlessM4Tv2ForSpeechToSpeech",
    "SeamlessM4Tv2ForTextToText",
    "SeamlessM4Tv2ForSpeechToText",
    "SeamlessM4Tv2Model",
    "SeamlessM4Tv2PreTrainedModel",
]<|MERGE_RESOLUTION|>--- conflicted
+++ resolved
@@ -3866,23 +3866,13 @@
     """
 )
 class SeamlessM4Tv2Model(SeamlessM4Tv2PreTrainedModel, GenerationMixin):
-<<<<<<< HEAD
     input_modalities = ("audio", "text")
     output_modalities = ("audio", "text")
-    _tied_weights_keys = [
-        "lm_head.weight",
-        "text_encoder.embed_tokens.weight",
-        "text_decoder.embed_tokens.weight",
-    ]
-=======
-    input_modalities = ["audio", "text"]
-    output_modalities = ["audio", "text"]
     _tied_weights_keys = {
         "lm_head.weight": "shared.weight",
         "text_encoder.embed_tokens.weight": "shared.weight",
         "text_decoder.embed_tokens.weight": "shared.weight",
     }
->>>>>>> 47227f47
 
     # Copied from transformers.models.seamless_m4t.modeling_seamless_m4t.SeamlessM4TModel.__init__ with SeamlessM4T->SeamlessM4Tv2
     def __init__(self, config, current_modality="text"):
