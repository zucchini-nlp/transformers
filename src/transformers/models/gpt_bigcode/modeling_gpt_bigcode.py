# coding=utf-8
# Copyright 2023 The Bigcode team and HuggingFace Inc. team.
# Licensed under the Apache License, Version 2.0 (the "License");
# you may not use this file except in compliance with the License.
# You may obtain a copy of the License at
#
#     http://www.apache.org/licenses/LICENSE-2.0
#
# Unless required by applicable law or agreed to in writing, software
# distributed under the License is distributed on an "AS IS" BASIS,
# WITHOUT WARRANTIES OR CONDITIONS OF ANY KIND, either express or implied.
# See the License for the specific language governing permissions and
# limitations under the License.
"""PyTorch GPTBigCode model."""

import math
<<<<<<< HEAD
from typing import Callable, List, Optional, Tuple, Union
=======
from typing import Optional, Union
>>>>>>> 12838775

import torch
import torch.utils.checkpoint
from torch import nn
from torch.nn import BCEWithLogitsLoss, CrossEntropyLoss, MSELoss

from ...activations import ACT2FN
from ...cache_utils import Cache, EncoderDecoderCache
from ...generation import GenerationMixin
<<<<<<< HEAD
from ...masking_utils import create_causal_mask
from ...modeling_flash_attention_utils import is_flash_attn_available
=======
from ...modeling_attn_mask_utils import AttentionMaskConverter
from ...modeling_flash_attention_utils import flash_attn_supports_top_left_mask, is_flash_attn_available
from ...modeling_layers import GradientCheckpointingLayer
>>>>>>> 12838775
from ...modeling_outputs import (
    BaseModelOutputWithPastAndCrossAttentions,
    CausalLMOutputWithCrossAttentions,
    SequenceClassifierOutputWithPast,
    TokenClassifierOutput,
)
from ...modeling_utils import ALL_ATTENTION_FUNCTIONS, PreTrainedModel
from ...utils import (
    auto_docstring,
    can_return_tuple,
    logging,
)
from .configuration_gpt_bigcode import GPTBigCodeConfig


if is_flash_attn_available():
    pass


logger = logging.get_logger(__name__)


# Fused kernels
# Use separate functions for each case because conditionals prevent kernel fusion.
# TODO: Could have better fused kernels depending on scaling, dropout and head mask.
#  Is it doable without writing 32 functions?
@torch.jit.script
def upcast_masked_softmax(
    x: torch.Tensor, mask: torch.Tensor, mask_value: torch.Tensor, scale: float, softmax_dtype: torch.dtype
):
    input_dtype = x.dtype
    x = x.to(softmax_dtype) * scale
    x = torch.where(mask, x, mask_value)
    x = torch.nn.functional.softmax(x, dim=-1).to(input_dtype)
    return x


@torch.jit.script
def upcast_softmax(x: torch.Tensor, scale: float, softmax_dtype: torch.dtype):
    input_dtype = x.dtype
    x = x.to(softmax_dtype) * scale
    x = torch.nn.functional.softmax(x, dim=-1).to(input_dtype)
    return x


@torch.jit.script
def masked_softmax(x: torch.Tensor, mask: torch.Tensor, mask_value: torch.Tensor):
    x = torch.where(mask, x, mask_value)
    x = torch.nn.functional.softmax(x, dim=-1)
    return x


def repeat_kv(hidden_states: torch.Tensor, n_rep: int) -> torch.Tensor:
    """
    This is the equivalent of torch.repeat_interleave(x, dim=1, repeats=n_rep). The hidden states go from (batch,
    num_key_value_heads, seqlen, head_dim) to (batch, num_attention_heads, seqlen, head_dim)
    """
    batch, num_key_value_heads, slen, head_dim = hidden_states.shape
    if n_rep == 1:
        return hidden_states
    hidden_states = hidden_states[:, :, None, :, :].expand(batch, num_key_value_heads, n_rep, slen, head_dim)
    return hidden_states.reshape(batch, num_key_value_heads * n_rep, slen, head_dim)


def eager_attention_forward(
    module: nn.Module,
    query: torch.Tensor,
    key: torch.Tensor,
    value: torch.Tensor,
    attention_mask: Optional[torch.Tensor],
    scaling: float,
    dropout: float = 0.0,
    head_mask: Optional[torch.Tensor] = None,
    **kwargs,
):
    key_states = repeat_kv(key, module.num_key_value_groups)
    value_states = repeat_kv(value, module.num_key_value_groups)

    attn_weights = torch.matmul(query, key_states.transpose(2, 3)) * scaling
    if attention_mask is not None:
        causal_mask = attention_mask[:, :, :, : key_states.shape[-2]]
        attn_weights = attn_weights + causal_mask

    attn_weights = nn.functional.softmax(attn_weights, dim=-1, dtype=torch.float32).to(query.dtype)
    attn_weights = nn.functional.dropout(attn_weights, p=dropout, training=module.training)

    if head_mask is not None:
        attn_weights = attn_weights * head_mask.view(1, -1, 1, 1)

    attn_output = torch.matmul(attn_weights, value_states)
    attn_output = attn_output.transpose(1, 2).contiguous()

    return attn_output, attn_weights


class GPTBigCodeAttention(nn.Module):
    def __init__(self, config, is_cross_attention=False, layer_idx=None):
        super().__init__()
        self.config = config

        self.mask_value = None
        self.multi_query = config.multi_query
        self.embed_dim = config.hidden_size
        self.num_heads = config.num_attention_heads
        self.head_dim = self.embed_dim // self.num_heads
        self.kv_heads = 1 if self.multi_query else self.num_heads
        self.kv_dim = self.kv_heads * self.head_dim
        self.num_key_value_groups = self.num_heads // self.kv_heads
        self.split_size = self.embed_dim
        self.is_causal = True

        if self.head_dim * self.num_heads != self.embed_dim:
            raise ValueError(
                f"`embed_dim` must be divisible by num_heads (got `embed_dim`: {self.embed_dim} and `num_heads`:"
                f" {self.num_heads})."
            )

        self.scale_attn_weights = config.scale_attn_weights
        self.scaling = self.head_dim**0.5 if config.scale_attn_weights else 1.0
        self.is_cross_attention = is_cross_attention

        self.layer_idx = layer_idx
        self.attention_softmax_in_fp32 = config.attention_softmax_in_fp32
        self.scale_attention_softmax_in_fp32 = (
            config.scale_attention_softmax_in_fp32 and config.attention_softmax_in_fp32
        )
        self.attn_pdrop = config.attn_pdrop

        if self.is_cross_attention:
            if self.multi_query:
                raise NotImplementedError("Multi-Query Attention not supported for cross_attention")

            self.c_attn = nn.Linear(self.embed_dim, 2 * self.embed_dim)
            self.q_attn = nn.Linear(self.embed_dim, self.embed_dim)
        else:
            self.c_attn = nn.Linear(self.embed_dim, self.embed_dim + 2 * self.kv_dim)

        self.c_proj = nn.Linear(self.embed_dim, self.embed_dim)

        self.attn_dropout = config.attn_pdrop
        self.resid_dropout = nn.Dropout(config.resid_pdrop)

    def forward(
        self,
        hidden_states: torch.Tensor,
        layer_past: Optional[Cache] = None,
        attention_mask: Optional[torch.Tensor] = None,
        head_mask: Optional[torch.Tensor] = None,
        encoder_hidden_states: Optional[torch.Tensor] = None,
        encoder_attention_mask: Optional[torch.Tensor] = None,
        use_cache: Optional[bool] = False,
        output_attentions: Optional[bool] = False,
        cache_position: Optional[torch.Tensor] = None,
        **kwargs,
    ) -> Union[
        tuple[torch.Tensor, Optional[torch.Tensor]],
        tuple[torch.Tensor, Optional[torch.Tensor], tuple[torch.Tensor, ...]],
    ]:
        input_shape = hidden_states.shape[:-1]

        if layer_past is not None:
            if isinstance(layer_past, EncoderDecoderCache):
                is_updated = layer_past.is_updated.get(self.layer_idx)
                if self.is_cross_attention:
                    # after the first generated id, we can subsequently re-use all key/value_states from cache
                    curr_past_key_value = layer_past.cross_attention_cache
                else:
                    curr_past_key_value = layer_past.self_attention_cache
            else:
                curr_past_key_value = layer_past

<<<<<<< HEAD
        if self.is_cross_attention:
=======
    def forward(
        self,
        hidden_states: torch.Tensor,
        layer_past: Optional[torch.Tensor] = None,
        attention_mask: Optional[torch.Tensor] = None,
        head_mask: Optional[torch.Tensor] = None,
        encoder_hidden_states: Optional[torch.Tensor] = None,
        encoder_attention_mask: Optional[torch.Tensor] = None,
        use_cache: Optional[bool] = False,
        output_attentions: Optional[bool] = False,
    ) -> Union[
        tuple[torch.Tensor, Optional[torch.Tensor]],
        tuple[torch.Tensor, Optional[torch.Tensor], tuple[torch.Tensor, ...]],
    ]:
        if encoder_hidden_states is not None:
>>>>>>> 12838775
            if not hasattr(self, "q_attn") or not self.is_cross_attention:
                raise ValueError(
                    "If class is used as cross attention, the weights `q_attn` have to be defined. "
                    "Please make sure to instantiate class with `GPTBigCodeAttention(..., is_cross_attention=True)`."
                )
            if layer_past is not None and is_updated:
                # reuse k,v, cross_attentions
                key = curr_past_key_value.key_cache[self.layer_idx]
                value = curr_past_key_value.value_cache[self.layer_idx]
            else:
                query = self.q_attn(hidden_states).view(*input_shape, -1, self.head_dim).transpose(1, 2)
                key, value = self.c_attn(encoder_hidden_states).split((self.head_dim, self.head_dim), dim=-1)
        else:
<<<<<<< HEAD
            if self.multi_query:
                query, key, value = (
                    self.c_attn(hidden_states).unsqueeze(1).split((self.embed_dim, self.kv_dim, self.kv_dim), dim=3)
                )
                query = query.view(*input_shape, -1, self.head_dim).transpose(1, 2)
=======
            query_length = query.shape[2]
            batch_size, _, tgt, _ = key.shape
            query = query.transpose(1, 2).reshape(batch_size, query_length, self.num_heads, self.head_dim)
            key = key.transpose(1, 2).reshape(batch_size, tgt, self.num_heads, self.head_dim)
            value = value.transpose(1, 2).reshape(batch_size, tgt, self.num_heads, self.head_dim)

        attn_dropout = self.attn_pdrop if self.training else 0.0

        # In PEFT, usually we cast the layer norms in float32 for training stability reasons
        # therefore the input hidden states gets silently casted in float32. Hence, we need
        # cast them back in float16 just to be sure everything works as expected.
        input_dtype = query.dtype
        device_type = query.device.type if query.device.type != "mps" else "cpu"
        if input_dtype == torch.float32:
            if torch.is_autocast_enabled():
                target_dtype = (
                    torch.get_autocast_dtype(device_type)
                    if hasattr(torch, "get_autocast_dtype")
                    else torch.get_autocast_gpu_dtype()
                )
            # Handle the case where the model is quantized
            elif hasattr(self.config, "_pre_quantization_dtype"):
                target_dtype = self.config._pre_quantization_dtype
>>>>>>> 12838775
            else:
                query, key, value = (
                    self.c_attn(hidden_states)
                    .view(*hidden_states.shape[:2], self.num_heads, 3 * self.head_dim)
                    .transpose(1, 2)
                    .split(3 * [self.head_dim], dim=3)
                )

        if layer_past is not None:
            # save all key/value_states to cache to be re-used for fast auto-regressive generation
            cache_position = cache_position if not self.is_cross_attention else None
            key, value = curr_past_key_value.update(key, value, self.layer_idx, {"cache_position": cache_position})
            # set flag that curr layer for cross-attn is already updated so we can re-use in subsequent calls
            if self.is_cross_attention:
                layer_past.is_updated[self.layer_idx] = True

        attention_interface: Callable = eager_attention_forward
        if self.config._attn_implementation != "eager":
            attention_interface = ALL_ATTENTION_FUNCTIONS[self.config._attn_implementation]

        attn_output, attn_weights = attention_interface(
            self,
            query,
            key,
            value,
            attention_mask,
            dropout=0.0 if not self.training else self.attn_dropout,
            scaling=self.scaling,
            head_mask=head_mask,
            **kwargs,
        )

<<<<<<< HEAD
        attn_output = attn_output.reshape(*input_shape, -1).contiguous()
=======
        if self.multi_query:
            # (batch_size, num_heads, seq_len, head_dim) --> (batch_size, seq_len, num_heads, head_dim)
            sdpa_result = sdpa_result.transpose(1, 2)

            # Reshape is kind of expensive here, as it does a memory copy,
            # but I did not manage to make away without it (logits do not match when using view)
            # (batch_size, seq_len, num_heads, head_dim) --> (batch_size, seq_len, num_heads * head_dim)
            sdpa_result = sdpa_result.reshape(query_shape)

        return sdpa_result, None

    def forward(
        self,
        hidden_states: torch.Tensor,
        layer_past: Optional[torch.Tensor] = None,
        attention_mask: Optional[torch.Tensor] = None,
        head_mask: Optional[torch.Tensor] = None,
        encoder_hidden_states: Optional[torch.Tensor] = None,
        encoder_attention_mask: Optional[torch.Tensor] = None,
        use_cache: Optional[bool] = False,
        output_attentions: Optional[bool] = False,
    ) -> Union[
        tuple[torch.Tensor, Optional[torch.Tensor]],
        tuple[torch.Tensor, Optional[torch.Tensor], tuple[torch.Tensor, ...]],
    ]:
        if encoder_hidden_states is not None:
            if not hasattr(self, "q_attn") or not self.is_cross_attention:
                raise ValueError(
                    "If class is used as cross attention, the weights `q_attn` have to be defined. "
                    "Please make sure to instantiate class with `GPTBigCodeAttention(..., is_cross_attention=True)`."
                )

            query = self.q_attn(hidden_states)
            key_value = self.c_attn(encoder_hidden_states)
            attention_mask = encoder_attention_mask
        elif self.multi_query:
            query, key_value = self.c_attn(hidden_states).split((self.embed_dim, 2 * self.kv_dim), dim=2)
        else:
            # Note: We split as (self.num_heads, 3, self.head_dim) instead of (3, self.num_heads, self.head_dim),
            # i.e., the memory layout is not the same as GPT2.
            # This makes the concatenation with past_key_value more efficient.
            query, key_value = (
                self.c_attn(hidden_states)
                .view(*hidden_states.shape[:2], self.num_heads, 3 * self.head_dim)
                .transpose(1, 2)
                .split((self.head_dim, 2 * self.head_dim), dim=3)
            )

        if layer_past is not None:
            key_value = torch.cat((layer_past, key_value), dim=-2)
        present = key_value if use_cache else None

        key, value = key_value.split((self.head_dim, self.head_dim), dim=-1)

        if not output_attentions:
            # Difference with the original implementation: there is no need to transpose the key here,
            # as SDPA expects seq_length to be at index -2 for the key as well
            attn_output, attn_weights = self._attn(query, key, value, attention_mask)
        else:
            # TODO: Improve this warning with e.g. `model.config._attn_implementation = "manual"` once this is implemented.
            logger.warning_once(
                "GPTBigCodeModel is using GPTBigCodeSdpaAttention, but `torch.nn.functional.scaled_dot_product_attention` does not support `output_attentions=True`."
                ' Falling back to the manual attention implementation, but specifying the manual implementation will be required from Transformers version v5.0.0 onwards. This warning can be removed using the argument `attn_implementation="eager"` when loading the model.'
            )
            attn_output, attn_weights = super()._attn(query, key.transpose(-1, -2), value, attention_mask)

        if not self.multi_query:
            attn_output = attn_output.transpose(1, 2).reshape(hidden_states.shape)
>>>>>>> 12838775
        attn_output = self.c_proj(attn_output)
        attn_output = self.resid_dropout(attn_output)
        return attn_output, layer_past, attn_weights


class GPTBigCodeMLP(nn.Module):
    def __init__(self, intermediate_size, config):
        super().__init__()
        embed_dim = config.hidden_size
        self.c_fc = nn.Linear(embed_dim, intermediate_size)
        self.c_proj = nn.Linear(intermediate_size, embed_dim)
        self.act = ACT2FN[config.activation_function]
        self.dropout = nn.Dropout(config.resid_pdrop)

    # Copied from transformers.models.gpt2.modeling_gpt2.GPT2MLP.forward
    def forward(self, hidden_states: Optional[tuple[torch.FloatTensor]]) -> torch.FloatTensor:
        hidden_states = self.c_fc(hidden_states)
        hidden_states = self.act(hidden_states)
        hidden_states = self.c_proj(hidden_states)
        hidden_states = self.dropout(hidden_states)
        return hidden_states


<<<<<<< HEAD
class GPTBigCodeBlock(nn.Module):
=======
GPTBIGCODE_ATTENTION_CLASSES = {
    "eager": GPTBigCodeAttention,
    "flash_attention_2": GPTBigCodeFlashAttention2,
    "sdpa": GPTBigCodeSdpaAttention,
}


class GPTBigCodeBlock(GradientCheckpointingLayer):
>>>>>>> 12838775
    def __init__(self, config, layer_idx=None):
        super().__init__()
        hidden_size = config.hidden_size
        self.inner_dim = config.n_inner if config.n_inner is not None else 4 * hidden_size

        self.ln_1 = nn.LayerNorm(hidden_size, eps=config.layer_norm_epsilon)

        self.attn = GPTBigCodeAttention(config, layer_idx=layer_idx)

        self.ln_2 = nn.LayerNorm(hidden_size, eps=config.layer_norm_epsilon)

        if config.add_cross_attention:
            if config.multi_query:
                raise NotImplementedError("Cross-attention not implemented for MQA")

            self.crossattention = GPTBigCodeAttention(config, is_cross_attention=True, layer_idx=layer_idx)

            self.ln_cross_attn = nn.LayerNorm(hidden_size, eps=config.layer_norm_epsilon)

        self.mlp = GPTBigCodeMLP(self.inner_dim, config)

    def forward(
        self,
<<<<<<< HEAD
        hidden_states: Optional[Tuple[torch.Tensor]],
        layer_past: Optional[Cache] = None,
=======
        hidden_states: Optional[tuple[torch.Tensor]],
        layer_past: Optional[torch.Tensor] = None,
>>>>>>> 12838775
        attention_mask: Optional[torch.Tensor] = None,
        head_mask: Optional[torch.Tensor] = None,
        encoder_hidden_states: Optional[torch.Tensor] = None,
        encoder_attention_mask: Optional[torch.Tensor] = None,
        use_cache: Optional[bool] = False,
        output_attentions: Optional[bool] = False,
        cache_position: Optional[torch.Tensor] = None,
        **kwargs,
    ) -> Union[
        tuple[torch.Tensor], tuple[torch.Tensor, torch.Tensor], tuple[torch.Tensor, torch.Tensor, torch.Tensor]
    ]:
        residual = hidden_states
        hidden_states = self.ln_1(hidden_states)
        attn_outputs = self.attn(
            hidden_states,
            layer_past=layer_past,
            attention_mask=attention_mask,
            head_mask=head_mask,
            use_cache=use_cache,
            output_attentions=output_attentions,
            cache_position=cache_position,
            **kwargs,
        )
        attn_output = attn_outputs[0]  # output_attn: a, present, (attentions)
        outputs = attn_outputs[1:]
        # residual connection
        hidden_states = attn_output + residual

        if encoder_hidden_states is not None:
            # add one self-attention block for cross-attention
            if not hasattr(self, "crossattention"):
                raise ValueError(
                    f"If `encoder_hidden_states` are passed, {self} has to be instantiated with "
                    "cross-attention layers by setting `config.add_cross_attention=True`"
                )
            residual = hidden_states
            hidden_states = self.ln_cross_attn(hidden_states)
            cross_attn_outputs = self.crossattention(
                hidden_states,
                attention_mask=attention_mask,
                head_mask=head_mask,
                encoder_hidden_states=encoder_hidden_states,
                encoder_attention_mask=encoder_attention_mask,
                output_attentions=output_attentions,
                cache_position=cache_position,
                **kwargs,
            )
            attn_output = cross_attn_outputs[0]
            # residual connection
            hidden_states = residual + attn_output
            outputs = outputs + cross_attn_outputs[2:]  # add cross attentions if we output attention weights

        residual = hidden_states
        hidden_states = self.ln_2(hidden_states)
        feed_forward_hidden_states = self.mlp(hidden_states)
        # residual connection
        hidden_states = residual + feed_forward_hidden_states

        if use_cache:
            outputs = (hidden_states,) + outputs
        else:
            outputs = (hidden_states,) + outputs[1:]

        return outputs  # hidden_states, present, (attentions, cross_attentions)


@auto_docstring
class GPTBigCodePreTrainedModel(PreTrainedModel):
    config_class = GPTBigCodeConfig
    base_model_prefix = "transformer"
    supports_gradient_checkpointing = True
    _no_split_modules = ["GPTBigCodeBlock"]
    _skip_keys_device_placement = "past_key_values"
    _supports_flash_attn_2 = True
    _supports_sdpa = True

    def __init__(self, *inputs, **kwargs):
        super().__init__(*inputs, **kwargs)

    def _init_weights(self, module):
        """Initialize the weights."""
        if isinstance(module, (GPTBigCodeMLP, GPTBigCodeAttention)):
            # Reinitialize selected weights subject to the OpenAI GPT-2 Paper Scheme:
            #   > A modified initialization which accounts for the accumulation on the residual path with model depth. Scale
            #   > the weights of residual layers at initialization by a factor of 1/√N where N is the # of residual layers.
            #   >   -- GPT-2 :: https://openai.com/blog/better-language-models/
            #
            # Reference (Megatron-LM): https://github.com/NVIDIA/Megatron-LM/blob/main/megatron/model/gpt_model.py
            module.c_proj.weight.data.normal_(
                mean=0.0, std=(self.config.initializer_range / math.sqrt(2 * self.config.n_layer))
            )
            module.c_proj._is_hf_initialized = True
        elif isinstance(module, nn.Linear):
            # Slightly different from the TF version which uses truncated_normal for initialization
            # cf https://github.com/pytorch/pytorch/pull/5617
            module.weight.data.normal_(mean=0.0, std=self.config.initializer_range)
            if module.bias is not None:
                module.bias.data.zero_()
        elif isinstance(module, nn.Embedding):
            module.weight.data.normal_(mean=0.0, std=self.config.initializer_range)
            if module.padding_idx is not None:
                module.weight.data[module.padding_idx].zero_()
        elif isinstance(module, nn.LayerNorm):
            module.bias.data.zero_()
            module.weight.data.fill_(1.0)


@auto_docstring
class GPTBigCodeModel(GPTBigCodePreTrainedModel):
    def __init__(self, config):
        super().__init__(config)
        self.multi_query = config.multi_query
        self.embed_dim = config.hidden_size

        self.wte = nn.Embedding(config.vocab_size, self.embed_dim)
        self.wpe = nn.Embedding(config.max_position_embeddings, self.embed_dim)

        self.drop = nn.Dropout(config.embd_pdrop)
        self.h = nn.ModuleList([GPTBigCodeBlock(config, layer_idx=i) for i in range(config.num_hidden_layers)])
        self.ln_f = nn.LayerNorm(self.embed_dim, eps=config.layer_norm_epsilon)

        max_positions = config.max_position_embeddings
        self.register_buffer(
            "bias", torch.tril(torch.ones((max_positions, max_positions), dtype=torch.bool)), persistent=False
        )

        self.gradient_checkpointing = False

        self._use_sdpa = config._attn_implementation == "sdpa"
        self._use_flash_attention_2 = config._attn_implementation == "flash_attention_2"

        # Initialize weights and apply final processing
        self.post_init()

    def get_input_embeddings(self):
        return self.wte

    def set_input_embeddings(self, new_embeddings):
        self.wte = new_embeddings

    @can_return_tuple
    @auto_docstring
    def forward(
        self,
        input_ids: Optional[torch.Tensor] = None,
        past_key_values: Optional[list[torch.Tensor]] = None,
        attention_mask: Optional[torch.Tensor] = None,
        token_type_ids: Optional[torch.Tensor] = None,
        position_ids: Optional[torch.Tensor] = None,
        head_mask: Optional[torch.Tensor] = None,
        inputs_embeds: Optional[torch.Tensor] = None,
        encoder_hidden_states: Optional[torch.Tensor] = None,
        encoder_attention_mask: Optional[torch.Tensor] = None,
        use_cache: Optional[bool] = None,
        output_attentions: Optional[bool] = None,
        output_hidden_states: Optional[bool] = None,
        return_dict: Optional[bool] = None,
<<<<<<< HEAD
        cache_position: Optional[torch.Tensor] = None,
        **kwargs,
    ) -> Union[Tuple, BaseModelOutputWithPastAndCrossAttentions]:
=======
    ) -> Union[tuple, BaseModelOutputWithPastAndCrossAttentions]:
>>>>>>> 12838775
        r"""
        input_ids (`torch.Tensor` of shape `(batch_size, input_ids_length)`):
            `input_ids_length` = `sequence_length` if `past_key_values` is `None` else
            `past_key_values.get_seq_length()` (`sequence_length` of input past key value states). Indices of input
            sequence tokens in the vocabulary.

            If `past_key_values` is used, only `input_ids` that do not have their past calculated should be passed as
            `input_ids`.

            Indices can be obtained using [`AutoTokenizer`]. See [`PreTrainedTokenizer.encode`] and
            [`PreTrainedTokenizer.__call__`] for details.

            [What are input IDs?](../glossary#input-ids)
        """
        output_attentions = output_attentions if output_attentions is not None else self.config.output_attentions
        output_hidden_states = (
            output_hidden_states if output_hidden_states is not None else self.config.output_hidden_states
        )
        use_cache = use_cache if use_cache is not None else self.config.use_cache
        return_dict = return_dict if return_dict is not None else self.config.use_return_dict

<<<<<<< HEAD
        if (input_ids is None) ^ (inputs_embeds is not None):
            raise ValueError("You must specify exactly one of input_ids or inputs_embeds")
=======
        if self.gradient_checkpointing and self.training and use_cache:
            logger.warning(
                "`use_cache=True` is incompatible with gradient checkpointing. Setting `use_cache=False`..."
            )
            use_cache = False

        if input_ids is not None and inputs_embeds is not None:
            raise ValueError("You cannot specify both input_ids and inputs_embeds at the same time")
>>>>>>> 12838775
        elif input_ids is not None:
            input_shape = input_ids.size()
            input_ids = input_ids.view(-1, input_shape[-1])
            batch_size = input_ids.shape[0]
        elif inputs_embeds is not None:
            input_shape = inputs_embeds.size()[:-1]
            batch_size = inputs_embeds.shape[0]
        else:
            raise ValueError("You have to specify either input_ids or inputs_embeds")

        if batch_size <= 0:
            raise ValueError("batch_size has to be defined and > 0")

        return_legacy_cache = False
        if use_cache and not isinstance(past_key_values, Cache):
            logger.warning_once(
                "Passing a tuple of `past_key_values` is deprecated and will be removed in Transformers v4.58.0. "
                "You should pass an instance of `EncoderDecoderCache` instead, e.g. "
                "`past_key_values=EncoderDecoderCache.from_legacy_cache(past_key_values)`."
            )
            return_legacy_cache = True
            past_key_values = EncoderDecoderCache.from_legacy_cache(past_key_values)

        if inputs_embeds is None:
            inputs_embeds = self.wte(input_ids)

        if cache_position is None:
            past_seen_tokens = past_key_values.get_seq_length() if past_key_values is not None else 0
            cache_position = torch.arange(
                past_seen_tokens, past_seen_tokens + inputs_embeds.shape[1], device=inputs_embeds.device
            )

        if position_ids is None:
            position_ids = cache_position.unsqueeze(0)

        causal_mask = create_causal_mask(
            config=self.config,
            input_embeds=inputs_embeds,
            attention_mask=attention_mask,
            cache_position=cache_position,
            past_key_values=past_key_values,
        )

        if self._use_flash_attention_2:
            encoder_attention_mask = (
                encoder_attention_mask.bool()
                if (encoder_attention_mask is not None and 0 in encoder_attention_mask)
                else None
            )
        else:
            # If a 2D or 3D attention mask is provided for the cross-attention
            # we need to make broadcastable to [batch_size, num_heads, seq_length, seq_length]
            if (
                self.config.add_cross_attention
                and encoder_hidden_states is not None
                and encoder_attention_mask is not None
            ):
                if encoder_attention_mask.dim() == 2:
                    encoder_attention_mask.unsqueeze(1)
                assert encoder_attention_mask.dim() == 3
                encoder_attention_mask = encoder_attention_mask.bool().unsqueeze(2 if self.multi_query else 1)
            else:
                encoder_attention_mask = None

        # Prepare head mask if needed
        # 1.0 in head_mask indicate we keep the head
        # attention_probs has shape bsz x n_heads x N x N
        # head_mask has shape n_layer x batch x n_heads x N x N
        head_mask = self.get_head_mask(head_mask, self.config.n_layer)

        position_embeds = self.wpe(position_ids)
        hidden_states = inputs_embeds + position_embeds.to(inputs_embeds.device)

        if token_type_ids is not None:
            token_type_ids = token_type_ids.view(-1, input_shape[-1])
            token_type_embeds = self.wte(token_type_ids)
            hidden_states = hidden_states + token_type_embeds

        hidden_states = self.drop(hidden_states)
        output_shape = input_shape + (hidden_states.size(-1),)

        next_decoder_cache = None
        all_self_attentions = () if output_attentions else None
        all_cross_attentions = () if output_attentions and self.config.add_cross_attention else None
        all_hidden_states = () if output_hidden_states else None
        for i, block in enumerate(self.h):
            if output_hidden_states:
                all_hidden_states = all_hidden_states + (hidden_states,)

<<<<<<< HEAD
            if self.gradient_checkpointing and self.training:
                outputs = self._gradient_checkpointing_func(
                    block.__call__,
                    hidden_states,
                    None,
                    causal_mask,
                    head_mask[i],
                    encoder_hidden_states,
                    encoder_attention_mask,
                    use_cache,
                    output_attentions,
                    cache_position,
                )
            else:
                outputs = block(
                    hidden_states,
                    layer_past=past_key_values,
                    attention_mask=causal_mask,
                    head_mask=head_mask[i],
                    encoder_hidden_states=encoder_hidden_states,
                    encoder_attention_mask=encoder_attention_mask,
                    use_cache=use_cache,
                    output_attentions=output_attentions,
                    cache_position=cache_position,
                    **kwargs,
                )
=======
            outputs = block(
                hidden_states,
                layer_past,
                attention_mask,
                head_mask[i],
                encoder_hidden_states,  # as a positional argument for gradient checkpointing
                encoder_attention_mask=encoder_attention_mask,
                use_cache=use_cache,
                output_attentions=output_attentions,
            )
>>>>>>> 12838775

            hidden_states = outputs[0]
            if use_cache:
                next_decoder_cache = outputs[1]

            if output_attentions:
                all_self_attentions = all_self_attentions + (outputs[2 if use_cache else 1],)
                if self.config.add_cross_attention:
                    all_cross_attentions = all_cross_attentions + (outputs[3 if use_cache else 2],)

        hidden_states = self.ln_f(hidden_states)

        hidden_states = hidden_states.view(output_shape)
        # Add last hidden state
        if output_hidden_states:
            all_hidden_states = all_hidden_states + (hidden_states,)

        next_cache = next_decoder_cache if use_cache else None
        if return_legacy_cache:
            next_cache = past_key_values.to_legacy_cache()

        return BaseModelOutputWithPastAndCrossAttentions(
            last_hidden_state=hidden_states,
            past_key_values=next_cache,
            hidden_states=all_hidden_states,
            attentions=all_self_attentions,
            cross_attentions=all_cross_attentions,
        )


@auto_docstring(
    custom_intro="""
    The GPT_BIGCODE Model transformer with a language modeling head on top (linear layer with weights tied to the input
    embeddings).
    """
)
class GPTBigCodeForCausalLM(GPTBigCodePreTrainedModel, GenerationMixin):
    _tied_weights_keys = ["lm_head.weight"]

    def __init__(self, config):
        super().__init__(config)
        self.transformer = GPTBigCodeModel(config)
        self.lm_head = nn.Linear(config.n_embd, config.vocab_size, bias=False)

        # Initialize weights and apply final processing
        self.post_init()

    def get_output_embeddings(self):
        return self.lm_head

    def set_output_embeddings(self, new_embeddings):
        self.lm_head = new_embeddings

    @auto_docstring
    def forward(
        self,
        input_ids: Optional[torch.Tensor] = None,
        past_key_values: Optional[tuple[tuple[torch.Tensor]]] = None,
        attention_mask: Optional[torch.Tensor] = None,
        token_type_ids: Optional[torch.Tensor] = None,
        position_ids: Optional[torch.Tensor] = None,
        head_mask: Optional[torch.Tensor] = None,
        inputs_embeds: Optional[torch.Tensor] = None,
        encoder_hidden_states: Optional[torch.Tensor] = None,
        encoder_attention_mask: Optional[torch.Tensor] = None,
        labels: Optional[torch.Tensor] = None,
        use_cache: Optional[bool] = None,
        output_attentions: Optional[bool] = None,
        output_hidden_states: Optional[bool] = None,
        return_dict: Optional[bool] = None,
        cache_position: Optional[torch.Tensor] = None,
        **kwargs,
    ) -> Union[tuple, CausalLMOutputWithCrossAttentions]:
        r"""
        input_ids (`torch.Tensor` of shape `(batch_size, input_ids_length)`):
            `input_ids_length` = `sequence_length` if `past_key_values` is `None` else
            `past_key_values.get_seq_length()` (`sequence_length` of input past key value states). Indices of input
            sequence tokens in the vocabulary.

            If `past_key_values` is used, only `input_ids` that do not have their past calculated should be passed as
            `input_ids`.

            Indices can be obtained using [`AutoTokenizer`]. See [`PreTrainedTokenizer.encode`] and
            [`PreTrainedTokenizer.__call__`] for details.

            [What are input IDs?](../glossary#input-ids)
        labels (`torch.Tensor` of shape `(batch_size, input_ids_length)`, *optional*):
            Labels for language modeling. Note that the labels **are shifted** inside the model, i.e. you can set
            `labels = input_ids` Indices are selected in `[-100, 0, ..., config.vocab_size]` All labels set to `-100`
            are ignored (masked), the loss is only computed for labels in `[0, ..., config.vocab_size]`
        """
        return_dict = return_dict if return_dict is not None else self.config.use_return_dict

        transformer_outputs = self.transformer(
            input_ids,
            past_key_values=past_key_values,
            attention_mask=attention_mask,
            token_type_ids=token_type_ids,
            position_ids=position_ids,
            head_mask=head_mask,
            inputs_embeds=inputs_embeds,
            encoder_hidden_states=encoder_hidden_states,
            encoder_attention_mask=encoder_attention_mask,
            use_cache=use_cache,
            output_attentions=output_attentions,
            output_hidden_states=output_hidden_states,
            return_dict=return_dict,
            cache_position=cache_position,
        )
        hidden_states = transformer_outputs[0]

        lm_logits = self.lm_head(hidden_states)

        loss = None
        if labels is not None:
            loss = self.loss_function(
                lm_logits,
                labels,
                vocab_size=self.config.vocab_size,
                **kwargs,
            )

        if not return_dict:
            output = (lm_logits,) + transformer_outputs[1:]
            return ((loss,) + output) if loss is not None else output

        return CausalLMOutputWithCrossAttentions(
            loss=loss,
            logits=lm_logits,
            past_key_values=transformer_outputs.past_key_values,
            hidden_states=transformer_outputs.hidden_states,
            attentions=transformer_outputs.attentions,
            cross_attentions=transformer_outputs.cross_attentions,
        )

<<<<<<< HEAD
=======
    @staticmethod
    def _reorder_cache(
        past_key_values: tuple[tuple[torch.Tensor]], beam_idx: torch.Tensor
    ) -> tuple[tuple[torch.Tensor]]:
        """
        This function is used to re-order the `past_key_values` cache if [`~PreTrainedModel.beam_search`] or
        [`~PreTrainedModel.beam_sample`] is called. This is required to match `past_key_values` with the correct
        beam_idx at every generation step.
        """
        return tuple(layer_past.index_select(0, beam_idx.to(layer_past.device)) for layer_past in past_key_values)

>>>>>>> 12838775

@auto_docstring(
    custom_intro="""
    The GPTBigCode Model transformer with a sequence classification head on top (linear layer).

    [`GPTBigCodeForSequenceClassification`] uses the last token in order to do the classification, as other causal
    models (e.g. GPT-1) do.

    Since it does classification on the last token, it requires to know the position of the last token. If a
    `pad_token_id` is defined in the configuration, it finds the last token that is not a padding token in each row. If
    no `pad_token_id` is defined, it simply takes the last value in each row of the batch. Since it cannot guess the
    padding tokens when `inputs_embeds` are passed instead of `input_ids`, it does the same (take the last value in
    each row of the batch).
    """
)
class GPTBigCodeForSequenceClassification(GPTBigCodePreTrainedModel):
    def __init__(self, config):
        super().__init__(config)
        self.num_labels = config.num_labels
        self.transformer = GPTBigCodeModel(config)
        self.score = nn.Linear(config.n_embd, self.num_labels, bias=False)

        # Initialize weights and apply final processing
        self.post_init()

    @auto_docstring
    def forward(
        self,
        input_ids: Optional[torch.Tensor] = None,
        past_key_values: Optional[tuple[tuple[torch.Tensor]]] = None,
        attention_mask: Optional[torch.Tensor] = None,
        token_type_ids: Optional[torch.Tensor] = None,
        position_ids: Optional[torch.Tensor] = None,
        head_mask: Optional[torch.Tensor] = None,
        inputs_embeds: Optional[torch.Tensor] = None,
        labels: Optional[torch.Tensor] = None,
        use_cache: Optional[bool] = None,
        output_attentions: Optional[bool] = None,
        output_hidden_states: Optional[bool] = None,
        return_dict: Optional[bool] = None,
<<<<<<< HEAD
        **kwargs,
    ) -> Union[Tuple, SequenceClassifierOutputWithPast]:
=======
    ) -> Union[tuple, SequenceClassifierOutputWithPast]:
>>>>>>> 12838775
        r"""
        input_ids (`torch.Tensor` of shape `(batch_size, input_ids_length)`):
            `input_ids_length` = `sequence_length` if `past_key_values` is `None` else
            `past_key_values.get_seq_length()` (`sequence_length` of input past key value states). Indices of input
            sequence tokens in the vocabulary.

            If `past_key_values` is used, only `input_ids` that do not have their past calculated should be passed as
            `input_ids`.

            Indices can be obtained using [`AutoTokenizer`]. See [`PreTrainedTokenizer.encode`] and
            [`PreTrainedTokenizer.__call__`] for details.

            [What are input IDs?](../glossary#input-ids)
        labels (`torch.Tensor` of shape `(batch_size,)`, *optional*):
            Labels for computing the sequence classification/regression loss. Indices should be in `[0, ...,
            config.num_labels - 1]`. If `config.num_labels == 1` a regression loss is computed (Mean-Square loss), If
            `config.num_labels > 1` a classification loss is computed (Cross-Entropy).
        """
        return_dict = return_dict if return_dict is not None else self.config.use_return_dict

        transformer_outputs = self.transformer(
            input_ids,
            past_key_values=past_key_values,
            attention_mask=attention_mask,
            token_type_ids=token_type_ids,
            position_ids=position_ids,
            head_mask=head_mask,
            inputs_embeds=inputs_embeds,
            use_cache=use_cache,
            output_attentions=output_attentions,
            output_hidden_states=output_hidden_states,
            return_dict=return_dict,
            **kwargs,
        )
        hidden_states = transformer_outputs[0]
        logits = self.score(hidden_states)

        if input_ids is not None:
            batch_size, sequence_length = input_ids.shape[:2]
        else:
            batch_size, sequence_length = inputs_embeds.shape[:2]

        if self.config.pad_token_id is None and batch_size != 1:
            raise ValueError("Cannot handle batch sizes > 1 if no padding token is defined.")
        if self.config.pad_token_id is None:
            last_non_pad_token = -1
        elif input_ids is not None:
            # To handle both left- and right- padding, we take the rightmost token that is not equal to pad_token_id
            non_pad_mask = (input_ids != self.config.pad_token_id).to(logits.device, torch.int32)
            token_indices = torch.arange(input_ids.shape[-1], device=logits.device, dtype=torch.int32)
            last_non_pad_token = (token_indices * non_pad_mask).argmax(-1)
        else:
            last_non_pad_token = -1
            logger.warning_once(
                f"{self.__class__.__name__} will not detect padding tokens in `inputs_embeds`. Results may be "
                "unexpected if using padding tokens in conjunction with `inputs_embeds.`"
            )

        pooled_logits = logits[torch.arange(batch_size, device=logits.device), last_non_pad_token]

        loss = None
        if labels is not None:
            labels = labels.to(logits.device)

            if self.config.problem_type is None:
                if self.num_labels == 1:
                    self.config.problem_type = "regression"
                elif self.num_labels > 1 and (labels.dtype == torch.long or labels.dtype == torch.int):
                    self.config.problem_type = "single_label_classification"
                else:
                    self.config.problem_type = "multi_label_classification"

            if self.config.problem_type == "regression":
                loss_fct = MSELoss()
                if self.num_labels == 1:
                    loss = loss_fct(pooled_logits.squeeze(), labels.squeeze())
                else:
                    loss = loss_fct(pooled_logits, labels)
            elif self.config.problem_type == "single_label_classification":
                loss_fct = CrossEntropyLoss()
                loss = loss_fct(pooled_logits.view(-1, self.num_labels), labels.view(-1))
            elif self.config.problem_type == "multi_label_classification":
                loss_fct = BCEWithLogitsLoss()
                loss = loss_fct(pooled_logits, labels)
        if not return_dict:
            output = (pooled_logits,) + transformer_outputs[1:]
            return ((loss,) + output) if loss is not None else output

        return SequenceClassifierOutputWithPast(
            loss=loss,
            logits=pooled_logits,
            past_key_values=transformer_outputs.past_key_values,
            hidden_states=transformer_outputs.hidden_states,
            attentions=transformer_outputs.attentions,
        )


@auto_docstring
class GPTBigCodeForTokenClassification(GPTBigCodePreTrainedModel):
    def __init__(self, config):
        super().__init__(config)
        self.num_labels = config.num_labels

        self.transformer = GPTBigCodeModel(config)
        if hasattr(config, "classifier_dropout") and config.classifier_dropout is not None:
            classifier_dropout = config.classifier_dropout
        elif hasattr(config, "hidden_dropout") and config.hidden_dropout is not None:
            classifier_dropout = config.hidden_dropout
        else:
            classifier_dropout = 0.1
        self.dropout = nn.Dropout(classifier_dropout)
        self.classifier = nn.Linear(config.hidden_size, config.num_labels)

        # Initialize weights and apply final processing
        self.post_init()

    @auto_docstring
    def forward(
        self,
        input_ids: Optional[torch.Tensor] = None,
        past_key_values: Optional[tuple[tuple[torch.Tensor]]] = None,
        attention_mask: Optional[torch.Tensor] = None,
        token_type_ids: Optional[torch.Tensor] = None,
        position_ids: Optional[torch.Tensor] = None,
        head_mask: Optional[torch.Tensor] = None,
        inputs_embeds: Optional[torch.Tensor] = None,
        labels: Optional[torch.Tensor] = None,
        use_cache: Optional[bool] = None,
        output_attentions: Optional[bool] = None,
        output_hidden_states: Optional[bool] = None,
        return_dict: Optional[bool] = None,
    ) -> Union[tuple, TokenClassifierOutput]:
        r"""
        input_ids (`torch.Tensor` of shape `(batch_size, input_ids_length)`):
            `input_ids_length` = `sequence_length` if `past_key_values` is `None` else
            `past_key_values.get_seq_length()` (`sequence_length` of input past key value states). Indices of input
            sequence tokens in the vocabulary.

            If `past_key_values` is used, only `input_ids` that do not have their past calculated should be passed as
            `input_ids`.

            Indices can be obtained using [`AutoTokenizer`]. See [`PreTrainedTokenizer.encode`] and
            [`PreTrainedTokenizer.__call__`] for details.

            [What are input IDs?](../glossary#input-ids)
        labels (`torch.Tensor` of shape `(batch_size, sequence_length)`, *optional*):
            Labels for computing the sequence classification/regression loss. Indices should be in `[0, ...,
            config.num_labels - 1]`. If `config.num_labels == 1` a regression loss is computed (Mean-Square loss), If
            `config.num_labels > 1` a classification loss is computed (Cross-Entropy).
        """
        return_dict = return_dict if return_dict is not None else self.config.use_return_dict

        transformer_outputs = self.transformer(
            input_ids,
            past_key_values=past_key_values,
            attention_mask=attention_mask,
            token_type_ids=token_type_ids,
            position_ids=position_ids,
            head_mask=head_mask,
            inputs_embeds=inputs_embeds,
            use_cache=use_cache,
            output_attentions=output_attentions,
            output_hidden_states=output_hidden_states,
            return_dict=return_dict,
        )

        hidden_states = transformer_outputs[0]
        hidden_states = self.dropout(hidden_states)
        logits = self.classifier(hidden_states)

        loss = None
        if labels is not None:
            loss_fct = CrossEntropyLoss()
            loss = loss_fct(logits.view(-1, self.num_labels), labels.view(-1).to(logits.device))

        if not return_dict:
            output = (logits,) + transformer_outputs[2:]
            return ((loss,) + output) if loss is not None else output

        return TokenClassifierOutput(
            loss=loss,
            logits=logits,
            hidden_states=transformer_outputs.hidden_states,
            attentions=transformer_outputs.attentions,
        )


__all__ = [
    "GPTBigCodeForSequenceClassification",
    "GPTBigCodeForTokenClassification",
    "GPTBigCodeForCausalLM",
    "GPTBigCodeModel",
    "GPTBigCodePreTrainedModel",
]<|MERGE_RESOLUTION|>--- conflicted
+++ resolved
@@ -14,11 +14,7 @@
 """PyTorch GPTBigCode model."""
 
 import math
-<<<<<<< HEAD
 from typing import Callable, List, Optional, Tuple, Union
-=======
-from typing import Optional, Union
->>>>>>> 12838775
 
 import torch
 import torch.utils.checkpoint
@@ -28,14 +24,9 @@
 from ...activations import ACT2FN
 from ...cache_utils import Cache, EncoderDecoderCache
 from ...generation import GenerationMixin
-<<<<<<< HEAD
-from ...masking_utils import create_causal_mask
-from ...modeling_flash_attention_utils import is_flash_attn_available
-=======
-from ...modeling_attn_mask_utils import AttentionMaskConverter
+from ...masking_utils import AttentionMaskConverter, create_causal_mask
 from ...modeling_flash_attention_utils import flash_attn_supports_top_left_mask, is_flash_attn_available
 from ...modeling_layers import GradientCheckpointingLayer
->>>>>>> 12838775
 from ...modeling_outputs import (
     BaseModelOutputWithPastAndCrossAttentions,
     CausalLMOutputWithCrossAttentions,
@@ -207,25 +198,7 @@
             else:
                 curr_past_key_value = layer_past
 
-<<<<<<< HEAD
         if self.is_cross_attention:
-=======
-    def forward(
-        self,
-        hidden_states: torch.Tensor,
-        layer_past: Optional[torch.Tensor] = None,
-        attention_mask: Optional[torch.Tensor] = None,
-        head_mask: Optional[torch.Tensor] = None,
-        encoder_hidden_states: Optional[torch.Tensor] = None,
-        encoder_attention_mask: Optional[torch.Tensor] = None,
-        use_cache: Optional[bool] = False,
-        output_attentions: Optional[bool] = False,
-    ) -> Union[
-        tuple[torch.Tensor, Optional[torch.Tensor]],
-        tuple[torch.Tensor, Optional[torch.Tensor], tuple[torch.Tensor, ...]],
-    ]:
-        if encoder_hidden_states is not None:
->>>>>>> 12838775
             if not hasattr(self, "q_attn") or not self.is_cross_attention:
                 raise ValueError(
                     "If class is used as cross attention, the weights `q_attn` have to be defined. "
@@ -239,37 +212,11 @@
                 query = self.q_attn(hidden_states).view(*input_shape, -1, self.head_dim).transpose(1, 2)
                 key, value = self.c_attn(encoder_hidden_states).split((self.head_dim, self.head_dim), dim=-1)
         else:
-<<<<<<< HEAD
             if self.multi_query:
                 query, key, value = (
                     self.c_attn(hidden_states).unsqueeze(1).split((self.embed_dim, self.kv_dim, self.kv_dim), dim=3)
                 )
                 query = query.view(*input_shape, -1, self.head_dim).transpose(1, 2)
-=======
-            query_length = query.shape[2]
-            batch_size, _, tgt, _ = key.shape
-            query = query.transpose(1, 2).reshape(batch_size, query_length, self.num_heads, self.head_dim)
-            key = key.transpose(1, 2).reshape(batch_size, tgt, self.num_heads, self.head_dim)
-            value = value.transpose(1, 2).reshape(batch_size, tgt, self.num_heads, self.head_dim)
-
-        attn_dropout = self.attn_pdrop if self.training else 0.0
-
-        # In PEFT, usually we cast the layer norms in float32 for training stability reasons
-        # therefore the input hidden states gets silently casted in float32. Hence, we need
-        # cast them back in float16 just to be sure everything works as expected.
-        input_dtype = query.dtype
-        device_type = query.device.type if query.device.type != "mps" else "cpu"
-        if input_dtype == torch.float32:
-            if torch.is_autocast_enabled():
-                target_dtype = (
-                    torch.get_autocast_dtype(device_type)
-                    if hasattr(torch, "get_autocast_dtype")
-                    else torch.get_autocast_gpu_dtype()
-                )
-            # Handle the case where the model is quantized
-            elif hasattr(self.config, "_pre_quantization_dtype"):
-                target_dtype = self.config._pre_quantization_dtype
->>>>>>> 12838775
             else:
                 query, key, value = (
                     self.c_attn(hidden_states)
@@ -302,78 +249,7 @@
             **kwargs,
         )
 
-<<<<<<< HEAD
         attn_output = attn_output.reshape(*input_shape, -1).contiguous()
-=======
-        if self.multi_query:
-            # (batch_size, num_heads, seq_len, head_dim) --> (batch_size, seq_len, num_heads, head_dim)
-            sdpa_result = sdpa_result.transpose(1, 2)
-
-            # Reshape is kind of expensive here, as it does a memory copy,
-            # but I did not manage to make away without it (logits do not match when using view)
-            # (batch_size, seq_len, num_heads, head_dim) --> (batch_size, seq_len, num_heads * head_dim)
-            sdpa_result = sdpa_result.reshape(query_shape)
-
-        return sdpa_result, None
-
-    def forward(
-        self,
-        hidden_states: torch.Tensor,
-        layer_past: Optional[torch.Tensor] = None,
-        attention_mask: Optional[torch.Tensor] = None,
-        head_mask: Optional[torch.Tensor] = None,
-        encoder_hidden_states: Optional[torch.Tensor] = None,
-        encoder_attention_mask: Optional[torch.Tensor] = None,
-        use_cache: Optional[bool] = False,
-        output_attentions: Optional[bool] = False,
-    ) -> Union[
-        tuple[torch.Tensor, Optional[torch.Tensor]],
-        tuple[torch.Tensor, Optional[torch.Tensor], tuple[torch.Tensor, ...]],
-    ]:
-        if encoder_hidden_states is not None:
-            if not hasattr(self, "q_attn") or not self.is_cross_attention:
-                raise ValueError(
-                    "If class is used as cross attention, the weights `q_attn` have to be defined. "
-                    "Please make sure to instantiate class with `GPTBigCodeAttention(..., is_cross_attention=True)`."
-                )
-
-            query = self.q_attn(hidden_states)
-            key_value = self.c_attn(encoder_hidden_states)
-            attention_mask = encoder_attention_mask
-        elif self.multi_query:
-            query, key_value = self.c_attn(hidden_states).split((self.embed_dim, 2 * self.kv_dim), dim=2)
-        else:
-            # Note: We split as (self.num_heads, 3, self.head_dim) instead of (3, self.num_heads, self.head_dim),
-            # i.e., the memory layout is not the same as GPT2.
-            # This makes the concatenation with past_key_value more efficient.
-            query, key_value = (
-                self.c_attn(hidden_states)
-                .view(*hidden_states.shape[:2], self.num_heads, 3 * self.head_dim)
-                .transpose(1, 2)
-                .split((self.head_dim, 2 * self.head_dim), dim=3)
-            )
-
-        if layer_past is not None:
-            key_value = torch.cat((layer_past, key_value), dim=-2)
-        present = key_value if use_cache else None
-
-        key, value = key_value.split((self.head_dim, self.head_dim), dim=-1)
-
-        if not output_attentions:
-            # Difference with the original implementation: there is no need to transpose the key here,
-            # as SDPA expects seq_length to be at index -2 for the key as well
-            attn_output, attn_weights = self._attn(query, key, value, attention_mask)
-        else:
-            # TODO: Improve this warning with e.g. `model.config._attn_implementation = "manual"` once this is implemented.
-            logger.warning_once(
-                "GPTBigCodeModel is using GPTBigCodeSdpaAttention, but `torch.nn.functional.scaled_dot_product_attention` does not support `output_attentions=True`."
-                ' Falling back to the manual attention implementation, but specifying the manual implementation will be required from Transformers version v5.0.0 onwards. This warning can be removed using the argument `attn_implementation="eager"` when loading the model.'
-            )
-            attn_output, attn_weights = super()._attn(query, key.transpose(-1, -2), value, attention_mask)
-
-        if not self.multi_query:
-            attn_output = attn_output.transpose(1, 2).reshape(hidden_states.shape)
->>>>>>> 12838775
         attn_output = self.c_proj(attn_output)
         attn_output = self.resid_dropout(attn_output)
         return attn_output, layer_past, attn_weights
@@ -397,18 +273,7 @@
         return hidden_states
 
 
-<<<<<<< HEAD
 class GPTBigCodeBlock(nn.Module):
-=======
-GPTBIGCODE_ATTENTION_CLASSES = {
-    "eager": GPTBigCodeAttention,
-    "flash_attention_2": GPTBigCodeFlashAttention2,
-    "sdpa": GPTBigCodeSdpaAttention,
-}
-
-
-class GPTBigCodeBlock(GradientCheckpointingLayer):
->>>>>>> 12838775
     def __init__(self, config, layer_idx=None):
         super().__init__()
         hidden_size = config.hidden_size
@@ -432,13 +297,8 @@
 
     def forward(
         self,
-<<<<<<< HEAD
-        hidden_states: Optional[Tuple[torch.Tensor]],
+        hidden_states: Optional[tuple[torch.Tensor]],
         layer_past: Optional[Cache] = None,
-=======
-        hidden_states: Optional[tuple[torch.Tensor]],
-        layer_past: Optional[torch.Tensor] = None,
->>>>>>> 12838775
         attention_mask: Optional[torch.Tensor] = None,
         head_mask: Optional[torch.Tensor] = None,
         encoder_hidden_states: Optional[torch.Tensor] = None,
@@ -596,13 +456,9 @@
         output_attentions: Optional[bool] = None,
         output_hidden_states: Optional[bool] = None,
         return_dict: Optional[bool] = None,
-<<<<<<< HEAD
         cache_position: Optional[torch.Tensor] = None,
         **kwargs,
-    ) -> Union[Tuple, BaseModelOutputWithPastAndCrossAttentions]:
-=======
     ) -> Union[tuple, BaseModelOutputWithPastAndCrossAttentions]:
->>>>>>> 12838775
         r"""
         input_ids (`torch.Tensor` of shape `(batch_size, input_ids_length)`):
             `input_ids_length` = `sequence_length` if `past_key_values` is `None` else
@@ -624,19 +480,8 @@
         use_cache = use_cache if use_cache is not None else self.config.use_cache
         return_dict = return_dict if return_dict is not None else self.config.use_return_dict
 
-<<<<<<< HEAD
         if (input_ids is None) ^ (inputs_embeds is not None):
             raise ValueError("You must specify exactly one of input_ids or inputs_embeds")
-=======
-        if self.gradient_checkpointing and self.training and use_cache:
-            logger.warning(
-                "`use_cache=True` is incompatible with gradient checkpointing. Setting `use_cache=False`..."
-            )
-            use_cache = False
-
-        if input_ids is not None and inputs_embeds is not None:
-            raise ValueError("You cannot specify both input_ids and inputs_embeds at the same time")
->>>>>>> 12838775
         elif input_ids is not None:
             input_shape = input_ids.size()
             input_ids = input_ids.view(-1, input_shape[-1])
@@ -726,45 +571,18 @@
             if output_hidden_states:
                 all_hidden_states = all_hidden_states + (hidden_states,)
 
-<<<<<<< HEAD
-            if self.gradient_checkpointing and self.training:
-                outputs = self._gradient_checkpointing_func(
-                    block.__call__,
-                    hidden_states,
-                    None,
-                    causal_mask,
-                    head_mask[i],
-                    encoder_hidden_states,
-                    encoder_attention_mask,
-                    use_cache,
-                    output_attentions,
-                    cache_position,
-                )
-            else:
-                outputs = block(
-                    hidden_states,
-                    layer_past=past_key_values,
-                    attention_mask=causal_mask,
-                    head_mask=head_mask[i],
-                    encoder_hidden_states=encoder_hidden_states,
-                    encoder_attention_mask=encoder_attention_mask,
-                    use_cache=use_cache,
-                    output_attentions=output_attentions,
-                    cache_position=cache_position,
-                    **kwargs,
-                )
-=======
             outputs = block(
                 hidden_states,
-                layer_past,
+                past_key_values,
                 attention_mask,
                 head_mask[i],
                 encoder_hidden_states,  # as a positional argument for gradient checkpointing
                 encoder_attention_mask=encoder_attention_mask,
                 use_cache=use_cache,
                 output_attentions=output_attentions,
+                cache_position=cache_position,
+                **kwargs,
             )
->>>>>>> 12838775
 
             hidden_states = outputs[0]
             if use_cache:
@@ -900,20 +718,6 @@
             cross_attentions=transformer_outputs.cross_attentions,
         )
 
-<<<<<<< HEAD
-=======
-    @staticmethod
-    def _reorder_cache(
-        past_key_values: tuple[tuple[torch.Tensor]], beam_idx: torch.Tensor
-    ) -> tuple[tuple[torch.Tensor]]:
-        """
-        This function is used to re-order the `past_key_values` cache if [`~PreTrainedModel.beam_search`] or
-        [`~PreTrainedModel.beam_sample`] is called. This is required to match `past_key_values` with the correct
-        beam_idx at every generation step.
-        """
-        return tuple(layer_past.index_select(0, beam_idx.to(layer_past.device)) for layer_past in past_key_values)
-
->>>>>>> 12838775
 
 @auto_docstring(
     custom_intro="""
@@ -954,12 +758,8 @@
         output_attentions: Optional[bool] = None,
         output_hidden_states: Optional[bool] = None,
         return_dict: Optional[bool] = None,
-<<<<<<< HEAD
         **kwargs,
-    ) -> Union[Tuple, SequenceClassifierOutputWithPast]:
-=======
     ) -> Union[tuple, SequenceClassifierOutputWithPast]:
->>>>>>> 12838775
         r"""
         input_ids (`torch.Tensor` of shape `(batch_size, input_ids_length)`):
             `input_ids_length` = `sequence_length` if `past_key_values` is `None` else
