--- conflicted
+++ resolved
@@ -1168,11 +1168,8 @@
         output_hidden_states: Optional[bool] = None,
         return_dict: Optional[bool] = None,
         position_ids: Optional[torch.LongTensor] = None,
-<<<<<<< HEAD
         cache_position: Optional[torch.Tensor] = None,
-=======
         **kwargs,
->>>>>>> eebd2c97
     ) -> Union[Tuple, CausalLMOutputWithPast]:
         r"""
         Args:
