# coding=utf-8
# Copyright 2023 The HuggingFace Inc. team. All rights reserved.
#
# Licensed under the Apache License, Version 2.0 (the "License");
# you may not use this file except in compliance with the License.
# You may obtain a copy of the License at
#
#     http://www.apache.org/licenses/LICENSE-2.0
#
# Unless required by applicable law or agreed to in writing, software
# distributed under the License is distributed on an "AS IS" BASIS,
# WITHOUT WARRANTIES OR CONDITIONS OF ANY KIND, either express or implied.
# See the License for the specific language governing permissions and
# limitations under the License.
"""BLIP-2 model configuration"""

<<<<<<< HEAD
from ...configuration_utils import PretrainedConfig
=======
from typing import Optional

from ...configuration_utils import PreTrainedConfig
>>>>>>> be3fa93b
from ...models.auto.modeling_auto import MODEL_FOR_CAUSAL_LM_MAPPING_NAMES
from ...utils import logging
from ..auto import CONFIG_MAPPING, AutoConfig


logger = logging.get_logger(__name__)


class Blip2VisionConfig(PreTrainedConfig):
    r"""
    This is the configuration class to store the configuration of a [`Blip2VisionModel`]. It is used to instantiate a
    BLIP-2 vision encoder according to the specified arguments, defining the model architecture. Instantiating a
    configuration defaults will yield a similar configuration to that of the BLIP-2
    [Salesforce/blip2-opt-2.7b](https://huggingface.co/Salesforce/blip2-opt-2.7b) architecture.

    Configuration objects inherit from [`PreTrainedConfig`] and can be used to control the model outputs. Read the
    documentation from [`PreTrainedConfig`] for more information.

    Args:
        hidden_size (`int`, *optional*, defaults to 1408):
            Dimensionality of the encoder layers and the pooler layer.
        intermediate_size (`int`, *optional*, defaults to 6144):
            Dimensionality of the "intermediate" (i.e., feed-forward) layer in the Transformer encoder.
        num_hidden_layers (`int`, *optional*, defaults to 39):
            Number of hidden layers in the Transformer encoder.
        num_attention_heads (`int`, *optional*, defaults to 16):
            Number of attention heads for each attention layer in the Transformer encoder.
        image_size (`int`, *optional*, defaults to 224):
            The size (resolution) of each image.
        patch_size (`int`, *optional*, defaults to 14):
            The size (resolution) of each patch.
        hidden_act (`str` or `function`, *optional*, defaults to `"gelu"`):
            The non-linear activation function (function or string) in the encoder and pooler. If string, `"gelu"`,
            `"relu"`, `"selu"` and `"gelu_new"` `"gelu"` are supported. layer_norm_eps (`float`, *optional*, defaults
            to 1e-5): The epsilon used by the layer normalization layers.
        attention_dropout (`float`, *optional*, defaults to 0.0):
            The dropout ratio for the attention probabilities.
        initializer_range (`float`, *optional*, defaults to 0.02):
            The standard deviation of the truncated_normal_initializer for initializing all weight matrices.
        qkv_bias (`bool`, *optional*, defaults to `True`):
            Whether to add a bias to the queries and values in the self-attention layers.

    Example:

    ```python
    >>> from transformers import Blip2VisionConfig, Blip2VisionModel

    >>> # Initializing a Blip2VisionConfig with Salesforce/blip2-opt-2.7b style configuration
    >>> configuration = Blip2VisionConfig()

    >>> # Initializing a Blip2VisionModel (with random weights) from the Salesforce/blip2-opt-2.7b style configuration
    >>> model = Blip2VisionModel(configuration)

    >>> # Accessing the model configuration
    >>> configuration = model.config
    ```"""

    model_type = "blip_2_vision_model"
    base_config_key = "vision_config"

    def __init__(
        self,
        hidden_size=1408,
        intermediate_size=6144,
        num_hidden_layers=39,
        num_attention_heads=16,
        image_size=224,
        patch_size=14,
        hidden_act="gelu",
        layer_norm_eps=1e-6,
        attention_dropout=0.0,
        initializer_range=1e-10,
        qkv_bias=True,
        **kwargs,
    ):
        super().__init__(**kwargs)

        self.hidden_size = hidden_size
        self.intermediate_size = intermediate_size
        self.num_hidden_layers = num_hidden_layers
        self.num_attention_heads = num_attention_heads
        self.patch_size = patch_size
        self.image_size = image_size
        self.initializer_range = initializer_range
        self.attention_dropout = attention_dropout
        self.layer_norm_eps = layer_norm_eps
        self.hidden_act = hidden_act
        self.qkv_bias = qkv_bias


class Blip2QFormerConfig(PreTrainedConfig):
    r"""
    This is the configuration class to store the configuration of a [`Blip2QFormerModel`]. It is used to instantiate a
    BLIP-2 Querying Transformer (Q-Former) model according to the specified arguments, defining the model architecture.
    Instantiating a configuration with the defaults will yield a similar configuration to that of the BLIP-2
    [Salesforce/blip2-opt-2.7b](https://huggingface.co/Salesforce/blip2-opt-2.7b) architecture. Configuration objects
    inherit from [`PreTrainedConfig`] and can be used to control the model outputs. Read the documentation from
    [`PreTrainedConfig`] for more information.

    Note that [`Blip2QFormerModel`] is very similar to [`BertLMHeadModel`] with interleaved cross-attention.

    Args:
        vocab_size (`int`, *optional*, defaults to 30522):
            Vocabulary size of the Q-Former model. Defines the number of different tokens that can be represented by
            the `inputs_ids` passed when calling the model.
        hidden_size (`int`, *optional*, defaults to 768):
            Dimensionality of the encoder layers and the pooler layer.
        num_hidden_layers (`int`, *optional*, defaults to 12):
            Number of hidden layers in the Transformer encoder.
        num_attention_heads (`int`, *optional*, defaults to 12):
            Number of attention heads for each attention layer in the Transformer encoder.
        intermediate_size (`int`, *optional*, defaults to 3072):
            Dimensionality of the "intermediate" (often named feed-forward) layer in the Transformer encoder.
        hidden_act (`str` or `Callable`, *optional*, defaults to `"gelu"`):
            The non-linear activation function (function or string) in the encoder and pooler. If string, `"gelu"`,
            `"relu"`, `"silu"` and `"gelu_new"` are supported.
        hidden_dropout_prob (`float`, *optional*, defaults to 0.1):
            The dropout probability for all fully connected layers in the embeddings, encoder, and pooler.
        attention_probs_dropout_prob (`float`, *optional*, defaults to 0.1):
            The dropout ratio for the attention probabilities.
        max_position_embeddings (`int`, *optional*, defaults to 512):
            The maximum sequence length that this model might ever be used with. Typically set this to something large
            just in case (e.g., 512 or 1024 or 2048).
        initializer_range (`float`, *optional*, defaults to 0.02):
            The standard deviation of the truncated_normal_initializer for initializing all weight matrices.
        layer_norm_eps (`float`, *optional*, defaults to 1e-12):
            The epsilon used by the layer normalization layers.
        pad_token_id (`int`, *optional*, defaults to 0):
            Index to be used for padding token.
        cross_attention_frequency (`int`, *optional*, defaults to 2):
            The frequency of adding cross-attention to the Transformer layers.
        encoder_hidden_size (`int`, *optional*, defaults to 1408):
            The hidden size of the hidden states for cross-attention.
        use_qformer_text_input (`bool`, *optional*, defaults to `False`):
            Whether to use BERT-style embeddings.

    Examples:

    ```python
    >>> from transformers import Blip2QFormerConfig, Blip2QFormerModel

    >>> # Initializing a BLIP-2 Salesforce/blip2-opt-2.7b style configuration
    >>> configuration = Blip2QFormerConfig()

    >>> # Initializing a model (with random weights) from the Salesforce/blip2-opt-2.7b style configuration
    >>> model = Blip2QFormerModel(configuration)
    >>> # Accessing the model configuration
    >>> configuration = model.config
    ```"""

    model_type = "blip_2_qformer"
    base_config_key = "qformer_config"

    def __init__(
        self,
        vocab_size=30522,
        hidden_size=768,
        num_hidden_layers=12,
        num_attention_heads=12,
        intermediate_size=3072,
        hidden_act="gelu",
        hidden_dropout_prob=0.1,
        attention_probs_dropout_prob=0.1,
        max_position_embeddings=512,
        initializer_range=0.02,
        layer_norm_eps=1e-12,
        pad_token_id=0,
        cross_attention_frequency=2,
        encoder_hidden_size=1408,
        use_qformer_text_input=False,
        **kwargs,
    ):
        super().__init__(pad_token_id=pad_token_id, **kwargs)

        self.vocab_size = vocab_size
        self.hidden_size = hidden_size
        self.num_hidden_layers = num_hidden_layers
        self.num_attention_heads = num_attention_heads
        self.hidden_act = hidden_act
        self.intermediate_size = intermediate_size
        self.hidden_dropout_prob = hidden_dropout_prob
        self.attention_probs_dropout_prob = attention_probs_dropout_prob
        self.max_position_embeddings = max_position_embeddings
        self.initializer_range = initializer_range
        self.layer_norm_eps = layer_norm_eps
        self.cross_attention_frequency = cross_attention_frequency
        self.encoder_hidden_size = encoder_hidden_size
        self.use_qformer_text_input = use_qformer_text_input


class Blip2Config(PreTrainedConfig):
    r"""
    [`Blip2Config`] is the configuration class to store the configuration of a [`Blip2ForConditionalGeneration`]. It is
    used to instantiate a BLIP-2 model according to the specified arguments, defining the vision model, Q-Former model
    and language model configs. Instantiating a configuration with the defaults will yield a similar configuration to
    that of the BLIP-2 [Salesforce/blip2-opt-2.7b](https://huggingface.co/Salesforce/blip2-opt-2.7b) architecture.

    Configuration objects inherit from [`PreTrainedConfig`] and can be used to control the model outputs. Read the
    documentation from [`PreTrainedConfig`] for more information.

    Args:
        vision_config (`dict`, *optional*):
            Dictionary of configuration options used to initialize [`Blip2VisionConfig`].
        qformer_config (`dict`, *optional*):
            Dictionary of configuration options used to initialize [`Blip2QFormerConfig`].
        text_config (`dict`, *optional*):
            Dictionary of configuration options used to initialize any [`PreTrainedConfig`].
        num_query_tokens (`int`, *optional*, defaults to 32):
            The number of query tokens passed through the Transformer.
        image_text_hidden_size (`int`, *optional*, defaults to 256):
            Dimensionality of the hidden state of the image-text fusion layer.

        image_token_index (`int`, *optional*):
            Token index of special image token.
        kwargs (*optional*):
            Dictionary of keyword arguments.

    Example:

    ```python
    >>> from transformers import (
    ...     Blip2VisionConfig,
    ...     Blip2QFormerConfig,
    ...     OPTConfig,
    ...     Blip2Config,
    ...     Blip2ForConditionalGeneration,
    ... )

    >>> # Initializing a Blip2Config with Salesforce/blip2-opt-2.7b style configuration
    >>> configuration = Blip2Config()

    >>> # Initializing a Blip2ForConditionalGeneration (with random weights) from the Salesforce/blip2-opt-2.7b style configuration
    >>> model = Blip2ForConditionalGeneration(configuration)

    >>> # Accessing the model configuration
    >>> configuration = model.config

    >>> # We can also initialize a Blip2Config from a Blip2VisionConfig, Blip2QFormerConfig and any PreTrainedConfig

    >>> # Initializing BLIP-2 vision, BLIP-2 Q-Former and language model configurations
    >>> vision_config = Blip2VisionConfig()
    >>> qformer_config = Blip2QFormerConfig()
    >>> text_config = OPTConfig()

    >>> config = Blip2Config(vision_config=vision_config, qformer_config=qformer_config, text_config=text_config)
    ```"""

    model_type = "blip-2"
    attribute_map = {
        "image_token_id": "image_token_index",
    }
    sub_configs = {"text_config": AutoConfig, "qformer_config": Blip2QFormerConfig, "vision_config": Blip2VisionConfig}

    def __init__(
        self,
        vision_config=None,
        qformer_config=None,
        text_config=None,
        num_query_tokens=32,
        image_text_hidden_size=256,
        image_token_index=None,
        **kwargs,
    ):
        if text_config is None:
            text_config = CONFIG_MAPPING["opt"]()
            logger.info("text_config is None. Initializing the text config with default values (`OPTConfig`).")
        elif isinstance(text_config, dict):
            text_model_type = text_config.get("model_type", "opt")
            text_config = CONFIG_MAPPING[text_model_type](**text_config)

        if qformer_config is None:
            qformer_config = Blip2QFormerConfig()
            logger.info("qformer_config is None. Initializing the Blip2QFormerConfig with default values.")
        elif isinstance(qformer_config, dict):
            qformer_config = Blip2QFormerConfig(**qformer_config)

        if vision_config is None:
            vision_config = Blip2VisionConfig()
            logger.info("`vision_config` is `None`. initializing the `Blip2VisionConfig` with default values.")
        elif isinstance(vision_config, dict):
            vision_config = Blip2VisionConfig(**vision_config)

        self.text_config = text_config
        self.vision_config = vision_config
        self.qformer_config = qformer_config

        self.num_query_tokens = num_query_tokens
        self.image_text_hidden_size = image_text_hidden_size
        self.image_token_index = image_token_index
        self.qformer_config.encoder_hidden_size = self.vision_config.hidden_size
        self.use_decoder_only_language_model = self.text_config.model_type in MODEL_FOR_CAUSAL_LM_MAPPING_NAMES
        self.initializer_factor = 1.0
        self.initializer_range = 0.02

<<<<<<< HEAD
        kwargs["is_encoder_decoder"] = self.text_config.is_encoder_decoder
        super().__init__(**kwargs)
=======
    @classmethod
    def from_vision_qformer_text_configs(
        cls,
        vision_config: Blip2VisionConfig,
        qformer_config: Blip2QFormerConfig,
        text_config: Optional[PreTrainedConfig] = None,
        **kwargs,
    ):
        r"""
        Instantiate a [`Blip2Config`] (or a derived class) from a BLIP-2 vision model, Q-Former and language model
        configurations.

        Args:
            vision_config (`dict`):
                Dictionary of configuration options used to initialize [`Blip2VisionConfig`].
            qformer_config (`dict`):
                Dictionary of configuration options used to initialize [`Blip2QFormerConfig`].
            text_config (`dict`, *optional*):
                Dictionary of configuration options used to initialize any [`PreTrainedConfig`].

        Returns:
            [`Blip2Config`]: An instance of a configuration object
        """

        return cls(
            vision_config=vision_config.to_dict(),
            qformer_config=qformer_config.to_dict(),
            text_config=text_config.to_dict() if text_config is not None else None,
            **kwargs,
        )
>>>>>>> be3fa93b


__all__ = ["Blip2Config", "Blip2QFormerConfig", "Blip2VisionConfig"]<|MERGE_RESOLUTION|>--- conflicted
+++ resolved
@@ -14,13 +14,9 @@
 # limitations under the License.
 """BLIP-2 model configuration"""
 
-<<<<<<< HEAD
-from ...configuration_utils import PretrainedConfig
-=======
 from typing import Optional
 
 from ...configuration_utils import PreTrainedConfig
->>>>>>> be3fa93b
 from ...models.auto.modeling_auto import MODEL_FOR_CAUSAL_LM_MAPPING_NAMES
 from ...utils import logging
 from ..auto import CONFIG_MAPPING, AutoConfig
@@ -315,41 +311,8 @@
         self.initializer_factor = 1.0
         self.initializer_range = 0.02
 
-<<<<<<< HEAD
         kwargs["is_encoder_decoder"] = self.text_config.is_encoder_decoder
         super().__init__(**kwargs)
-=======
-    @classmethod
-    def from_vision_qformer_text_configs(
-        cls,
-        vision_config: Blip2VisionConfig,
-        qformer_config: Blip2QFormerConfig,
-        text_config: Optional[PreTrainedConfig] = None,
-        **kwargs,
-    ):
-        r"""
-        Instantiate a [`Blip2Config`] (or a derived class) from a BLIP-2 vision model, Q-Former and language model
-        configurations.
-
-        Args:
-            vision_config (`dict`):
-                Dictionary of configuration options used to initialize [`Blip2VisionConfig`].
-            qformer_config (`dict`):
-                Dictionary of configuration options used to initialize [`Blip2QFormerConfig`].
-            text_config (`dict`, *optional*):
-                Dictionary of configuration options used to initialize any [`PreTrainedConfig`].
-
-        Returns:
-            [`Blip2Config`]: An instance of a configuration object
-        """
-
-        return cls(
-            vision_config=vision_config.to_dict(),
-            qformer_config=qformer_config.to_dict(),
-            text_config=text_config.to_dict() if text_config is not None else None,
-            **kwargs,
-        )
->>>>>>> be3fa93b
 
 
 __all__ = ["Blip2Config", "Blip2QFormerConfig", "Blip2VisionConfig"]