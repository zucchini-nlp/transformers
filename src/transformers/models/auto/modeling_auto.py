--- conflicted
+++ resolved
@@ -995,11 +995,8 @@
         ("internvl", "InternVLForConditionalGeneration"),
         ("janus", "JanusForConditionalGeneration"),
         ("kosmos-2", "Kosmos2ForConditionalGeneration"),
-<<<<<<< HEAD
+        ("kosmos-2.5", "Kosmos2_5ForConditionalGeneration"),
         ("lfm2-vl", "Lfm2VlForConditionalGeneration"),
-=======
-        ("kosmos-2.5", "Kosmos2_5ForConditionalGeneration"),
->>>>>>> eaa48c81
         ("llama4", "Llama4ForConditionalGeneration"),
         ("llava", "LlavaForConditionalGeneration"),
         ("llava_next", "LlavaNextForConditionalGeneration"),
