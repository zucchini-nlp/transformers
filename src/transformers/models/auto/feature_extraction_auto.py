# coding=utf-8
# Copyright 2021 The HuggingFace Inc. team.
#
# Licensed under the Apache License, Version 2.0 (the "License");
# you may not use this file except in compliance with the License.
# You may obtain a copy of the License at
#
#     http://www.apache.org/licenses/LICENSE-2.0
#
# Unless required by applicable law or agreed to in writing, software
# distributed under the License is distributed on an "AS IS" BASIS,
# WITHOUT WARRANTIES OR CONDITIONS OF ANY KIND, either express or implied.
# See the License for the specific language governing permissions and
# limitations under the License.
"""AutoFeatureExtractor class."""

import importlib
import json
import os
import warnings
from collections import OrderedDict
from typing import Optional, Union

# Build the list of all feature extractors
from ...configuration_utils import PretrainedConfig
from ...dynamic_module_utils import get_class_from_dynamic_module, resolve_trust_remote_code
from ...feature_extraction_utils import FeatureExtractionMixin
from ...utils import CONFIG_NAME, FEATURE_EXTRACTOR_NAME, cached_file, logging
from .auto_factory import _LazyAutoMapping
from .configuration_auto import (
    CONFIG_MAPPING_NAMES,
    AutoConfig,
    model_type_to_module_name,
    replace_list_option_in_docstrings,
)


logger = logging.get_logger(__name__)

FEATURE_EXTRACTOR_MAPPING_NAMES = OrderedDict(
    [
        ("audio-spectrogram-transformer", "ASTFeatureExtractor"),
        ("clap", "ClapFeatureExtractor"),
        ("clvp", "ClvpFeatureExtractor"),
        ("dac", "DacFeatureExtractor"),
        ("data2vec-audio", "Wav2Vec2FeatureExtractor"),
        ("deformable_detr", "DeformableDetrFeatureExtractor"),
        ("dia", "DiaFeatureExtractor"),
        ("encodec", "EncodecFeatureExtractor"),
        ("gemma3n", "Gemma3nAudioFeatureExtractor"),
        ("granite_speech", "GraniteSpeechFeatureExtractor"),
        ("hubert", "Wav2Vec2FeatureExtractor"),
        ("kyutai_speech_to_text", "KyutaiSpeechToTextFeatureExtractor"),
        ("mctct", "MCTCTFeatureExtractor"),
        ("mimi", "EncodecFeatureExtractor"),
        ("moonshine", "Wav2Vec2FeatureExtractor"),
        ("moshi", "EncodecFeatureExtractor"),
<<<<<<< HEAD
=======
        ("nat", "ViTFeatureExtractor"),
        ("owlvit", "OwlViTFeatureExtractor"),
        ("parakeet_ctc", "ParakeetFeatureExtractor"),
        ("parakeet_encoder", "ParakeetFeatureExtractor"),
        ("perceiver", "PerceiverFeatureExtractor"),
>>>>>>> 4a02bc70
        ("phi4_multimodal", "Phi4MultimodalFeatureExtractor"),
        ("pop2piano", "Pop2PianoFeatureExtractor"),
        ("seamless_m4t", "SeamlessM4TFeatureExtractor"),
        ("seamless_m4t_v2", "SeamlessM4TFeatureExtractor"),
        ("sew", "Wav2Vec2FeatureExtractor"),
        ("sew-d", "Wav2Vec2FeatureExtractor"),
        ("speech_to_text", "Speech2TextFeatureExtractor"),
        ("speecht5", "SpeechT5FeatureExtractor"),
        ("unispeech", "Wav2Vec2FeatureExtractor"),
        ("unispeech-sat", "Wav2Vec2FeatureExtractor"),
        ("univnet", "UnivNetFeatureExtractor"),
        ("wav2vec2", "Wav2Vec2FeatureExtractor"),
        ("wav2vec2-bert", "Wav2Vec2FeatureExtractor"),
        ("wav2vec2-conformer", "Wav2Vec2FeatureExtractor"),
        ("wavlm", "Wav2Vec2FeatureExtractor"),
        ("whisper", "WhisperFeatureExtractor"),
        ("xcodec", "DacFeatureExtractor"),
    ]
)

FEATURE_EXTRACTOR_MAPPING = _LazyAutoMapping(CONFIG_MAPPING_NAMES, FEATURE_EXTRACTOR_MAPPING_NAMES)


def feature_extractor_class_from_name(class_name: str):
    for module_name, extractors in FEATURE_EXTRACTOR_MAPPING_NAMES.items():
        if class_name in extractors:
            module_name = model_type_to_module_name(module_name)

            module = importlib.import_module(f".{module_name}", "transformers.models")
            try:
                return getattr(module, class_name)
            except AttributeError:
                continue

    for extractor in FEATURE_EXTRACTOR_MAPPING._extra_content.values():
        if getattr(extractor, "__name__", None) == class_name:
            return extractor

    # We did not fine the class, but maybe it's because a dep is missing. In that case, the class will be in the main
    # init and we return the proper dummy to get an appropriate error message.
    main_module = importlib.import_module("transformers")
    if hasattr(main_module, class_name):
        return getattr(main_module, class_name)

    return None


def get_feature_extractor_config(
    pretrained_model_name_or_path: Union[str, os.PathLike],
    cache_dir: Optional[Union[str, os.PathLike]] = None,
    force_download: bool = False,
    resume_download: Optional[bool] = None,
    proxies: Optional[dict[str, str]] = None,
    token: Optional[Union[bool, str]] = None,
    revision: Optional[str] = None,
    local_files_only: bool = False,
    **kwargs,
):
    """
    Loads the tokenizer configuration from a pretrained model tokenizer configuration.

    Args:
        pretrained_model_name_or_path (`str` or `os.PathLike`):
            This can be either:

            - a string, the *model id* of a pretrained model configuration hosted inside a model repo on
              huggingface.co.
            - a path to a *directory* containing a configuration file saved using the
              [`~PreTrainedTokenizer.save_pretrained`] method, e.g., `./my_model_directory/`.

        cache_dir (`str` or `os.PathLike`, *optional*):
            Path to a directory in which a downloaded pretrained model configuration should be cached if the standard
            cache should not be used.
        force_download (`bool`, *optional*, defaults to `False`):
            Whether or not to force to (re-)download the configuration files and override the cached versions if they
            exist.
        resume_download:
            Deprecated and ignored. All downloads are now resumed by default when possible.
            Will be removed in v5 of Transformers.
        proxies (`dict[str, str]`, *optional*):
            A dictionary of proxy servers to use by protocol or endpoint, e.g., `{'http': 'foo.bar:3128',
            'http://hostname': 'foo.bar:4012'}.` The proxies are used on each request.
        token (`str` or *bool*, *optional*):
            The token to use as HTTP bearer authorization for remote files. If `True`, will use the token generated
            when running `hf auth login` (stored in `~/.huggingface`).
        revision (`str`, *optional*, defaults to `"main"`):
            The specific model version to use. It can be a branch name, a tag name, or a commit id, since we use a
            git-based system for storing models and other artifacts on huggingface.co, so `revision` can be any
            identifier allowed by git.
        local_files_only (`bool`, *optional*, defaults to `False`):
            If `True`, will only try to load the tokenizer configuration from local files.

    <Tip>

    Passing `token=True` is required when you want to use a private model.

    </Tip>

    Returns:
        `Dict`: The configuration of the tokenizer.

    Examples:

    ```python
    # Download configuration from huggingface.co and cache.
    tokenizer_config = get_tokenizer_config("google-bert/bert-base-uncased")
    # This model does not have a tokenizer config so the result will be an empty dict.
    tokenizer_config = get_tokenizer_config("FacebookAI/xlm-roberta-base")

    # Save a pretrained tokenizer locally and you can reload its config
    from transformers import AutoTokenizer

    tokenizer = AutoTokenizer.from_pretrained("google-bert/bert-base-cased")
    tokenizer.save_pretrained("tokenizer-test")
    tokenizer_config = get_tokenizer_config("tokenizer-test")
    ```"""
    use_auth_token = kwargs.pop("use_auth_token", None)
    if use_auth_token is not None:
        warnings.warn(
            "The `use_auth_token` argument is deprecated and will be removed in v5 of Transformers. Please use `token` instead.",
            FutureWarning,
        )
        if token is not None:
            raise ValueError("`token` and `use_auth_token` are both specified. Please set only the argument `token`.")
        token = use_auth_token

    resolved_config_file = cached_file(
        pretrained_model_name_or_path,
        FEATURE_EXTRACTOR_NAME,
        cache_dir=cache_dir,
        force_download=force_download,
        resume_download=resume_download,
        proxies=proxies,
        token=token,
        revision=revision,
        local_files_only=local_files_only,
        _raise_exceptions_for_gated_repo=False,
        _raise_exceptions_for_missing_entries=False,
        _raise_exceptions_for_connection_errors=False,
    )
    if resolved_config_file is None:
        logger.info(
            "Could not locate the feature extractor configuration file, will try to use the model config instead."
        )
        return {}

    with open(resolved_config_file, encoding="utf-8") as reader:
        return json.load(reader)


class AutoFeatureExtractor:
    r"""
    This is a generic feature extractor class that will be instantiated as one of the feature extractor classes of the
    library when created with the [`AutoFeatureExtractor.from_pretrained`] class method.

    This class cannot be instantiated directly using `__init__()` (throws an error).
    """

    def __init__(self):
        raise OSError(
            "AutoFeatureExtractor is designed to be instantiated "
            "using the `AutoFeatureExtractor.from_pretrained(pretrained_model_name_or_path)` method."
        )

    @classmethod
    @replace_list_option_in_docstrings(FEATURE_EXTRACTOR_MAPPING_NAMES)
    def from_pretrained(cls, pretrained_model_name_or_path, **kwargs):
        r"""
        Instantiate one of the feature extractor classes of the library from a pretrained model vocabulary.

        The feature extractor class to instantiate is selected based on the `model_type` property of the config object
        (either passed as an argument or loaded from `pretrained_model_name_or_path` if possible), or when it's
        missing, by falling back to using pattern matching on `pretrained_model_name_or_path`:

        List options

        Params:
            pretrained_model_name_or_path (`str` or `os.PathLike`):
                This can be either:

                - a string, the *model id* of a pretrained feature_extractor hosted inside a model repo on
                  huggingface.co.
                - a path to a *directory* containing a feature extractor file saved using the
                  [`~feature_extraction_utils.FeatureExtractionMixin.save_pretrained`] method, e.g.,
                  `./my_model_directory/`.
                - a path or url to a saved feature extractor JSON *file*, e.g.,
                  `./my_model_directory/preprocessor_config.json`.
            cache_dir (`str` or `os.PathLike`, *optional*):
                Path to a directory in which a downloaded pretrained model feature extractor should be cached if the
                standard cache should not be used.
            force_download (`bool`, *optional*, defaults to `False`):
                Whether or not to force to (re-)download the feature extractor files and override the cached versions
                if they exist.
            resume_download:
                Deprecated and ignored. All downloads are now resumed by default when possible.
                Will be removed in v5 of Transformers.
            proxies (`dict[str, str]`, *optional*):
                A dictionary of proxy servers to use by protocol or endpoint, e.g., `{'http': 'foo.bar:3128',
                'http://hostname': 'foo.bar:4012'}.` The proxies are used on each request.
            token (`str` or *bool*, *optional*):
                The token to use as HTTP bearer authorization for remote files. If `True`, will use the token generated
                when running `hf auth login` (stored in `~/.huggingface`).
            revision (`str`, *optional*, defaults to `"main"`):
                The specific model version to use. It can be a branch name, a tag name, or a commit id, since we use a
                git-based system for storing models and other artifacts on huggingface.co, so `revision` can be any
                identifier allowed by git.
            return_unused_kwargs (`bool`, *optional*, defaults to `False`):
                If `False`, then this function returns just the final feature extractor object. If `True`, then this
                functions returns a `Tuple(feature_extractor, unused_kwargs)` where *unused_kwargs* is a dictionary
                consisting of the key/value pairs whose keys are not feature extractor attributes: i.e., the part of
                `kwargs` which has not been used to update `feature_extractor` and is otherwise ignored.
            trust_remote_code (`bool`, *optional*, defaults to `False`):
                Whether or not to allow for custom models defined on the Hub in their own modeling files. This option
                should only be set to `True` for repositories you trust and in which you have read the code, as it will
                execute code present on the Hub on your local machine.
            kwargs (`dict[str, Any]`, *optional*):
                The values in kwargs of any keys which are feature extractor attributes will be used to override the
                loaded values. Behavior concerning key/value pairs whose keys are *not* feature extractor attributes is
                controlled by the `return_unused_kwargs` keyword parameter.

        <Tip>

        Passing `token=True` is required when you want to use a private model.

        </Tip>

        Examples:

        ```python
        >>> from transformers import AutoFeatureExtractor

        >>> # Download feature extractor from huggingface.co and cache.
        >>> feature_extractor = AutoFeatureExtractor.from_pretrained("facebook/wav2vec2-base-960h")

        >>> # If feature extractor files are in a directory (e.g. feature extractor was saved using *save_pretrained('./test/saved_model/')*)
        >>> # feature_extractor = AutoFeatureExtractor.from_pretrained("./test/saved_model/")
        ```"""
        use_auth_token = kwargs.pop("use_auth_token", None)
        if use_auth_token is not None:
            warnings.warn(
                "The `use_auth_token` argument is deprecated and will be removed in v5 of Transformers. Please use `token` instead.",
                FutureWarning,
            )
            if kwargs.get("token") is not None:
                raise ValueError(
                    "`token` and `use_auth_token` are both specified. Please set only the argument `token`."
                )
            kwargs["token"] = use_auth_token

        config = kwargs.pop("config", None)
        trust_remote_code = kwargs.pop("trust_remote_code", None)
        kwargs["_from_auto"] = True

        config_dict, _ = FeatureExtractionMixin.get_feature_extractor_dict(pretrained_model_name_or_path, **kwargs)
        feature_extractor_class = config_dict.get("feature_extractor_type", None)
        feature_extractor_auto_map = None
        if "AutoFeatureExtractor" in config_dict.get("auto_map", {}):
            feature_extractor_auto_map = config_dict["auto_map"]["AutoFeatureExtractor"]

        # If we don't find the feature extractor class in the feature extractor config, let's try the model config.
        if feature_extractor_class is None and feature_extractor_auto_map is None:
            if not isinstance(config, PretrainedConfig):
                config = AutoConfig.from_pretrained(
                    pretrained_model_name_or_path, trust_remote_code=trust_remote_code, **kwargs
                )
            # It could be in `config.feature_extractor_type``
            feature_extractor_class = getattr(config, "feature_extractor_type", None)
            if hasattr(config, "auto_map") and "AutoFeatureExtractor" in config.auto_map:
                feature_extractor_auto_map = config.auto_map["AutoFeatureExtractor"]

        if feature_extractor_class is not None:
            feature_extractor_class = feature_extractor_class_from_name(feature_extractor_class)

        has_remote_code = feature_extractor_auto_map is not None
        has_local_code = feature_extractor_class is not None or type(config) in FEATURE_EXTRACTOR_MAPPING
        if has_remote_code:
            if "--" in feature_extractor_auto_map:
                upstream_repo = feature_extractor_auto_map.split("--")[0]
            else:
                upstream_repo = None
            trust_remote_code = resolve_trust_remote_code(
                trust_remote_code, pretrained_model_name_or_path, has_local_code, has_remote_code, upstream_repo
            )

        if has_remote_code and trust_remote_code:
            feature_extractor_class = get_class_from_dynamic_module(
                feature_extractor_auto_map, pretrained_model_name_or_path, **kwargs
            )
            _ = kwargs.pop("code_revision", None)
            feature_extractor_class.register_for_auto_class()
            return feature_extractor_class.from_dict(config_dict, **kwargs)
        elif feature_extractor_class is not None:
            return feature_extractor_class.from_dict(config_dict, **kwargs)
        # Last try: we use the FEATURE_EXTRACTOR_MAPPING.
        elif type(config) in FEATURE_EXTRACTOR_MAPPING:
            feature_extractor_class = FEATURE_EXTRACTOR_MAPPING[type(config)]
            return feature_extractor_class.from_dict(config_dict, **kwargs)

        raise ValueError(
            f"Unrecognized feature extractor in {pretrained_model_name_or_path}. Should have a "
            f"`feature_extractor_type` key in its {FEATURE_EXTRACTOR_NAME} of {CONFIG_NAME}, or one of the following "
            f"`model_type` keys in its {CONFIG_NAME}: {', '.join(c for c in FEATURE_EXTRACTOR_MAPPING_NAMES)}"
        )

    @staticmethod
    def register(config_class, feature_extractor_class, exist_ok=False):
        """
        Register a new feature extractor for this class.

        Args:
            config_class ([`PretrainedConfig`]):
                The configuration corresponding to the model to register.
            feature_extractor_class ([`FeatureExtractorMixin`]): The feature extractor to register.
        """
        FEATURE_EXTRACTOR_MAPPING.register(config_class, feature_extractor_class, exist_ok=exist_ok)


__all__ = ["FEATURE_EXTRACTOR_MAPPING", "AutoFeatureExtractor"]<|MERGE_RESOLUTION|>--- conflicted
+++ resolved
@@ -55,14 +55,9 @@
         ("mimi", "EncodecFeatureExtractor"),
         ("moonshine", "Wav2Vec2FeatureExtractor"),
         ("moshi", "EncodecFeatureExtractor"),
-<<<<<<< HEAD
-=======
-        ("nat", "ViTFeatureExtractor"),
-        ("owlvit", "OwlViTFeatureExtractor"),
         ("parakeet_ctc", "ParakeetFeatureExtractor"),
         ("parakeet_encoder", "ParakeetFeatureExtractor"),
         ("perceiver", "PerceiverFeatureExtractor"),
->>>>>>> 4a02bc70
         ("phi4_multimodal", "Phi4MultimodalFeatureExtractor"),
         ("pop2piano", "Pop2PianoFeatureExtractor"),
         ("seamless_m4t", "SeamlessM4TFeatureExtractor"),
