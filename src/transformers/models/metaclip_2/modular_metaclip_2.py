--- conflicted
+++ resolved
@@ -216,15 +216,6 @@
 @auto_docstring
 class MetaClip2PreTrainedModel(CLIPPreTrainedModel):
     base_model_prefix = "metaclip_2"
-<<<<<<< HEAD
-    input_modalities = ("image", "text")
-    supports_gradient_checkpointing = True
-    _supports_sdpa = True
-    _supports_flash_attn = True
-    _supports_flex_attn = True
-    _supports_attention_backend = True
-=======
->>>>>>> 8a96f5fb
 
     def _init_weights(self, module):
         """Initialize the weights"""
