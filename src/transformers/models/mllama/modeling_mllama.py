# coding=utf-8
# Copyright 2024 the HuggingFace Inc. team. All rights reserved.
#
# Licensed under the Apache License, Version 2.0 (the "License");
# you may not use this file except in compliance with the License.
# You may obtain a copy of the License at
#
#     http://www.apache.org/licenses/LICENSE-2.0
#
# Unless required by applicable law or agreed to in writing, software
# distributed under the License is distributed on an "AS IS" BASIS,
# WITHOUT WARRANTIES OR CONDITIONS OF ANY KIND, either express or implied.
# See the License for the specific language governing permissions and
# limitations under the License.
"""PyTorch Mllama model."""

import math
from collections.abc import Callable
from typing import Optional, Union

import torch
import torch.nn.functional as F
from torch import nn

from ...activations import ACT2FN
from ...cache_utils import Cache, DynamicCache
from ...generation import GenerationMixin
from ...modeling_attn_mask_utils import AttentionMaskConverter
from ...modeling_flash_attention_utils import FlashAttentionKwargs
from ...modeling_layers import GradientCheckpointingLayer
from ...modeling_outputs import BaseModelOutput, BaseModelOutputWithPast, CausalLMOutputWithPast
from ...modeling_rope_utils import (
    ROPE_INIT_FUNCTIONS,
    dynamic_rope_update,
)
from ...modeling_utils import ALL_ATTENTION_FUNCTIONS, PreTrainedModel
from ...processing_utils import Unpack
from ...utils import TransformersKwargs, auto_docstring, can_return_tuple, is_torch_flex_attn_available, logging
from ...utils.generic import OutputRecorder, check_model_inputs
from .configuration_mllama import MllamaConfig, MllamaTextConfig, MllamaVisionConfig


if is_torch_flex_attn_available():
    from torch.nn.attention.flex_attention import BlockMask

    from ...integrations.flex_attention import make_flex_block_causal_mask

logger = logging.get_logger(__name__)


def _prepare_cross_attention_mask(
    cross_attention_mask: torch.Tensor,
    num_vision_tokens: int,
    dtype: str,
) -> tuple[torch.Tensor, torch.Tensor]:
    # reshape so it can be used by attn module
    batch_size, text_total_length, *_ = cross_attention_mask.shape
    cross_attention_mask = cross_attention_mask.repeat_interleave(num_vision_tokens, dim=3)
    cross_attention_mask = cross_attention_mask.view(batch_size, text_total_length, -1)
    cross_attention_mask = cross_attention_mask.unsqueeze(1)

    # invert the mask
    inverted_cross_attn_mask = (1.0 - cross_attention_mask).to(dtype)
    cross_attention_mask = inverted_cross_attn_mask.masked_fill(
        inverted_cross_attn_mask.to(torch.bool), torch.finfo(dtype).min
    )

    # apply full-row bias, which return 4D tensor of shape [B, H, S1, 1] where value is 0 if the a full row in cross attn mask's
    # last dimension contains negative infinity values, otherwise it's 1
    negative_inf_value = torch.finfo(dtype).min
    full_text_row_masked_out_mask = (
        (cross_attention_mask != negative_inf_value).any(dim=-1).type_as(cross_attention_mask)[..., None]
    )
    cross_attention_mask *= full_text_row_masked_out_mask

    return cross_attention_mask, full_text_row_masked_out_mask


def _prepare_aspect_ratio_attention_mask(
    aspect_ratio_mask: torch.Tensor,
    num_patches: int,
    target_length: int,
    dtype: torch.dtype,
) -> torch.Tensor:
    # Expand aspect ratio mask to target_length
    batch_size, max_num_tiles = aspect_ratio_mask.shape
    attention_mask = aspect_ratio_mask.view(batch_size, max_num_tiles, 1, 1).to(dtype)
    attention_mask = attention_mask.repeat(1, 1, target_length, 1)

    # Mask padding patches
    pad_patches = target_length - num_patches
    attention_mask[:, :, -pad_patches:] = 0

    # Invert the mask (0 -> 1, 1 -> 0)
    attention_mask = 1 - attention_mask

    # Reshape to 2D and create 4D attention mask
    # (batch_size, 1, max_num_tiles * target_length, max_num_tiles * target_length)
    attention_mask = attention_mask.reshape(batch_size, max_num_tiles * target_length, 1)
    attention_mask = attention_mask @ attention_mask.transpose(-1, -2) * torch.finfo(dtype).min
    attention_mask = attention_mask.unsqueeze(1)

    return attention_mask


class MllamaPrecomputedAspectRatioEmbedding(nn.Module):
    def __init__(self, config: MllamaVisionConfig, is_gated: bool = True):
        super().__init__()
        self.max_num_tiles = config.max_num_tiles
        self.hidden_size = config.hidden_size
        self.max_aspect_ratio_id = config.max_aspect_ratio_id
        self.is_gated = is_gated

        self.embedding = nn.Embedding(self.max_aspect_ratio_id + 1, self.max_num_tiles * self.hidden_size)
        if is_gated:
            self.gate = nn.Parameter(torch.zeros(1))

    def forward(self, hidden_state: torch.Tensor, aspect_ratio_ids: torch.Tensor) -> torch.Tensor:
        embeddings = self.embedding(aspect_ratio_ids)
        embeddings = embeddings.reshape(-1, self.max_num_tiles, 1, self.hidden_size)

        if self.is_gated:
            embeddings = embeddings * self.gate.tanh()

        hidden_state = hidden_state + embeddings
        return hidden_state


class MllamaPrecomputedPositionEmbedding(nn.Module):
    def __init__(self, config: MllamaVisionConfig):
        super().__init__()
        self.max_num_tiles = config.max_num_tiles
        self.max_aspect_ratio_id = config.max_aspect_ratio_id
        self.num_patches = (config.image_size // config.patch_size) ** 2 + 1
        self.hidden_size = config.hidden_size
        self.scale = config.hidden_size**-0.5

        self.gate = nn.Parameter(torch.zeros(1))

        # position embedding
        position_embedding = torch.randn(self.num_patches, self.hidden_size)
        self.embedding = nn.Parameter(self.scale * position_embedding)

        # tile position embedding
        self.tile_embedding = nn.Embedding(
            self.max_aspect_ratio_id + 1, self.max_num_tiles * self.num_patches * self.hidden_size
        )

    def forward(self, hidden_state: torch.Tensor, aspect_ratio_ids: torch.Tensor) -> torch.Tensor:
        # position embeddings
        gated_position_embedding = (1 - self.gate.tanh()) * self.embedding
        hidden_state = hidden_state + gated_position_embedding.view(1, 1, self.num_patches, self.hidden_size)

        # precomputed tile position embeddings
        tile_position_embedding = self.tile_embedding(aspect_ratio_ids)
        batch_size = hidden_state.shape[0]
        tile_position_embedding = tile_position_embedding.reshape(
            batch_size, self.max_num_tiles, self.num_patches, self.hidden_size
        )
        gated_tile_position_embedding = self.gate.tanh() * tile_position_embedding
        hidden_state = hidden_state + gated_tile_position_embedding

        return hidden_state


# Copied from transformers.models.clip.modeling_clip.CLIPMLP with CLIP->MllamaVision
class MllamaVisionMLP(nn.Module):
    def __init__(self, config):
        super().__init__()
        self.config = config
        self.activation_fn = ACT2FN[config.hidden_act]
        self.fc1 = nn.Linear(config.hidden_size, config.intermediate_size)
        self.fc2 = nn.Linear(config.intermediate_size, config.hidden_size)

    def forward(self, hidden_states: torch.Tensor) -> torch.Tensor:
        hidden_states = self.fc1(hidden_states)
        hidden_states = self.activation_fn(hidden_states)
        hidden_states = self.fc2(hidden_states)
        return hidden_states


# Copied from transformers.models.llama.modeling_llama.repeat_kv
def repeat_kv(hidden_states: torch.Tensor, n_rep: int) -> torch.Tensor:
    """
    This is the equivalent of torch.repeat_interleave(x, dim=1, repeats=n_rep). The hidden states go from (batch,
    num_key_value_heads, seqlen, head_dim) to (batch, num_attention_heads, seqlen, head_dim)
    """
    batch, num_key_value_heads, slen, head_dim = hidden_states.shape
    if n_rep == 1:
        return hidden_states
    hidden_states = hidden_states[:, :, None, :, :].expand(batch, num_key_value_heads, n_rep, slen, head_dim)
    return hidden_states.reshape(batch, num_key_value_heads * n_rep, slen, head_dim)


# Copied from transformers.models.llama.modeling_llama.eager_attention_forward
def eager_attention_forward(
    module: nn.Module,
    query: torch.Tensor,
    key: torch.Tensor,
    value: torch.Tensor,
    attention_mask: Optional[torch.Tensor],
    scaling: float,
    dropout: float = 0.0,
    **kwargs: Unpack[TransformersKwargs],
):
    key_states = repeat_kv(key, module.num_key_value_groups)
    value_states = repeat_kv(value, module.num_key_value_groups)

    attn_weights = torch.matmul(query, key_states.transpose(2, 3)) * scaling
    if attention_mask is not None:
        causal_mask = attention_mask[:, :, :, : key_states.shape[-2]]
        attn_weights = attn_weights + causal_mask

    attn_weights = nn.functional.softmax(attn_weights, dim=-1, dtype=torch.float32).to(query.dtype)
    attn_weights = nn.functional.dropout(attn_weights, p=dropout, training=module.training)
    attn_output = torch.matmul(attn_weights, value_states)
    attn_output = attn_output.transpose(1, 2).contiguous()

    return attn_output, attn_weights


class MllamaVisionAttention(nn.Module):
    def __init__(self, config: MllamaVisionConfig):
        super().__init__()

        self.config = config
        self.embed_dim = config.hidden_size
        self.num_heads = config.attention_heads
        self.head_dim = config.hidden_size // config.attention_heads
        self.scaling = self.head_dim**-0.5
        self.num_key_value_groups = 1

        self.q_proj = nn.Linear(self.embed_dim, self.num_heads * self.head_dim, bias=False)
        self.k_proj = nn.Linear(self.embed_dim, self.num_heads * self.head_dim, bias=False)
        self.v_proj = nn.Linear(self.embed_dim, self.num_heads * self.head_dim, bias=False)
        self.o_proj = nn.Linear(self.num_heads * self.head_dim, self.embed_dim, bias=False)

    def forward(
        self,
        hidden_state: torch.Tensor,
        attention_mask: Optional[torch.Tensor] = None,
        **kwargs,
    ) -> tuple[torch.Tensor, Optional[torch.Tensor]]:
        query = self.q_proj(hidden_state)
        key = self.k_proj(hidden_state)
        value = self.v_proj(hidden_state)

        batch_size, q_seq_len, _ = query.shape
        _, kv_seq_len, _ = key.shape

        query = query.view(batch_size, q_seq_len, self.num_heads, self.head_dim).transpose(1, 2)
        key = key.view(batch_size, kv_seq_len, self.num_heads, self.head_dim).transpose(1, 2)
        value = value.view(batch_size, kv_seq_len, self.num_heads, self.head_dim).transpose(1, 2)

        attention_interface: Callable = eager_attention_forward

        if self.config._attn_implementation != "eager":
            attention_interface = ALL_ATTENTION_FUNCTIONS[self.config._attn_implementation]

        attn_output, attn_weights = attention_interface(
            self,
            query,
            key,
            value,
            attention_mask,
            dropout=0.0,
            scaling=self.scaling,
            **kwargs,
        )

        attn_output = attn_output.reshape(batch_size, q_seq_len, -1).contiguous()
        attn_output = self.o_proj(attn_output)

        return attn_output, attn_weights


class MllamaVisionEncoderLayer(nn.Module):
    def __init__(self, config: MllamaVisionConfig, is_gated: bool = False):
        super().__init__()

        self.hidden_size = config.hidden_size
        self.num_attention_heads = config.attention_heads
        self.is_gated = is_gated
        self.intermediate_size = config.intermediate_size

        self.self_attn = MllamaVisionAttention(config)
        self.mlp = MllamaVisionMLP(config)

        self.input_layernorm = nn.LayerNorm(self.hidden_size, eps=config.norm_eps)
        self.post_attention_layernorm = nn.LayerNorm(self.hidden_size, eps=config.norm_eps)

        if is_gated:
            self.gate_attn = nn.Parameter(torch.ones(1) * math.pi / 4)
            self.gate_ffn = nn.Parameter(torch.ones(1) * math.pi / 4)

    def forward(
        self,
        hidden_state: torch.Tensor,
        attention_mask: Optional[torch.Tensor] = None,
    ):
        # Self Attention
        residual = hidden_state
        hidden_state = self.input_layernorm(hidden_state)
        hidden_state, attn_weights = self.self_attn(hidden_state, attention_mask=attention_mask)
        if self.is_gated:
            hidden_state = self.gate_attn.tanh() * hidden_state
        hidden_state = residual + hidden_state

        # Feed forward
        residual = hidden_state
        hidden_state = self.post_attention_layernorm(hidden_state)
        hidden_state = self.mlp(hidden_state)
        if self.is_gated:
            hidden_state = self.gate_ffn.tanh() * hidden_state
        hidden_state = residual + hidden_state

        return hidden_state


class MllamaVisionEncoder(nn.Module):
    """
    Transformer encoder consisting of `config.num_hidden_layers` self attention layers. Each layer is a
    [`MllamaEncoderLayer`].

    Args:
        config: MllamaConfig
    """

    def __init__(self, config: MllamaVisionConfig, num_layers=32, is_gated=False):
        super().__init__()
        self.config = config
        self.layers = nn.ModuleList([MllamaVisionEncoderLayer(config, is_gated) for _ in range(num_layers)])
        self.gradient_checkpointing = False
        self.config = config

    def forward(
        self,
        hidden_states: torch.Tensor,
        attention_mask: Optional[torch.Tensor] = None,
    ) -> BaseModelOutput:
        r"""
        Args:
            inputs_embeds (`torch.FloatTensor` of shape `(batch_size, sequence_length, hidden_size)`):
                Optionally, instead of passing `input_ids` you can choose to directly pass an embedded representation.
                This is useful if you want more control over how to convert `input_ids` indices into associated vectors
                than the model's internal embedding lookup matrix.
            attention_mask (`torch.Tensor` of shape `(batch_size, sequence_length)`, *optional*):
                Mask to avoid performing attention on padding token indices. Mask values selected in `[0, 1]`:

                - 1 for tokens that are **not masked**,
                - 0 for tokens that are **masked**.

                [What are attention masks?](../glossary#attention-mask)

        """
        encoder_states = ()
        for encoder_layer in self.layers:
            hidden_states = encoder_layer(
                hidden_state=hidden_states,
                attention_mask=attention_mask,
            )
            encoder_states = encoder_states + (hidden_states,)

        return BaseModelOutput(last_hidden_state=hidden_states, hidden_states=encoder_states)


# Copied from transformers.models.llama.modeling_llama.LlamaRMSNorm with Llama->MllamaText
class MllamaTextRMSNorm(nn.Module):
    def __init__(self, hidden_size, eps=1e-6):
        """
        MllamaTextRMSNorm is equivalent to T5LayerNorm
        """
        super().__init__()
        self.weight = nn.Parameter(torch.ones(hidden_size))
        self.variance_epsilon = eps

    def forward(self, hidden_states):
        input_dtype = hidden_states.dtype
        hidden_states = hidden_states.to(torch.float32)
        variance = hidden_states.pow(2).mean(-1, keepdim=True)
        hidden_states = hidden_states * torch.rsqrt(variance + self.variance_epsilon)
        return self.weight * hidden_states.to(input_dtype)

    def extra_repr(self):
        return f"{tuple(self.weight.shape)}, eps={self.variance_epsilon}"


class MllamaTextCrossAttention(nn.Module):
    """Multi-headed attention from 'Attention Is All You Need' paper"""

    def __init__(
        self,
        config: Optional[MllamaTextConfig] = None,
        layer_idx: Optional[int] = None,
    ):
        super().__init__()
        self.config = config
        self.num_heads = self.config.num_attention_heads
        self.num_key_value_heads = self.config.num_key_value_heads
        self.dropout = config.dropout
        self.hidden_size = config.hidden_size
        self.head_dim = config.hidden_size // self.num_heads
        self.layer_idx = layer_idx
        self.num_key_value_groups = self.num_heads // self.num_key_value_heads
        self.scaling = self.head_dim**-0.5

        self.q_proj = nn.Linear(self.hidden_size, self.num_heads * self.head_dim, bias=False)
        self.k_proj = nn.Linear(self.hidden_size, self.num_key_value_heads * self.head_dim, bias=False)
        self.v_proj = nn.Linear(self.hidden_size, self.num_key_value_heads * self.head_dim, bias=False)
        self.o_proj = nn.Linear(self.num_heads * self.head_dim, self.hidden_size, bias=False)

        self.q_norm = MllamaTextRMSNorm(self.head_dim, eps=config.rms_norm_eps)
        self.k_norm = MllamaTextRMSNorm(self.head_dim, eps=config.rms_norm_eps)

    def forward(
        self,
        hidden_states: torch.Tensor,
        cross_attention_states: Optional[torch.Tensor] = None,
        past_key_values: Optional[Cache] = None,
        attention_mask: Optional[torch.Tensor] = None,
        use_cache: Optional[bool] = None,
        cache_position: Optional[torch.LongTensor] = None,
        **kwargs,
    ) -> tuple[torch.Tensor, Optional[torch.Tensor], Optional[tuple[torch.Tensor]]]:
        """Input shape: Batch x Time x Channel"""
        bsz, q_len, _ = hidden_states.size()
        query_states = self.q_proj(hidden_states)
        query_states = query_states.view(bsz, q_len, self.num_heads, self.head_dim).transpose(1, 2)
        query_states = self.q_norm(query_states)

        if cross_attention_states is not None:
            key_states = self.k_proj(cross_attention_states)
            value_states = self.v_proj(cross_attention_states)
            key_states = key_states.view(bsz, -1, self.num_key_value_heads, self.head_dim).transpose(1, 2)
            value_states = value_states.view(bsz, -1, self.num_key_value_heads, self.head_dim).transpose(1, 2)

            key_states = self.k_norm(key_states)
            if past_key_values is not None:
                # if we have a new image + new tokens, we only computed key_states on that new image
                # we still update the cross key states, past_image, new_image. And use it!
                key_states, value_states = past_key_values.update(
                    key_states, value_states, self.layer_idx, {"cache_position": cache_position}
                )
        elif cache_position[0] != 0:
            key_states, value_states = (
                past_key_values.layers[self.layer_idx].keys,
                past_key_values.layers[self.layer_idx].values,
            )
        else:
            raise ValueError(
                "Cross attention layer can't find neither `cross_attn_states` nor cached values for key/values!"
            )

        attention_interface: Callable = eager_attention_forward

        if self.config._attn_implementation != "eager":
            attention_interface = ALL_ATTENTION_FUNCTIONS[self.config._attn_implementation]

        attn_output, attn_weights = attention_interface(
            self,
            query_states,
            key_states,
            value_states,
            attention_mask,
            dropout=0.0 if not self.training else self.dropout,
            scaling=self.scaling,
            **kwargs,
        )

        attn_output = attn_output.reshape(bsz, q_len, -1).contiguous()
        attn_output = self.o_proj(attn_output)

        return attn_output, attn_weights


# Copied from transformers.models.llama.modeling_llama.rotate_half
def rotate_half(x):
    """Rotates half the hidden dims of the input."""
    x1 = x[..., : x.shape[-1] // 2]
    x2 = x[..., x.shape[-1] // 2 :]
    return torch.cat((-x2, x1), dim=-1)


# Copied from transformers.models.llama.modeling_llama.apply_rotary_pos_emb
def apply_rotary_pos_emb(q, k, cos, sin, position_ids=None, unsqueeze_dim=1):
    """Applies Rotary Position Embedding to the query and key tensors.

    Args:
        q (`torch.Tensor`): The query tensor.
        k (`torch.Tensor`): The key tensor.
        cos (`torch.Tensor`): The cosine part of the rotary embedding.
        sin (`torch.Tensor`): The sine part of the rotary embedding.
        position_ids (`torch.Tensor`, *optional*):
            Deprecated and unused.
        unsqueeze_dim (`int`, *optional*, defaults to 1):
            The 'unsqueeze_dim' argument specifies the dimension along which to unsqueeze cos[position_ids] and
            sin[position_ids] so that they can be properly broadcasted to the dimensions of q and k. For example, note
            that cos[position_ids] and sin[position_ids] have the shape [batch_size, seq_len, head_dim]. Then, if q and
            k have the shape [batch_size, heads, seq_len, head_dim], then setting unsqueeze_dim=1 makes
            cos[position_ids] and sin[position_ids] broadcastable to the shapes of q and k. Similarly, if q and k have
            the shape [batch_size, seq_len, heads, head_dim], then set unsqueeze_dim=2.
    Returns:
        `tuple(torch.Tensor)` comprising of the query and key tensors rotated using the Rotary Position Embedding.
    """
    cos = cos.unsqueeze(unsqueeze_dim)
    sin = sin.unsqueeze(unsqueeze_dim)
    q_embed = (q * cos) + (rotate_half(q) * sin)
    k_embed = (k * cos) + (rotate_half(k) * sin)
    return q_embed, k_embed


class MllamaTextSelfAttention(nn.Module):
    def __init__(self, config: MllamaTextConfig, layer_idx: int):
        super().__init__()
        self.config = config
        self.num_heads = config.num_attention_heads
        self.dropout = config.dropout
        self.hidden_size = config.hidden_size
        self.num_key_value_heads = config.num_key_value_heads
        self.head_dim = config.hidden_size // self.num_heads
        self.num_key_value_groups = self.num_heads // self.num_key_value_heads
        self.scaling = self.head_dim**-0.5

        self.layer_idx = layer_idx
        self.is_causal = True

        self.q_proj = nn.Linear(self.hidden_size, self.num_heads * self.head_dim, bias=False)
        self.k_proj = nn.Linear(self.hidden_size, self.num_key_value_heads * self.head_dim, bias=False)
        self.v_proj = nn.Linear(self.hidden_size, self.num_key_value_heads * self.head_dim, bias=False)
        self.o_proj = nn.Linear(self.num_heads * self.head_dim, self.hidden_size, bias=False)

    def forward(
        self,
        hidden_states: torch.Tensor,
        attention_mask: torch.Tensor,
        position_embeddings: torch.Tensor,
        use_cache: bool = False,
        past_key_values=None,
        cache_position=None,
        position_ids=None,
        **kwargs,
    ):
        bsz, q_len, _ = hidden_states.size()

        query_states = self.q_proj(hidden_states)
        key_states = self.k_proj(hidden_states)
        value_states = self.v_proj(hidden_states)

        query_states = query_states.view(bsz, q_len, self.num_heads, self.head_dim).transpose(1, 2)
        key_states = key_states.view(bsz, q_len, self.num_key_value_heads, self.head_dim).transpose(1, 2)
        value_states = value_states.view(bsz, q_len, self.num_key_value_heads, self.head_dim).transpose(1, 2)

        cos, sin = position_embeddings
        query_states, key_states = apply_rotary_pos_emb(query_states, key_states, cos, sin)

        if past_key_values is not None:
            # sin and cos are specific to RoPE models; cache_position needed for the static cache
            cache_kwargs = {"sin": sin, "cos": cos, "cache_position": cache_position}
            key_states, value_states = past_key_values.update(key_states, value_states, self.layer_idx, cache_kwargs)

        attention_interface: Callable = eager_attention_forward

        if self.config._attn_implementation != "eager":
            attention_interface = ALL_ATTENTION_FUNCTIONS[self.config._attn_implementation]

        attn_output, attn_weights = attention_interface(
            self,
            query_states,
            key_states,
            value_states,
            attention_mask,
            dropout=0.0 if not self.training else self.dropout,
            scaling=self.scaling,
            **kwargs,
        )

        attn_output = attn_output.reshape(bsz, q_len, -1).contiguous()
        attn_output = self.o_proj(attn_output)

        return attn_output, attn_weights


# Copied from transformers.models.gemma2.modeling_gemma2.Gemma2MLP with Gemma2->MllamaText
class MllamaTextMLP(nn.Module):
    def __init__(self, config):
        super().__init__()
        self.config = config
        self.hidden_size = config.hidden_size
        self.intermediate_size = config.intermediate_size
        self.gate_proj = nn.Linear(self.hidden_size, self.intermediate_size, bias=False)
        self.up_proj = nn.Linear(self.hidden_size, self.intermediate_size, bias=False)
        self.down_proj = nn.Linear(self.intermediate_size, self.hidden_size, bias=False)
        # Ignore copy
        self.act_fn = ACT2FN[config.hidden_act]

    def forward(self, x):
        down_proj = self.down_proj(self.act_fn(self.gate_proj(x)) * self.up_proj(x))
        return down_proj


# Modified from transformers.models.llama.modeling_llama.LlamaDecoderLayer
class MllamaSelfAttentionDecoderLayer(GradientCheckpointingLayer):
    def __init__(self, config: MllamaTextConfig, layer_idx: int):
        super().__init__()
        self.hidden_size = config.hidden_size

        self.self_attn = MllamaTextSelfAttention(config=config, layer_idx=layer_idx)

        self.mlp = MllamaTextMLP(config)
        self.input_layernorm = MllamaTextRMSNorm(config.hidden_size, eps=config.rms_norm_eps)
        self.post_attention_layernorm = MllamaTextRMSNorm(config.hidden_size, eps=config.rms_norm_eps)

        self.layer_idx = layer_idx

    def forward(
        self,
        hidden_states: torch.Tensor,
        cross_attention_states: Optional[torch.Tensor] = None,
        cross_attention_mask: Optional[torch.Tensor] = None,
        attention_mask: Optional[torch.Tensor] = None,
        full_text_row_masked_out_mask: Optional[tuple[torch.Tensor, torch.Tensor]] = None,
        position_ids: Optional[torch.LongTensor] = None,
        past_key_values: Optional[Cache] = None,
        use_cache: Optional[bool] = False,
        cache_position: Optional[torch.LongTensor] = None,
        position_embeddings: Optional[tuple[torch.Tensor, torch.Tensor]] = None,
        **kwargs: Unpack[FlashAttentionKwargs],
    ) -> tuple[torch.FloatTensor, Optional[tuple[torch.FloatTensor, torch.FloatTensor]]]:
        """
        Args:
            hidden_states (`torch.FloatTensor`): input to the layer of shape `(batch, seq_len, embed_dim)`
            attention_mask (`torch.FloatTensor`, *optional*):
                attention mask of size `(batch_size, sequence_length)` if flash attention is used or `(batch_size, 1,
                query_sequence_length, key_sequence_length)` if default attention is used.

            use_cache (`bool`, *optional*):
                If set to `True`, `past_key_values` key value states are returned and can be used to speed up decoding
                (see `past_key_values`).
            past_key_values (`Cache`, *optional*): cached past key and value projection states
            cache_position (`torch.LongTensor` of shape `(sequence_length)`, *optional*):
                Indices depicting the position of the input sequence tokens in the sequence
            position_embeddings (`tuple[torch.FloatTensor, torch.FloatTensor]`, *optional*):
                Tuple containing the cosine and sine positional embeddings of shape `(batch_size, seq_len, head_dim)`,
                with `head_dim` being the embedding dimension of each attention head.
            kwargs (`dict`, *optional*):
                Arbitrary kwargs to be ignored, used for FSDP and other methods that injects code
                into the model
        """
        residual = hidden_states

        hidden_states = self.input_layernorm(hidden_states)

        # Self Attention
        hidden_states, self_attn_weights = self.self_attn(
            hidden_states=hidden_states,
            attention_mask=attention_mask,
            position_ids=position_ids,
            past_key_values=past_key_values,
            use_cache=use_cache,
            cache_position=cache_position,
            position_embeddings=position_embeddings,
            **kwargs,
        )
        hidden_states = residual + hidden_states

        # Fully Connected
        residual = hidden_states
        hidden_states = self.post_attention_layernorm(hidden_states)
        hidden_states = self.mlp(hidden_states)
        hidden_states = residual + hidden_states

        return hidden_states


class MllamaCrossAttentionDecoderLayer(GradientCheckpointingLayer):
    """Cross-attention transformer block with tanh-gated attention and feedforward."""

    def __init__(self, config: MllamaTextConfig, layer_idx: int) -> None:
        super().__init__()
        self.layer_idx = layer_idx
        self.cross_attn = MllamaTextCrossAttention(config, layer_idx=layer_idx)

        self.input_layernorm = MllamaTextRMSNorm(config.hidden_size, eps=config.rms_norm_eps)
        self.cross_attn_attn_gate = torch.nn.Parameter(torch.zeros(1))

        self.mlp = MllamaTextMLP(config)
        self.post_attention_layernorm = MllamaTextRMSNorm(config.hidden_size, eps=config.rms_norm_eps)
        self.cross_attn_mlp_gate = torch.nn.Parameter(torch.zeros(1))

    def forward(
        self,
        hidden_states: torch.Tensor,
        cross_attention_states: torch.Tensor,
        cross_attention_mask: torch.Tensor,
        attention_mask: torch.Tensor,
        full_text_row_masked_out_mask: tuple[torch.Tensor, torch.Tensor],
        position_ids: Optional[torch.LongTensor] = None,
        past_key_values: Optional[Cache] = None,
        use_cache: Optional[bool] = False,
        cache_position: Optional[torch.LongTensor] = None,
        position_embeddings: Optional[torch.Tensor] = None,
        **kwargs: Unpack[FlashAttentionKwargs],
    ) -> tuple[torch.Tensor]:
        residual = hidden_states
        hidden_states = self.input_layernorm(hidden_states)

        hidden_states, attn_weights = self.cross_attn(
            hidden_states=hidden_states,
            attention_mask=cross_attention_mask,
            cross_attention_states=cross_attention_states,
            past_key_values=past_key_values,
            cache_position=cache_position,
            **kwargs,
        )
        hidden_states = residual + self.cross_attn_attn_gate.tanh() * hidden_states

        residual = hidden_states
        hidden_states = self.post_attention_layernorm(hidden_states)
        hidden_states = self.mlp(hidden_states)
        if full_text_row_masked_out_mask is not None:
            hidden_states = full_text_row_masked_out_mask[:, 0] * hidden_states  # type: ignore
        hidden_states = residual + self.cross_attn_mlp_gate.tanh() * hidden_states

        return hidden_states


# Copied from transformers.models.llama.modeling_llama.LlamaRotaryEmbedding with LlamaConfig->MllamaTextConfig,Llama->Mllama
class MllamaRotaryEmbedding(nn.Module):
    inv_freq: torch.Tensor  # fix linting for `register_buffer`

    def __init__(self, config: MllamaTextConfig, device=None):
        super().__init__()
        self.max_seq_len_cached = config.max_position_embeddings
        self.original_max_seq_len = config.max_position_embeddings

        self.config = config

        self.rope_type = self.config.rope_parameters["rope_type"]
        rope_init_fn: Callable = self.compute_default_rope_parameters
        if self.rope_type != "default":
            rope_init_fn = ROPE_INIT_FUNCTIONS[self.rope_type]
        inv_freq, self.attention_scaling = rope_init_fn(self.config, device)

        self.register_buffer("inv_freq", inv_freq, persistent=False)
        self.original_inv_freq = inv_freq

    @staticmethod
    def compute_default_rope_parameters(
        config: Optional[MllamaTextConfig] = None,
        device: Optional["torch.device"] = None,
        seq_len: Optional[int] = None,
    ) -> tuple["torch.Tensor", float]:
        """
        Computes the inverse frequencies according to the original RoPE implementation
        Args:
            config ([`~transformers.PreTrainedConfig`]):
                The model configuration.
            device (`torch.device`):
                The device to use for initialization of the inverse frequencies.
            seq_len (`int`, *optional*):
                The current sequence length. Unused for this type of RoPE.
        Returns:
            Tuple of (`torch.Tensor`, `float`), containing the inverse frequencies for the RoPE embeddings and the
            post-processing scaling factor applied to the computed cos/sin (unused in this type of RoPE).
        """
        base = config.rope_parameters["rope_theta"]
        dim = getattr(config, "head_dim", None) or config.hidden_size // config.num_attention_heads

        attention_factor = 1.0  # Unused in this type of RoPE

        # Compute the inverse frequencies
        inv_freq = 1.0 / (
            base ** (torch.arange(0, dim, 2, dtype=torch.int64).to(device=device, dtype=torch.float) / dim)
        )
        return inv_freq, attention_factor

    # Ignore copy
    @torch.no_grad()
    @dynamic_rope_update  # power user: used with advanced RoPE types (e.g. dynamic rope)
    def forward(self, x, position_ids):
        inv_freq_expanded = self.inv_freq[None, :, None].float().expand(position_ids.shape[0], -1, 1)
        position_ids_expanded = position_ids[:, None, :].float()

        device_type = x.device.type if isinstance(x.device.type, str) and x.device.type != "mps" else "cpu"
        with torch.autocast(device_type=device_type, enabled=False):  # Force float32
            freqs = (inv_freq_expanded.float() @ position_ids_expanded.float()).transpose(1, 2)
            emb = torch.cat((freqs, freqs), dim=-1)
            cos = emb.cos() * self.attention_scaling
            sin = emb.sin() * self.attention_scaling

        return cos.to(dtype=x.dtype), sin.to(dtype=x.dtype)


@auto_docstring
class MllamaPreTrainedModel(PreTrainedModel):
    config: MllamaConfig
<<<<<<< HEAD
    base_model_prefix = "model"
=======
>>>>>>> 32a58e31
    input_modalities = ["image", "text"]
    supports_gradient_checkpointing = True
    _no_split_modules = [
        "MllamaVisionEncoderLayer",
        "MllamaCrossAttentionDecoderLayer",
        "MllamaSelfAttentionDecoderLayer",
    ]
    _can_compile_fullgraph = False  # static cache cannot have different shapes for each layer
    _supports_sdpa = True
    _supports_flash_attn = True
    _supports_flex_attn = True
    _supports_attention_backend = True
    _can_record_outputs = {
        "hidden_states": [MllamaSelfAttentionDecoderLayer, MllamaCrossAttentionDecoderLayer],
        "attentions": [
            OutputRecorder(MllamaTextSelfAttention, index=1, layer_name="self_attn"),
            OutputRecorder(MllamaTextSelfAttention, index=1, layer_name="cross_attn"),
            OutputRecorder(MllamaTextCrossAttention, index=1, layer_name="cross_attn"),
        ],
    }

    @torch.no_grad()
    def _init_weights(self, module):
        std = getattr(self.config, "initializer_range", self.config.get_text_config().initializer_range)

        if isinstance(module, (nn.Linear, nn.Conv2d)):
            module.weight.normal_(mean=0.0, std=std)
            if module.bias is not None:
                module.bias.zero_()
        elif isinstance(module, nn.Embedding):
            module.weight.normal_(mean=0.0, std=std)
            if module.padding_idx is not None:
                module.weight[module.padding_idx].zero_()
        elif isinstance(module, nn.LayerNorm):
            module.weight.fill_(1.0)
            module.bias.zero_()
        elif isinstance(module, MllamaTextRMSNorm):
            module.weight.fill_(1.0)
        elif isinstance(module, MllamaVisionModel):
            nn.init.normal_(module.class_embedding, std=std)
        elif isinstance(module, MllamaPrecomputedPositionEmbedding):
            nn.init.normal_(module.embedding, std=std)
            nn.init.zeros_(module.gate)
        elif isinstance(module, MllamaVisionEncoderLayer) and module.is_gated:
            nn.init.normal_(module.gate_attn, std=std)
            nn.init.normal_(module.gate_ffn, std=std)
        elif isinstance(module, MllamaCrossAttentionDecoderLayer):
            module.cross_attn_attn_gate.zero_()
            module.cross_attn_mlp_gate.zero_()
        elif isinstance(module, MllamaPrecomputedAspectRatioEmbedding):
            if module.is_gated:
                module.gate.zero_()

    # Copied from transformers.models.gptj.modeling_gptj.GPTJModel._update_causal_mask
    def _update_causal_mask(
        self,
        attention_mask: Union[torch.Tensor, "BlockMask"],
        input_tensor: torch.Tensor,
        cache_position: torch.Tensor,
        past_key_values: Cache,
        output_attentions: bool = False,
    ):
        if self.config._attn_implementation == "flash_attention_2":
            if attention_mask is not None and (attention_mask == 0.0).any():
                return attention_mask
            return None
        if self.config._attn_implementation == "flex_attention":
            if isinstance(attention_mask, torch.Tensor):
                attention_mask = make_flex_block_causal_mask(attention_mask)
            return attention_mask

        # For SDPA, when possible, we will rely on its `is_causal` argument instead of its `attn_mask` argument, in
        # order to dispatch on Flash Attention 2. This feature is not compatible with static cache, as SDPA will fail
        # to infer the attention mask.
        past_seen_tokens = past_key_values.get_seq_length() if past_key_values is not None else 0
        using_compilable_cache = past_key_values.is_compileable if past_key_values is not None else False

        # When output attentions is True, sdpa implementation's forward method calls the eager implementation's forward
        if self.config._attn_implementation == "sdpa" and not using_compilable_cache and not output_attentions:
            if AttentionMaskConverter._ignore_causal_mask_sdpa(
                attention_mask,
                inputs_embeds=input_tensor,
                past_key_values_length=past_seen_tokens,
                is_training=self.training,
            ):
                return None

        dtype = input_tensor.dtype
        sequence_length = input_tensor.shape[1]
        if using_compilable_cache:
            target_length = past_key_values.get_max_cache_shape()
        else:
            target_length = (
                attention_mask.shape[-1]
                if isinstance(attention_mask, torch.Tensor)
                else past_seen_tokens + sequence_length + 1
            )

        # In case the provided `attention` mask is 2D, we generate a causal mask here (4D).
        causal_mask = self._prepare_4d_causal_attention_mask_with_cache_position(
            attention_mask,
            sequence_length=sequence_length,
            target_length=target_length,
            dtype=dtype,
            cache_position=cache_position,
            batch_size=input_tensor.shape[0],
        )

        if (
            self.config._attn_implementation == "sdpa"
            and attention_mask is not None
            and attention_mask.device.type in ["cuda", "xpu", "npu"]
            and not output_attentions
        ):
            # Attend to all tokens in fully masked rows in the causal_mask, for example the relevant first rows when
            # using left padding. This is required by F.scaled_dot_product_attention memory-efficient attention path.
            # Details: https://github.com/pytorch/pytorch/issues/110213
            min_dtype = torch.finfo(dtype).min
            causal_mask = AttentionMaskConverter._unmask_unattended(causal_mask, min_dtype)

        return causal_mask

    @staticmethod
    # Copied from transformers.models.gptj.modeling_gptj.GPTJModel._prepare_4d_causal_attention_mask_with_cache_position
    def _prepare_4d_causal_attention_mask_with_cache_position(
        attention_mask: torch.Tensor,
        sequence_length: int,
        target_length: int,
        dtype: torch.dtype,
        cache_position: torch.Tensor,
        batch_size: int,
        **kwargs,
    ):
        """
        Creates a causal 4D mask of shape `(batch_size, 1, query_length, key_value_length)` from a 2D mask of shape
        `(batch_size, key_value_length)`, or if the input `attention_mask` is already 4D, do nothing.

        Args:
            attention_mask (`torch.Tensor`):
                A 2D attention mask of shape `(batch_size, key_value_length)` or a 4D attention mask of shape
                `(batch_size, 1, query_length, key_value_length)`.
            sequence_length (`int`):
                The sequence length being processed.
            target_length (`int`):
                The target length: when generating with static cache, the mask should be as long as the static cache,
                to account for the 0 padding, the part of the cache that is not filled yet.
            dtype (`torch.dtype`):
                The dtype to use for the 4D attention mask.
            cache_position (`torch.Tensor`):
                Indices depicting the position of the input sequence tokens in the sequence.
            batch_size (`torch.Tensor`):
                Batch size.
        """
        if attention_mask is not None and attention_mask.dim() == 4:
            # In this case we assume that the mask comes already in inverted form and requires no inversion or slicing.
            causal_mask = attention_mask
        else:
            min_dtype = torch.finfo(dtype).min
            causal_mask = torch.full(
                (sequence_length, target_length), fill_value=min_dtype, dtype=dtype, device=cache_position.device
            )
            if sequence_length != 1:
                causal_mask = torch.triu(causal_mask, diagonal=1)
            causal_mask *= torch.arange(target_length, device=cache_position.device) > cache_position.reshape(-1, 1)
            causal_mask = causal_mask[None, None, :, :].expand(batch_size, 1, -1, -1)
            if attention_mask is not None:
                causal_mask = causal_mask.clone()  # copy to contiguous memory for in-place edit
                mask_length = attention_mask.shape[-1]
                padding_mask = causal_mask[:, :, :, :mask_length] + attention_mask[:, None, None, :].to(
                    causal_mask.device
                )
                padding_mask = padding_mask == 0
                causal_mask[:, :, :, :mask_length] = causal_mask[:, :, :, :mask_length].masked_fill(
                    padding_mask, min_dtype
                )

        return causal_mask


@auto_docstring(
    custom_intro="""
    The Mllama Vision Model which consists of two vision encoders.
    """
)
class MllamaVisionModel(MllamaPreTrainedModel):
    config: MllamaVisionConfig
    base_model_prefix = "vision_model"
    input_modalities = "image"

    def __init__(self, config: MllamaVisionConfig):
        super().__init__(config)
        self.image_size = config.image_size
        self.patch_size = config.patch_size
        self.max_num_tiles = config.max_num_tiles
        self.hidden_size = config.hidden_size
        self.num_channels = config.num_channels
        self.intermediate_layers_indices = config.intermediate_layers_indices

        self.num_patches = (self.image_size // self.patch_size) ** 2 + 1
        self.scale = config.hidden_size**-0.5

        self.patch_embedding = nn.Conv2d(
            in_channels=config.num_channels,
            out_channels=self.hidden_size,
            kernel_size=self.patch_size,
            stride=self.patch_size,
            padding="valid",
            bias=False,
        )

        self.class_embedding = nn.Parameter(self.scale * torch.randn(self.hidden_size))
        self.gated_positional_embedding = MllamaPrecomputedPositionEmbedding(config)

        self.pre_tile_positional_embedding = MllamaPrecomputedAspectRatioEmbedding(config, is_gated=True)
        self.post_tile_positional_embedding = MllamaPrecomputedAspectRatioEmbedding(config, is_gated=True)

        # layer norms
        self.layernorm_pre = nn.LayerNorm(self.hidden_size)
        self.layernorm_post = nn.LayerNorm(self.hidden_size)

        # encoders
        self.transformer = MllamaVisionEncoder(config, config.num_hidden_layers, is_gated=False)
        self.global_transformer = MllamaVisionEncoder(config, config.num_global_layers, is_gated=True)

        self.post_init()

    def get_input_embeddings(self):
        """
        This function is used to fetch the first embedding layer to activate grads on inputs.
        """
        return self.patch_embedding

    def apply_class_embedding(self, hidden_state: torch.Tensor) -> torch.Tensor:
        batch_size, _, hidden_size = hidden_state.shape
        class_embedding = self.class_embedding.expand(batch_size, 1, hidden_size)
        hidden_state = torch.cat([class_embedding, hidden_state], dim=1)
        return hidden_state

    @check_model_inputs()
    @auto_docstring
    def forward(
        self, pixel_values: torch.Tensor, aspect_ratio_ids: torch.Tensor, aspect_ratio_mask: torch.Tensor, **kwargs
    ) -> BaseModelOutput:
        r"""
        aspect_ratio_ids (`torch.Tensor` of shape `(batch_size, max_num_images)`, *optional*):
            Aspect ratio ids used to select the appropriate precomputed tile embeddings based on the aspect ratio of each input image.
            These ids correspond to indices in the model's list of supported aspect ratios, offset by 1.

            For example, if the model supports aspect ratios [[1, 1], [1, 2], [2, 1]]:
            - An image with aspect ratio [1, 1] would have ID 1
            - An image with aspect ratio [1, 2] would have ID 2
            - An image with aspect ratio [2, 1] would have ID 3

            The id 0 is reserved for padding (i.e., no image).

            If an image has aspect ratio [1, 2], that means it was split into 2 tiles horizontally, and its `aspect_ratio_id` would be 2.
        aspect_ratio_mask (`torch.Tensor` of shape `(batch_size, max_num_images, max_num_tiles)`, *optional*):
            Mask to avoid performing attention on padding tiles. Mask values selected in `[0, 1]`:

            - 1 for tiles that are **not masked**,
            - 0 for tiles that are **masked**.

        Example:

        ```python
        >>> from PIL import Image
        >>> import requests
        >>> from transformers import AutoProcessor, MllamaVisionModel

        >>> checkpoint = "meta-llama/Llama-3.2-11B-Vision"
        >>> model = MllamaVisionModel.from_pretrained(checkpoint)
        >>> processor = AutoProcessor.from_pretrained(checkpoint)

        >>> url = "https://www.ilankelman.org/stopsigns/australia.jpg"
        >>> image = Image.open(requests.get(url, stream=True).raw)
        >>> inputs = processor(images=image, return_tensors="pt")

        >>> output = model(**inputs)

        >>> print(output.last_hidden_state.shape)
        torch.Size([1, 1, 4, 1025, 7680])
        ```
        """
        batch_size, num_concurrent_media, num_tiles, num_channels, height, width = pixel_values.shape

        pixel_values = pixel_values.reshape(batch_size * num_concurrent_media * num_tiles, num_channels, height, width)
        aspect_ratio_ids = aspect_ratio_ids.reshape(batch_size * num_concurrent_media, -1)

        # Patch embedding
        target_dtype = self.patch_embedding.weight.dtype
        target_device = self.patch_embedding.weight.device
        patch_embeds = self.patch_embedding(pixel_values.to(target_device, target_dtype))
        hidden_state = patch_embeds.flatten(2).transpose(1, 2)

        # Tile embeddings
        _, num_patches, dim = hidden_state.shape
        hidden_state = hidden_state.reshape(batch_size * num_concurrent_media, num_tiles, -1, dim)
        hidden_state = self.pre_tile_positional_embedding(hidden_state, aspect_ratio_ids)

        # Add cls token
        hidden_state = hidden_state.reshape(batch_size * num_concurrent_media * num_tiles, num_patches, dim)
        hidden_state = self.apply_class_embedding(hidden_state)
        num_patches += 1

        # Position embeddings
        hidden_state = hidden_state.reshape(batch_size * num_concurrent_media, num_tiles, num_patches, dim)
        hidden_state = self.gated_positional_embedding(hidden_state, aspect_ratio_ids)

        hidden_state = self.layernorm_pre(hidden_state)

        # Compute the number of tokens to pad
        num_padding_patches = (8 - (hidden_state.shape[-2] % 8)) % 8
        # Compute padding tuple for pad function
        padding = (0, 0, 0, num_padding_patches)  # (pad_left, pad_right, pad_left for dim -2, pad_right for dim -2)
        # Pad the tensor
        hidden_state = F.pad(hidden_state, padding, mode="constant", value=0)
        slice_index = -num_padding_patches if num_padding_patches > 0 else None

        # Prepare attention mask
        attention_mask = aspect_ratio_mask.reshape(batch_size * num_concurrent_media, -1)
        attention_mask = _prepare_aspect_ratio_attention_mask(
            aspect_ratio_mask=attention_mask,
            num_patches=self.num_patches,
            target_length=hidden_state.shape[2],
            dtype=self.dtype,
        )

        # Apply encoder
        hidden_state = hidden_state.view(batch_size * num_concurrent_media, -1, dim)
        output = self.transformer(
            hidden_state,
            attention_mask=attention_mask,
        )
        hidden_state = output.last_hidden_state

        hidden_state = self.layernorm_post(hidden_state)

        # Apply global encoder
        hidden_state = hidden_state.reshape(
            batch_size * num_concurrent_media, num_tiles, num_patches + num_padding_patches, dim
        )
        hidden_state = self.post_tile_positional_embedding(hidden_state, aspect_ratio_ids)
        hidden_state = hidden_state.reshape(
            batch_size * num_concurrent_media, num_tiles * (num_patches + num_padding_patches), dim
        )
        global_output = self.global_transformer(
            hidden_state,
            attention_mask=attention_mask,
        )
        hidden_state = global_output.last_hidden_state

        # Remove padding form hidden state
        hidden_state = hidden_state.reshape(
            batch_size * num_concurrent_media, num_tiles, num_patches + num_padding_patches, dim
        )
        hidden_state = hidden_state[:, :, :slice_index]
        hidden_state = hidden_state.reshape(batch_size, num_concurrent_media, num_tiles, num_patches, dim)

        # Collect intermediate layer outputs from encoder output
        all_intermediate_hidden_states = [output.hidden_states[i] for i in self.intermediate_layers_indices]
        intermediate_hidden_states = torch.stack(all_intermediate_hidden_states, dim=-1)

        # Remove padding from intermediate hidden states
        intermediate_hidden_states = intermediate_hidden_states.reshape(
            batch_size * num_concurrent_media, num_tiles, num_patches + num_padding_patches, -1
        )
        intermediate_hidden_states = intermediate_hidden_states[:, :, :slice_index]
        intermediate_hidden_states = intermediate_hidden_states.reshape(
            batch_size, num_concurrent_media, num_tiles, num_patches, -1
        )

        # Concatenate final hidden state and intermediate hidden states
        hidden_state = torch.cat([hidden_state, intermediate_hidden_states], dim=-1)

        return BaseModelOutput(last_hidden_state=hidden_state)


@auto_docstring(
    custom_intro="""
    The Mllama Text Model which consists of transformer with self and cross attention layers.
    """
)
class MllamaTextModel(MllamaPreTrainedModel):
    config: MllamaTextConfig
    base_model_prefix = "language_model.model"
    input_modalities = "text"

    def __init__(self, config: MllamaTextConfig):
        super().__init__(config)
        self.padding_idx = config.pad_token_id
        self.vocab_size = config.vocab_size
        self.embed_tokens = nn.Embedding(config.vocab_size + 8, config.hidden_size, self.padding_idx)
        self.cross_attention_layers = config.cross_attention_layers

        layers = []
        for layer_idx in range(config.num_hidden_layers):
            if layer_idx in self.cross_attention_layers:
                layers.append(MllamaCrossAttentionDecoderLayer(config, layer_idx))
            else:
                layers.append(MllamaSelfAttentionDecoderLayer(config, layer_idx))

        self.layers = nn.ModuleList(layers)
        self.norm = MllamaTextRMSNorm(config.hidden_size, eps=config.rms_norm_eps)
        self.rotary_emb = MllamaRotaryEmbedding(config=config)

        self.gradient_checkpointing = False
        self.post_init()

    @check_model_inputs()
    @can_return_tuple
    @auto_docstring
    def forward(
        self,
        input_ids: Optional[torch.LongTensor] = None,
        attention_mask: Optional[torch.Tensor] = None,
        position_ids: Optional[torch.LongTensor] = None,
        cross_attention_states: Optional[torch.FloatTensor] = None,
        cross_attention_mask: Optional[torch.Tensor] = None,
        full_text_row_masked_out_mask: Optional[tuple[torch.Tensor, torch.Tensor]] = None,
        past_key_values: Optional[Cache] = None,
        inputs_embeds: Optional[torch.FloatTensor] = None,
        use_cache: Optional[bool] = None,
        cache_position: Optional[torch.LongTensor] = None,
        **kwargs: Unpack[FlashAttentionKwargs],
    ) -> BaseModelOutputWithPast:
        r"""
        cross_attention_states (`torch.FloatTensor`, *optional*):
            Output of the vision model, used for cross-attention. This tensor contains the processed image features that
            the language model will attend to.
        cross_attention_mask (`torch.Tensor` of shape `(batch_size, seq_length, max_num_images, max_num_tiles)`, *optional*):
            Cross-attention mask to control the interaction between text tokens and image tiles.
            This 4D tensor defines which image tiles each text token should attend to.

            For each text token (in seq_length):
            - 1 indicates the token **should attend** to the corresponding image tile
            - 0 indicates the token **should not attend** to the corresponding image tile
        full_text_row_masked_out_mask (`tuple[torch.Tensor, torch.Tensor]`, *optional*):
            A tuple containing two tensors that mask out rows in the cross-attention mechanism:
            - The first tensor has shape `(batch_size, 1, seq_length, 1)` and contains values of 0 or 1.
              A value of 0 indicates that the corresponding text token's entire row in the cross-attention
              matrix should be masked out (all image tokens ignored).
            - The second tensor has the same shape and is used internally to apply the masking during
              the forward pass of cross-attention layers.
            This mask is derived from the cross_attention_mask and is used to handle cases where a text token
            should not attend to any image token.

        Example:

        ```python
        >>> from transformers import AutoProcessor, MllamaTextModel

        >>> checkpoint = "meta-llama/Llama-3.2-11B-Vision"
        >>> model = MllamaTextModel.from_pretrained(checkpoint)
        >>> processor = AutoProcessor.from_pretrained(checkpoint)

        >>> text = "<|image|>If I had to write a haiku for this one"
        >>> inputs = processor(text=text, return_tensors="pt")

        >>> output = model(**inputs)

        >>> print(output.last_hidden_state.shape)
        torch.Size([1, 13, 4096])
        ```
        """
        use_cache = use_cache if use_cache is not None else self.config.use_cache

        if (input_ids is None) ^ (inputs_embeds is not None):
            raise ValueError("You must specify exactly one of input_ids or inputs_embeds")

        if inputs_embeds is None:
            inputs_embeds = self.embed_tokens(input_ids)

        hidden_states = inputs_embeds

        if use_cache and past_key_values is None:
            past_key_values = DynamicCache(config=self.config)

        if cache_position is None:
            past_seen_tokens = past_key_values.get_seq_length() if past_key_values is not None else 0
            cache_position = torch.arange(
                past_seen_tokens, past_seen_tokens + inputs_embeds.shape[1], device=inputs_embeds.device
            )
        if position_ids is None:
            position_ids = cache_position.unsqueeze(0)

        causal_mask = self._update_causal_mask(attention_mask, inputs_embeds, cache_position, past_key_values)
        position_embeddings = self.rotary_emb(hidden_states, position_ids=position_ids)

        # decoder layers
        for idx, decoder_layer in enumerate(self.layers):
            # For text-only path we should skip cross attention layers.
            # Let's check if the layer is cross attention layer and if we have cross attention states
            # or cached cross attention states.
            is_cross_attention_layer = idx in self.cross_attention_layers
            is_cross_attention_cache_empty = past_key_values is None or (
                past_key_values is not None and past_key_values.get_seq_length(idx) == 0
            )

            if is_cross_attention_layer and cross_attention_states is None and is_cross_attention_cache_empty:
                continue

            hidden_states = decoder_layer(
                hidden_states,
                cross_attention_states=cross_attention_states,
                cross_attention_mask=cross_attention_mask,
                attention_mask=causal_mask,
                full_text_row_masked_out_mask=full_text_row_masked_out_mask,
                position_ids=position_ids,
                past_key_values=past_key_values,
                use_cache=use_cache,
                cache_position=cache_position,
                position_embeddings=position_embeddings,
                **kwargs,
            )

        hidden_states = self.norm(hidden_states)

        return BaseModelOutputWithPast(
            last_hidden_state=hidden_states,
            past_key_values=past_key_values,
        )


@auto_docstring(
    custom_intro="""
    The Mllama Text Model with a language modeling head on top.
    """
)
class MllamaForCausalLM(MllamaPreTrainedModel, GenerationMixin):
    config: MllamaTextConfig
    _can_compile_fullgraph = True  # only the LLM without cross attn can do compile
    base_model_prefix = "language_model"

    def __init__(self, config):
        super().__init__(config.get_text_config())
        self.text_config = config.get_text_config()
        self.vocab_size = self.text_config.vocab_size
        self.model = MllamaTextModel._from_config(self.text_config)
        self.lm_head = nn.Linear(self.text_config.hidden_size, self.vocab_size, bias=False)

        self.post_init()

    @can_return_tuple
    @auto_docstring
    def forward(
        self,
        input_ids: Optional[torch.LongTensor] = None,
        attention_mask: Optional[torch.Tensor] = None,
        position_ids: Optional[torch.LongTensor] = None,
        cross_attention_states: Optional[torch.LongTensor] = None,
        cross_attention_mask: Optional[torch.LongTensor] = None,
        full_text_row_masked_out_mask: Optional[tuple[torch.Tensor, torch.Tensor]] = None,
        past_key_values: Optional[Cache] = None,
        inputs_embeds: Optional[torch.FloatTensor] = None,
        labels: Optional[torch.LongTensor] = None,
        use_cache: Optional[bool] = None,
        cache_position: Optional[torch.LongTensor] = None,
        logits_to_keep: Union[int, torch.Tensor] = 0,
        **kwargs: Unpack[TransformersKwargs],
    ) -> Union[tuple, CausalLMOutputWithPast]:
        r"""
        cross_attention_states (`torch.FloatTensor`, *optional*):
            Output of the vision model, used for cross-attention. This tensor contains the processed image features that
            the language model will attend to.
        cross_attention_mask (`torch.Tensor` of shape `(batch_size, seq_length, max_num_images, max_num_tiles)`, *optional*):
            Cross-attention mask to control the interaction between text tokens and image tiles.
            This 4D tensor defines which image tiles each text token should attend to.

            For each text token (in seq_length):
            - 1 indicates the token **should attend** to the corresponding image tile
            - 0 indicates the token **should not attend** to the corresponding image tile
        full_text_row_masked_out_mask (`tuple[torch.Tensor, torch.Tensor]`, *optional*):
            A tuple containing two tensors that mask out rows in the cross-attention mechanism:
            - The first tensor has shape `(batch_size, 1, seq_length, 1)` and contains values of 0 or 1.
              A value of 0 indicates that the corresponding text token's entire row in the cross-attention
              matrix should be masked out (all image tokens ignored).
            - The second tensor has the same shape and is used internally to apply the masking during
              the forward pass of cross-attention layers.
            This mask is derived from the cross_attention_mask and is used to handle cases where a text token
            should not attend to any image token.
        labels (`torch.LongTensor` of shape `(batch_size, sequence_length)`, *optional*):
            Labels for computing the masked language modeling loss. Indices should either be in `[0, ...,
            config.vocab_size]` or -100 (see `input_ids` docstring). Tokens with indices set to `-100` are ignored
            (masked), the loss is only computed for the tokens with labels in `[0, ..., config.vocab_size]`.

        Example:

        ```python
        >>> from transformers import AutoTokenizer, MllamaForCausalLM

        >>> model = MllamaForCausalLM.from_pretrained("Llama-3.2-11B-Vision")
        >>> tokenizer = AutoTokenizer.from_pretrained("Llama-3.2-11B-Vision")

        >>> prompt = "If I had to write a haiku, it would be:"
        >>> inputs = tokenizer(prompt, return_tensors="pt")

        >>> # Generate
        >>> generate_ids = model.generate(inputs.input_ids, max_length=40, do_sample=True, temperature=0.6)
        >>> result = tokenizer.batch_decode(generate_ids, skip_special_tokens=True, clean_up_tokenization_spaces=False)[0]
        >>> print(result)
        If I had to write a haiku, it would be: "Snowflakes gently fall" - simple, yet peaceful.
        I love the idea of snowflakes gently falling, each one
        ```
        """
        # decoder outputs consists of (dec_features, layer_state, dec_hidden, dec_attn)
        outputs = self.model(
            input_ids=input_ids,
            cross_attention_states=cross_attention_states,
            attention_mask=attention_mask,
            position_ids=position_ids,
            cross_attention_mask=cross_attention_mask,
            full_text_row_masked_out_mask=full_text_row_masked_out_mask,
            past_key_values=past_key_values,
            inputs_embeds=inputs_embeds,
            use_cache=use_cache,
            cache_position=cache_position,
            **kwargs,
        )

        hidden_states = outputs.last_hidden_state
        slice_indices = slice(-logits_to_keep, None) if isinstance(logits_to_keep, int) else logits_to_keep
        logits = self.lm_head(hidden_states[:, slice_indices, :]).float()

        loss = None
        if labels is not None:
            loss = self.loss_function(logits, labels, self.vocab_size, **kwargs)

        return CausalLMOutputWithPast(
            loss=loss,
            logits=logits,
            past_key_values=outputs.past_key_values,
            hidden_states=outputs.hidden_states,
            attentions=outputs.attentions,
        )


@auto_docstring(
    custom_intro="""
    The Mllama model which consists of a vision encoder and a language model without language modeling head.
    """
)
class MllamaModel(MllamaPreTrainedModel):
    base_model_prefix = ""
    _checkpoint_conversion_mapping = {
        "language_model.model": "language_model",
        "model.vision_model": "vision_model",
    }

    def __init__(self, config: MllamaConfig):
        super().__init__(config)
        self.vocab_size = config.text_config.vocab_size
        self.hidden_size = config.text_config.hidden_size
        self.max_num_tiles = config.vision_config.max_num_tiles
        self.vision_output_dim = config.vision_config.vision_output_dim
        self.pad_token_id = self.config.pad_token_id if self.config.pad_token_id is not None else -1

        self.vision_model = MllamaVisionModel._from_config(config.vision_config)
        self.language_model = MllamaTextModel._from_config(config.text_config)
        self.multi_modal_projector = nn.Linear(
            config.vision_config.vision_output_dim,
            config.text_config.hidden_size,
            bias=True,
        )
        self.post_init()

    def get_input_embeddings(self):
        return self.language_model.get_input_embeddings()

    def set_input_embeddings(self, value):
        self.language_model.set_input_embeddings(value)

    def set_decoder(self, decoder):
        self.language_model = decoder

    def get_decoder(self):
        return self.language_model

    @check_model_inputs()
    @can_return_tuple
    @auto_docstring
    def forward(
        self,
        input_ids: Optional[torch.LongTensor] = None,
        pixel_values: Optional[torch.FloatTensor] = None,
        aspect_ratio_mask: Optional[torch.Tensor] = None,
        aspect_ratio_ids: Optional[torch.Tensor] = None,
        attention_mask: Optional[torch.Tensor] = None,
        cross_attention_mask: Optional[torch.Tensor] = None,
        cross_attention_states: Optional[torch.Tensor] = None,
        position_ids: Optional[torch.LongTensor] = None,
        past_key_values: Optional[Cache] = None,
        inputs_embeds: Optional[torch.FloatTensor] = None,
        use_cache: Optional[bool] = None,
        cache_position: Optional[torch.LongTensor] = None,
        **kwargs: Unpack[FlashAttentionKwargs],
    ) -> BaseModelOutputWithPast:
        r"""
        aspect_ratio_mask (`torch.Tensor` of shape `(batch_size, max_num_images, max_num_tiles)`, *optional*):
            Mask to avoid performing attention on padding tiles. Mask values selected in `[0, 1]`:

            - 1 for tiles that are **not masked**,
            - 0 for tiles that are **masked**.
        aspect_ratio_ids (`torch.Tensor` of shape `(batch_size, max_num_images)`, *optional*):
            Aspect ratio ids used to select the appropriate precomputed tile embeddings based on the aspect ratio of each input image.
            These ids correspond to indices in the model's list of supported aspect ratios, offset by 1.

            For example, if the model supports aspect ratios [[1, 1], [1, 2], [2, 1]]:
            - An image with aspect ratio [1, 1] would have ID 1
            - An image with aspect ratio [1, 2] would have ID 2
            - An image with aspect ratio [2, 1] would have ID 3

            The id 0 is reserved for padding (i.e., no image).

            If an image has aspect ratio [1, 2], that means it was split into 2 tiles horizontally, and its `aspect_ratio_id` would be 2.
        cross_attention_mask (`torch.Tensor` of shape `(batch_size, seq_length, max_num_images, max_num_tiles)`, *optional*):
            Cross-attention mask to control the interaction between text tokens and image tiles.
            This 4D tensor defines which image tiles each text token should attend to.

            For each text token (in seq_length):
            - 1 indicates the token **should attend** to the corresponding image tile
            - 0 indicates the token **should not attend** to the corresponding image tile
        cross_attention_states (`torch.FloatTensor`, *optional*):
            Output of the vision model, used for cross-attention. This tensor contains the processed image features that
            the language model will attend to.
        """
        if (input_ids is None) ^ (inputs_embeds is not None):
            raise ValueError("You must specify exactly one of input_ids or inputs_embeds")

        if pixel_values is not None and cross_attention_states is not None:
            raise ValueError("`pixel_values` and `cross_attention_states` cannot be provided simultaneously")

        if pixel_values is not None:
            if aspect_ratio_ids is None:
                raise ValueError("`aspect_ratio_ids` must be provided if `pixel_values` is provided")
            # get vision tokens from vision model
            vision_outputs = self.vision_model(
                pixel_values=pixel_values,
                aspect_ratio_ids=aspect_ratio_ids,
                aspect_ratio_mask=aspect_ratio_mask,
            )
            cross_attention_states = vision_outputs.last_hidden_state
            cross_attention_states = self.multi_modal_projector(cross_attention_states).reshape(
                -1, cross_attention_states.shape[-2], self.hidden_size
            )

        if cross_attention_mask is not None:
            cross_attention_mask, full_text_row_masked_out_mask = _prepare_cross_attention_mask(
                cross_attention_mask,
                num_vision_tokens=self.vision_model.num_patches,
                dtype=self.dtype,
            )
        else:
            full_text_row_masked_out_mask = None

        if cross_attention_mask is not None and cache_position is not None:
            cross_attention_mask = cross_attention_mask[:, :, cache_position]
            full_text_row_masked_out_mask = full_text_row_masked_out_mask[:, :, cache_position]

        outputs = self.language_model(
            input_ids=input_ids,
            attention_mask=attention_mask,
            position_ids=position_ids,
            cross_attention_states=cross_attention_states,
            cross_attention_mask=cross_attention_mask,
            full_text_row_masked_out_mask=full_text_row_masked_out_mask,
            past_key_values=past_key_values,
            use_cache=use_cache,
            inputs_embeds=inputs_embeds,
            cache_position=cache_position,
            **kwargs,
        )

        return BaseModelOutputWithPast(
            last_hidden_state=outputs.last_hidden_state,
            past_key_values=outputs.past_key_values,
            hidden_states=outputs.hidden_states,
            attentions=outputs.attentions,
        )


@auto_docstring(
    custom_intro="""
    The Mllama model which consists of a vision encoder and a language model.
    """,
)
class MllamaForConditionalGeneration(MllamaPreTrainedModel, GenerationMixin):
    _checkpoint_conversion_mapping = {
        r"^language_model.model": "model.language_model",
        r"^vision_model": "model.vision_model",
        r"^multi_modal_projector": "model.multi_modal_projector",
        r"^language_model.lm_head": "lm_head",
    }
    # _tied_weights_keys = {"lm_head.weight": "model.language_moddel.embed_tokens.weight"}

    def __init__(self, config: MllamaConfig):
        super().__init__(config)
        self.model = MllamaModel(config)
        self.lm_head = nn.Linear(config.text_config.hidden_size, config.text_config.vocab_size, bias=False)
        self.post_init()

    def get_input_embeddings(self):
        return self.model.get_input_embeddings()

    def set_input_embeddings(self, value):
        self.model.set_input_embeddings(value)

    def set_decoder(self, decoder):
        self.model.set_decoder(decoder)

    def get_decoder(self):
        return self.model.get_decoder()

    # Make modules available through conditional class for BC
    @property
    def language_model(self):
        return self.model.language_model

    @property
    def vision_model(self):
        return self.model.vision_model

    @can_return_tuple
    @auto_docstring
    def forward(
        self,
        input_ids: Optional[torch.LongTensor] = None,
        pixel_values: Optional[torch.FloatTensor] = None,
        aspect_ratio_mask: Optional[torch.Tensor] = None,
        aspect_ratio_ids: Optional[torch.Tensor] = None,
        attention_mask: Optional[torch.Tensor] = None,
        cross_attention_mask: Optional[torch.Tensor] = None,
        cross_attention_states: Optional[torch.Tensor] = None,
        position_ids: Optional[torch.LongTensor] = None,
        past_key_values: Optional[Cache] = None,
        inputs_embeds: Optional[torch.FloatTensor] = None,
        labels: Optional[torch.LongTensor] = None,
        use_cache: Optional[bool] = None,
        cache_position: Optional[torch.LongTensor] = None,
        logits_to_keep: Union[int, torch.Tensor] = 0,
        **kwargs: Unpack[TransformersKwargs],
    ) -> Union[tuple, CausalLMOutputWithPast]:
        r"""
        aspect_ratio_mask (`torch.Tensor` of shape `(batch_size, max_num_images, max_num_tiles)`, *optional*):
            Mask to avoid performing attention on padding tiles. Mask values selected in `[0, 1]`:

            - 1 for tiles that are **not masked**,
            - 0 for tiles that are **masked**.
        aspect_ratio_ids (`torch.Tensor` of shape `(batch_size, max_num_images)`, *optional*):
            Aspect ratio ids used to select the appropriate precomputed tile embeddings based on the aspect ratio of each input image.
            These ids correspond to indices in the model's list of supported aspect ratios, offset by 1.

            For example, if the model supports aspect ratios [[1, 1], [1, 2], [2, 1]]:
            - An image with aspect ratio [1, 1] would have ID 1
            - An image with aspect ratio [1, 2] would have ID 2
            - An image with aspect ratio [2, 1] would have ID 3

            The id 0 is reserved for padding (i.e., no image).

            If an image has aspect ratio [1, 2], that means it was split into 2 tiles horizontally, and its `aspect_ratio_id` would be 2.
        cross_attention_mask (`torch.Tensor` of shape `(batch_size, seq_length, max_num_images, max_num_tiles)`, *optional*):
            Cross-attention mask to control the interaction between text tokens and image tiles.
            This 4D tensor defines which image tiles each text token should attend to.

            For each text token (in seq_length):
            - 1 indicates the token **should attend** to the corresponding image tile
            - 0 indicates the token **should not attend** to the corresponding image tile
        cross_attention_states (`torch.FloatTensor`, *optional*):
            Output of the vision model, used for cross-attention. This tensor contains the processed image features that
            the language model will attend to.
        labels (`torch.LongTensor` of shape `(batch_size, sequence_length)`, *optional*):
            Labels for computing the masked language modeling loss. Indices should either be in `[0, ...,
            config.vocab_size]` or -100 (see `input_ids` docstring). Tokens with indices set to `-100` are ignored
            (masked), the loss is only computed for the tokens with labels in `[0, ..., config.vocab_size]`.

        Example:

        ```python
        >>> from PIL import Image
        >>> import requests
        >>> from transformers import AutoProcessor, MllamaForConditionalGeneration

        >>> checkpoint = "meta-llama/Llama-3.2-11B-Vision"
        >>> model = MllamaForConditionalGeneration.from_pretrained(checkpoint)
        >>> processor = AutoProcessor.from_pretrained(checkpoint)

        >>> prompt = "<|image|>If I had to write a haiku for this one"
        >>> url = "https://www.ilankelman.org/stopsigns/australia.jpg"
        >>> image = Image.open(requests.get(url, stream=True).raw)

        >>> inputs = processor(text=prompt, images=image, return_tensors="pt")

        >>> # Generate
        >>> output = model.generate(**inputs, max_new_tokens=15)

        >>> prompt_len = inputs.input_ids.shape[-1]
        >>> generated_ids = output[:, prompt_len:]
        >>> generated_text = processor.batch_decode(generated_ids, skip_special_tokens=True, clean_up_tokenization_spaces=False)
        >>> print(generated_text)
        [', it would be:.\\nA stop sign in Chinatown.\\n']
        ```
        """
        outputs = self.model(
            input_ids=input_ids,
            pixel_values=pixel_values,
            aspect_ratio_mask=aspect_ratio_mask,
            aspect_ratio_ids=aspect_ratio_ids,
            cross_attention_mask=cross_attention_mask,
            cross_attention_states=cross_attention_states,
            attention_mask=attention_mask,
            position_ids=position_ids,
            past_key_values=past_key_values,
            inputs_embeds=inputs_embeds,
            use_cache=use_cache,
            cache_position=cache_position,
            **kwargs,
        )

        hidden_states = outputs.last_hidden_state
        # Only compute necessary logits, and do not upcast them to float if we are not computing the loss
        slice_indices = slice(-logits_to_keep, None) if isinstance(logits_to_keep, int) else logits_to_keep
        logits = self.lm_head(hidden_states[:, slice_indices, :])

        loss = None
        if labels is not None:
            loss = self.loss_function(logits, labels, self.config.text_config.vocab_size, **kwargs)

        return CausalLMOutputWithPast(
            loss=loss,
            logits=logits,
            past_key_values=outputs.past_key_values,
            hidden_states=outputs.hidden_states,
            attentions=outputs.attentions,
        )

    def prepare_inputs_for_generation(
        self,
        input_ids=None,
        inputs_embeds=None,
        attention_mask=None,
        position_ids=None,
        pixel_values=None,
        aspect_ratio_ids=None,
        aspect_ratio_mask=None,
        cross_attention_mask=None,
        past_key_values=None,
        use_cache=False,
        cache_position=None,
        logits_to_keep=None,
        **kwargs,
    ):
        # Overwritten -- in specific circumstances we don't want to forward image inputs to the model

        model_inputs = super().prepare_inputs_for_generation(
            input_ids,
            past_key_values=past_key_values,
            use_cache=use_cache,
            inputs_embeds=inputs_embeds,
            position_ids=position_ids,
            attention_mask=attention_mask,
            pixel_values=pixel_values,
            aspect_ratio_ids=aspect_ratio_ids,
            aspect_ratio_mask=aspect_ratio_mask,
            cross_attention_mask=cross_attention_mask,
            cache_position=cache_position,
            logits_to_keep=logits_to_keep,
            **kwargs,
        )

        # If we're in pre-fill or cacheless decoding step, then we need pixel_values and aspect ratios
        # to compute image hidden states, otherwise they are cached within each cross attn layer
        if cache_position[0] != 0:
            model_inputs["pixel_values"] = None
            model_inputs["aspect_ratio_ids"] = None
            model_inputs["aspect_ratio_mask"] = None

        return model_inputs

    def _update_model_kwargs_for_generation(self, outputs, model_kwargs, is_encoder_decoder, **kwargs):
        cross_attention_mask_prev = model_kwargs.get("cross_attention_mask", None)
        model_kwargs = super()._update_model_kwargs_for_generation(
            outputs=outputs,
            model_kwargs=model_kwargs,
            is_encoder_decoder=is_encoder_decoder,
            **kwargs,
        )

        # add cross-attn mask for new token
        if cross_attention_mask_prev is not None:
            model_kwargs["cross_attention_mask"] = torch.cat(
                [cross_attention_mask_prev, cross_attention_mask_prev[:, -1:, ...]], dim=1
            )
        return model_kwargs


__all__ = [
    "MllamaForConditionalGeneration",
    "MllamaForCausalLM",
    "MllamaTextModel",
    "MllamaVisionModel",
    "MllamaPreTrainedModel",
    "MllamaModel",
]<|MERGE_RESOLUTION|>--- conflicted
+++ resolved
@@ -794,10 +794,7 @@
 @auto_docstring
 class MllamaPreTrainedModel(PreTrainedModel):
     config: MllamaConfig
-<<<<<<< HEAD
     base_model_prefix = "model"
-=======
->>>>>>> 32a58e31
     input_modalities = ["image", "text"]
     supports_gradient_checkpointing = True
     _no_split_modules = [
@@ -1440,7 +1437,6 @@
     """
 )
 class MllamaModel(MllamaPreTrainedModel):
-    base_model_prefix = ""
     _checkpoint_conversion_mapping = {
         "language_model.model": "language_model",
         "model.vision_model": "vision_model",
