--- conflicted
+++ resolved
@@ -26,14 +26,7 @@
 from ...modeling_outputs import BaseModelOutputWithPast
 from ...modeling_utils import ALL_ATTENTION_FUNCTIONS, PreTrainedModel
 from ...processing_utils import Unpack
-<<<<<<< HEAD
 from ...utils import logging
-from ...utils.deprecation import deprecate_kwarg
-=======
-from ...utils import (
-    logging,
-)
->>>>>>> b13ee63b
 from ...utils.import_utils import (
     is_causal_conv1d_available,
     is_mamba_ssm_available,
