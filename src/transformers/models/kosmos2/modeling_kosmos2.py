# coding=utf-8
# Copyright 2023 Microsoft Research and The HuggingFace Inc. team. All rights reserved.
#
# Licensed under the Apache License, Version 2.0 (the "License");
# you may not use this file except in compliance with the License.
# You may obtain a copy of the License at
#
#     http://www.apache.org/licenses/LICENSE-2.0
#
# Unless required by applicable law or agreed to in writing, software
# distributed under the License is distributed on an "AS IS" BASIS,
# WITHOUT WARRANTIES OR CONDITIONS OF ANY KIND, either express or implied.
# See the License for the specific language governing permissions and
# limitations under the License.
"""PyTorch KOSMOS-2 model."""

import math
from dataclasses import dataclass
from typing import Any, Callable, List, Optional, Tuple, Union

import torch
import torch.utils.checkpoint
from torch import nn
from torch.nn import CrossEntropyLoss

from ...activations import ACT2FN
from ...generation import GenerationMixin
from ...modeling_flash_attention_utils import FlashAttentionKwargs
from ...modeling_outputs import (
    BaseModelOutput,
    BaseModelOutputWithPastAndCrossAttentions,
    BaseModelOutputWithPooling,
    CausalLMOutputWithCrossAttentions,
)
from ...modeling_utils import ALL_ATTENTION_FUNCTIONS, PreTrainedModel
<<<<<<< HEAD
from ...processing_utils import Unpack
=======
>>>>>>> c69e2345
from ...utils import (
    LossKwargs,
    ModelOutput,
    add_start_docstrings,
    add_start_docstrings_to_model_forward,
    logging,
    replace_return_docstrings,
    torch_int,
)
from .configuration_kosmos2 import Kosmos2Config, Kosmos2TextConfig, Kosmos2VisionConfig


logger = logging.get_logger(__name__)

_CONFIG_FOR_DOC = Kosmos2Config


def _expand_mask(mask: torch.Tensor, dtype: torch.dtype, tgt_len: Optional[int] = None):
    """
    Expands attention_mask from `[bsz, seq_len]` to `[bsz, 1, tgt_seq_len, src_seq_len]`.
    """
    bsz, src_len = mask.size()
    tgt_len = tgt_len if tgt_len is not None else src_len

    expanded_mask = mask[:, None, None, :].expand(bsz, 1, tgt_len, src_len).to(dtype)

    inverted_mask = 1.0 - expanded_mask

    return inverted_mask.masked_fill(inverted_mask.to(torch.bool), torch.finfo(dtype).min)


def _make_causal_mask(
    input_ids_shape: torch.Size, dtype: torch.dtype, device: torch.device, past_key_values_length: int = 0
):
    """
    Make causal mask used for bi-directional self-attention.
    """
    bsz, tgt_len = input_ids_shape
    mask = torch.full((tgt_len, tgt_len), torch.finfo(dtype).min, device=device)
    mask_cond = torch.arange(mask.size(-1), device=device)
    mask.masked_fill_(mask_cond < (mask_cond + 1).view(mask.size(-1), 1), 0)
    mask = mask.to(dtype)

    if past_key_values_length > 0:
        mask = torch.cat([torch.zeros(tgt_len, past_key_values_length, dtype=dtype, device=device), mask], dim=-1)
    return mask[None, None, :, :].expand(bsz, 1, tgt_len, tgt_len + past_key_values_length)


# Copied from transformers.models.roberta.modeling_roberta.create_position_ids_from_input_ids
def create_position_ids_from_input_ids(input_ids, padding_idx, past_key_values_length=0):
    """
    Replace non-padding symbols with their position numbers. Position numbers begin at padding_idx+1. Padding symbols
    are ignored. This is modified from fairseq's `utils.make_positions`.

    Args:
        x: torch.Tensor x:

    Returns: torch.Tensor
    """
    # The series of casts and type-conversions here are carefully balanced to both work with ONNX export and XLA.
    mask = input_ids.ne(padding_idx).int()
    incremental_indices = (torch.cumsum(mask, dim=1).type_as(mask) + past_key_values_length) * mask
    return incremental_indices.long() + padding_idx


KOSMOS2_START_DOCSTRING = r"""
    This model inherits from [`PreTrainedModel`]. Check the superclass documentation for the generic methods the
    library implements for all its model (such as downloading or saving, resizing the input embeddings, pruning heads
    etc.)

    This model is also a PyTorch [torch.nn.Module](https://pytorch.org/docs/stable/nn.html#torch.nn.Module) subclass.
    Use it as a regular PyTorch Module and refer to the PyTorch documentation for all matter related to general usage
    and behavior.

    Parameters:
        config ([`Kosmos2Config`]): Model configuration class with all the parameters of the model.
            Initializing with a config file does not load the weights associated with the model, only the
            configuration. Check out the [`~PreTrainedModel.from_pretrained`] method to load the model weights.
"""

KOSMOS2_VISION_INPUTS_DOCSTRING = r"""
    Args:
        pixel_values (`torch.FloatTensor` of shape `(batch_size, num_channels, height, width)`):
            Pixel values. Pixel values can be obtained using [`AutoImageProcessor`]. See
            [`CLIPImageProcessor.__call__`] for details.
        output_attentions (`bool`, *optional*):
            Whether or not to return the attentions tensors of all attention layers. See `attentions` under returned
            tensors for more detail.
        output_hidden_states (`bool`, *optional*):
            Whether or not to return the hidden states of all layers. See `hidden_states` under returned tensors for
            more detail.
        interpolate_pos_encoding (`bool`, *optional*, defaults `False`):
            Whether to interpolate the pre-trained position encodings.
        return_dict (`bool`, *optional*):
            Whether or not to return a [`~utils.ModelOutput`] instead of a plain tuple.
"""

KOSMOS2_TEXT_INPUTS_DOCSTRING = r"""
    Args:
        input_ids (`torch.LongTensor` of shape `(batch_size, sequence_length)`):
            Indices of input sequence tokens in the vocabulary. Padding will be ignored by default should you provide
            it.

            Indices can be obtained using [`AutoTokenizer`]. See [`PreTrainedTokenizer.encode`] and
            [`PreTrainedTokenizer.__call__`] for details.

            [What are input IDs?](../glossary#input-ids)
        attention_mask (`torch.Tensor` of shape `(batch_size, sequence_length)`, *optional*):
            Mask to avoid performing attention on padding token indices. Mask values selected in `[0, 1]`:

            - 1 for tokens that are **not masked**,
            - 0 for tokens that are **masked**.

            [What are attention masks?](../glossary#attention-mask)
        image_embeds: (`torch.FloatTensor` of shape `(batch_size, latent_query_num, hidden_size)`, *optional*):
            Sequence of hidden-states at the output of `Kosmos2ImageToTextProjection`.
        image_embeds_position_mask (`torch.Tensor` of shape `(batch_size, sequence_length)`, *optional*):
            Mask to indicate the location in a sequence to insert the image features . Mask values selected in `[0,
            1]`:

            - 1 for places where to put the image features,
            - 0 for places that are not for image features (i.e. for text tokens).

        encoder_hidden_states  (`torch.FloatTensor` of shape `(batch_size, sequence_length, hidden_size)`, *optional*):
            Sequence of hidden-states at the output of the last layer of the encoder. Used in the cross-attention if
            the model is configured as a decoder.
        encoder_attention_mask (`torch.FloatTensor` of shape `(batch_size, sequence_length)`, *optional*):
            Mask to avoid performing attention on the padding token indices of the encoder input. This mask is used in
            the cross-attention if the model is configured as a decoder. Mask values selected in `[0, 1]`:

            - 1 for tokens that are **not masked**,
            - 0 for tokens that are **masked**.

        head_mask (`torch.FloatTensor` of shape `(num_heads,)` or `(num_layers, num_heads)`, *optional*):
            Mask to nullify selected heads of the self-attention modules. Mask values selected in `[0, 1]`:

            - 1 indicates the head is **not masked**,
            - 0 indicates the head is **masked**.

        cross_attn_head_mask (`torch.Tensor` of shape `(decoder_layers, decoder_attention_heads)`, *optional*):
            Mask to nullify selected heads of the cross-attention modules. Mask values selected in `[0, 1]`:

            - 1 indicates the head is **not masked**,
            - 0 indicates the head is **masked**.

        past_key_values (`tuple(tuple(torch.FloatTensor))` of length `config.n_layers` with each tuple having 4 tensors of shape `(batch_size, num_heads, sequence_length - 1, embed_size_per_head)`):
            Contains precomputed key and value hidden states of the attention blocks. Can be used to speed up decoding.

            If `past_key_values` are used, the user can optionally input only the last `decoder_input_ids` (those that
            don't have their past key value states given to this model) of shape `(batch_size, 1)` instead of all
            `decoder_input_ids` of shape `(batch_size, sequence_length)`.
        inputs_embeds (`torch.FloatTensor` of shape `(batch_size, sequence_length, hidden_size)`, *optional*):
            Optionally, instead of passing `input_ids` you can choose to directly pass an embedded representation. This
            is useful if you want more control over how to convert `input_ids` indices into associated vectors than the
            model's internal embedding lookup matrix.
        position_ids (`torch.LongTensor` of shape `(batch_size, sequence_length)`, *optional*):
            Indices of positions of each input sequence tokens in the position embeddings. Selected in the range `[0,
            config.max_position_embeddings - 1]`.

            [What are position IDs?](../glossary#position-ids)
        use_cache (`bool`, *optional*):
            If set to `True`, `past_key_values` key value states are returned and can be used to speed up decoding (see
            `past_key_values`).
        output_attentions (`bool`, *optional*):
            Whether or not to return the attentions tensors of all attention layers. See `attentions` under returned
            tensors for more detail.
        output_hidden_states (`bool`, *optional*):
            Whether or not to return the hidden states of all layers. See `hidden_states` under returned tensors for
            more detail.
        return_dict (`bool`, *optional*):
            Whether or not to return a [`~utils.ModelOutput`] instead of a plain tuple.
"""

KOSMOS2_INPUTS_DOCSTRING = r"""
    Args:
        pixel_values (`torch.FloatTensor` of shape `(batch_size, num_channels, height, width)`):
            Pixel values. Pixel values can be obtained using [`AutoImageProcessor`]. See
            [`CLIPImageProcessor.__call__`] for details.
        input_ids (`torch.LongTensor` of shape `(batch_size, sequence_length)`):
            Indices of input sequence tokens in the vocabulary. Padding will be ignored by default should you provide
            it.

            Indices can be obtained using [`AutoTokenizer`]. See [`PreTrainedTokenizer.encode`] and
            [`PreTrainedTokenizer.__call__`] for details.

            [What are input IDs?](../glossary#input-ids)
        image_embeds_position_mask (`torch.Tensor` of shape `(batch_size, sequence_length)`, *optional*):
            Mask to indicate the location in a sequence to insert the image features . Mask values selected in `[0,
            1]`:

            - 1 for places where to put the image features,
            - 0 for places that are not for image features (i.e. for text tokens).

        attention_mask (`torch.Tensor` of shape `(batch_size, sequence_length)`, *optional*):
            Mask to avoid performing attention on padding token indices. Mask values selected in `[0, 1]`:

            - 1 for tokens that are **not masked**,
            - 0 for tokens that are **masked**.

            [What are attention masks?](../glossary#attention-mask)
        head_mask (`torch.FloatTensor` of shape `(num_heads,)` or `(num_layers, num_heads)`, *optional*):
            Mask to nullify selected heads of the self-attention modules. Mask values selected in `[0, 1]`:

            - 1 indicates the head is **not masked**,
            - 0 indicates the head is **masked**.
        past_key_values (`tuple(tuple(torch.FloatTensor))` of length `config.n_layers` with each tuple having 4 tensors of shape `(batch_size, num_heads, sequence_length - 1, embed_size_per_head)`):
            Contains precomputed key and value hidden states of the attention blocks. Can be used to speed up decoding.

            If `past_key_values` are used, the user can optionally input only the last `decoder_input_ids` (those that
            don't have their past key value states given to this model) of shape `(batch_size, 1)` instead of all
            `decoder_input_ids` of shape `(batch_size, sequence_length)`.
        image_embeds: (`torch.FloatTensor` of shape `(batch_size, latent_query_num, hidden_size)`, *optional*):
            Sequence of hidden-states at the output of `Kosmos2ImageToTextProjection`.
        inputs_embeds (`torch.FloatTensor` of shape `(batch_size, sequence_length, hidden_size)`, *optional*):
            Optionally, instead of passing `input_ids` you can choose to directly pass an embedded representation. This
            is useful if you want more control over how to convert `input_ids` indices into associated vectors than the
            model's internal embedding lookup matrix.
        position_ids (`torch.LongTensor` of shape `(batch_size, sequence_length)`, *optional*):
            Indices of positions of each input sequence tokens in the position embeddings. Selected in the range `[0,
            config.max_position_embeddings - 1]`.

            [What are position IDs?](../glossary#position-ids)
        use_cache (`bool`, *optional*):
            If set to `True`, `past_key_values` key value states are returned and can be used to speed up decoding (see
            `past_key_values`).
        output_attentions (`bool`, *optional*):
            Whether or not to return the attentions tensors of all attention layers. See `attentions` under returned
            tensors for more detail.
        output_hidden_states (`bool`, *optional*):
            Whether or not to return the hidden states of all layers. See `hidden_states` under returned tensors for
            more detail.
        interpolate_pos_encoding (`bool`, *optional*, defaults `False`):
            Whether to interpolate the pre-trained position encodings.
        return_dict (`bool`, *optional*):
            Whether or not to return a [`~utils.ModelOutput`] instead of a plain tuple.
"""


@dataclass
class Kosmos2ModelOutput(ModelOutput):
    """
    Base class for text model's outputs that also contains a pooling of the last hidden states.

    Args:
        last_hidden_state (`torch.FloatTensor` of shape `(batch_size, sequence_length, hidden_size)`):
            Sequence of hidden-states at the output of the last layer of the model.
        hidden_states (`tuple(torch.FloatTensor)`, *optional*, returned when `output_hidden_states=True` is passed or when `config.output_hidden_states=True`):
            Tuple of `torch.FloatTensor` (one for the output of the embeddings, if the model has an embedding layer, +
            one for the output of each layer) of shape `(batch_size, sequence_length, hidden_size)`.

            Hidden-states of the model at the output of each layer plus the optional initial embedding outputs.
        attentions (`tuple(torch.FloatTensor)`, *optional*, returned when `output_attentions=True` is passed or when `config.output_attentions=True`):
            Tuple of `torch.FloatTensor` (one for each layer) of shape `(batch_size, num_heads, sequence_length,
            sequence_length)`.

            Attentions weights after the attention softmax, used to compute the weighted average in the self-attention
            heads.
        image_embeds (`torch.FloatTensor` of shape `(batch_size, latent_query_num, hidden_size)`, *optional*):
            Sequence of hidden-states at the output of `Kosmos2ImageToTextProjection`.
        projection_attentions (`tuple(torch.FloatTensor)`, *optional*):
            Tuple of `torch.FloatTensor` (one for each layer) of shape `(batch_size, num_heads, sequence_length,
            sequence_length)`.

            Attentions weights given by `Kosmos2ImageToTextProjection`, after the attention softmax, used to compute
            the weighted average in the self-attention heads.
        vision_model_output(`BaseModelOutputWithPooling`, *optional*):
            The output of the [`Kosmos2VisionModel`].
        past_key_values (`tuple(tuple(torch.FloatTensor))`, *optional*, returned when `use_cache=True` is passed or when `config.use_cache=True`):
            Tuple of `tuple(torch.FloatTensor)` of length `config.n_layers`, with each tuple having 2 tensors of shape
            `(batch_size, num_heads, sequence_length, embed_size_per_head)`) and optionally if
            `config.is_encoder_decoder=True` 2 additional tensors of shape `(batch_size, num_heads,
            encoder_sequence_length, embed_size_per_head)`.

            Contains pre-computed hidden-states (key and values in the self-attention blocks and optionally if
            `config.is_encoder_decoder=True` in the cross-attention blocks) that can be used (see `past_key_values`
            input) to speed up sequential decoding.
    """

    last_hidden_state: Optional[torch.FloatTensor] = None
    past_key_values: Optional[Tuple[Tuple[torch.FloatTensor]]] = None
    hidden_states: Optional[Tuple[torch.FloatTensor]] = None
    attentions: Optional[Tuple[torch.FloatTensor]] = None
    image_embeds: Optional[torch.FloatTensor] = None
    projection_attentions: Optional[Tuple[torch.FloatTensor]] = None
    vision_model_output: BaseModelOutputWithPooling = None

    def to_tuple(self) -> Tuple[Any]:
        return tuple(
            self[k] if k not in ["text_model_output", "vision_model_output"] else getattr(self, k).to_tuple()
            for k in self.keys()
        )


@dataclass
class Kosmos2ForConditionalGenerationModelOutput(ModelOutput):
    """
    Model output class for `Kosmos2ForConditionalGeneration`.

    Args:
        loss (`torch.FloatTensor` of shape `(1,)`, *optional*, returned when `labels` is provided):
            Language modeling loss (for next-token prediction).
        logits (`torch.FloatTensor` of shape `(batch_size, sequence_length, config.vocab_size)`):
            Prediction scores of the language modeling head (scores for each vocabulary token before SoftMax).
        hidden_states (`tuple(torch.FloatTensor)`, *optional*, returned when `output_hidden_states=True` is passed or when `config.output_hidden_states=True`):
            Tuple of `torch.FloatTensor` (one for the output of the embeddings, if the model has an embedding layer, +
            one for the output of each layer) of shape `(batch_size, sequence_length, hidden_size)`.

            Hidden-states of the model at the output of each layer plus the optional initial embedding outputs.
        attentions (`tuple(torch.FloatTensor)`, *optional*, returned when `output_attentions=True` is passed or when `config.output_attentions=True`):
            Tuple of `torch.FloatTensor` (one for each layer) of shape `(batch_size, num_heads, sequence_length,
            sequence_length)`.

            Attentions weights after the attention softmax, used to compute the weighted average in the self-attention
            heads.
        image_embeds (`torch.FloatTensor` of shape `(batch_size, latent_query_num, hidden_size)`, *optional*):
            Sequence of hidden-states at the output of `Kosmos2ImageToTextProjection`.
        projection_attentions (`tuple(torch.FloatTensor)`, *optional*):
            Tuple of `torch.FloatTensor` (one for each layer) of shape `(batch_size, num_heads, sequence_length,
            sequence_length)`.

            Attentions weights given by `Kosmos2ImageToTextProjection`, after the attention softmax, used to compute
            the weighted average in the self-attention heads.
        vision_model_output(`BaseModelOutputWithPooling`, *optional*):
            The output of the [`Kosmos2VisionModel`].
        past_key_values (`tuple(tuple(torch.FloatTensor))`, *optional*, returned when `use_cache=True` is passed or when `config.use_cache=True`):
            Tuple of `tuple(torch.FloatTensor)` of length `config.n_layers`, with each tuple having 2 tensors of shape
            `(batch_size, num_heads, sequence_length, embed_size_per_head)`) and optionally if
            `config.is_encoder_decoder=True` 2 additional tensors of shape `(batch_size, num_heads,
            encoder_sequence_length, embed_size_per_head)`.

            Contains pre-computed hidden-states (key and values in the self-attention blocks and optionally if
            `config.is_encoder_decoder=True` in the cross-attention blocks) that can be used (see `past_key_values`
            input) to speed up sequential decoding.
    """

    loss: Optional[torch.FloatTensor] = None
    logits: Optional[torch.FloatTensor] = None
    past_key_values: Optional[Tuple[Tuple[torch.FloatTensor]]] = None
    hidden_states: Optional[Tuple[torch.FloatTensor]] = None
    attentions: Optional[Tuple[torch.FloatTensor]] = None
    image_embeds: Optional[torch.FloatTensor] = None
    projection_attentions: Optional[Tuple[torch.FloatTensor]] = None
    vision_model_output: BaseModelOutputWithPooling = None

    def to_tuple(self) -> Tuple[Any]:
        return tuple(
            self[k] if k not in ["text_model_output", "vision_model_output"] else getattr(self, k).to_tuple()
            for k in self.keys()
        )


# Copied from transformers.models.clip.modeling_clip.CLIPVisionEmbeddings with CLIP->Kosmos2
class Kosmos2VisionEmbeddings(nn.Module):
    def __init__(self, config: Kosmos2VisionConfig):
        super().__init__()
        self.config = config
        self.embed_dim = config.hidden_size
        self.image_size = config.image_size
        self.patch_size = config.patch_size

        self.class_embedding = nn.Parameter(torch.randn(self.embed_dim))

        self.patch_embedding = nn.Conv2d(
            in_channels=config.num_channels,
            out_channels=self.embed_dim,
            kernel_size=self.patch_size,
            stride=self.patch_size,
            bias=False,
        )

        self.num_patches = (self.image_size // self.patch_size) ** 2
        self.num_positions = self.num_patches + 1
        self.position_embedding = nn.Embedding(self.num_positions, self.embed_dim)
        self.register_buffer("position_ids", torch.arange(self.num_positions).expand((1, -1)), persistent=False)

    def interpolate_pos_encoding(self, embeddings: torch.Tensor, height: int, width: int) -> torch.Tensor:
        """
        This method allows to interpolate the pre-trained position encodings, to be able to use the model on higher resolution
        images. This method is also adapted to support torch.jit tracing.

        Adapted from:
        - https://github.com/facebookresearch/dino/blob/de9ee3df6cf39fac952ab558447af1fa1365362a/vision_transformer.py#L174-L194, and
        - https://github.com/facebookresearch/dinov2/blob/e1277af2ba9496fbadf7aec6eba56e8d882d1e35/dinov2/models/vision_transformer.py#L179-L211
        """

        num_patches = embeddings.shape[1] - 1
        position_embedding = self.position_embedding.weight.unsqueeze(0)
        num_positions = position_embedding.shape[1] - 1

        # always interpolate when tracing to ensure the exported model works for dynamic input shapes
        if not torch.jit.is_tracing() and num_patches == num_positions and height == width:
            return self.position_embedding(self.position_ids)

        class_pos_embed = position_embedding[:, :1]
        patch_pos_embed = position_embedding[:, 1:]

        dim = embeddings.shape[-1]

        new_height = height // self.patch_size
        new_width = width // self.patch_size

        sqrt_num_positions = torch_int(num_positions**0.5)
        patch_pos_embed = patch_pos_embed.reshape(1, sqrt_num_positions, sqrt_num_positions, dim)
        patch_pos_embed = patch_pos_embed.permute(0, 3, 1, 2)

        patch_pos_embed = nn.functional.interpolate(
            patch_pos_embed,
            size=(new_height, new_width),
            mode="bicubic",
            align_corners=False,
        )

        patch_pos_embed = patch_pos_embed.permute(0, 2, 3, 1).view(1, -1, dim)

        return torch.cat((class_pos_embed, patch_pos_embed), dim=1)

    def forward(self, pixel_values: torch.FloatTensor, interpolate_pos_encoding=False) -> torch.Tensor:
        batch_size, _, height, width = pixel_values.shape
        if not interpolate_pos_encoding and (height != self.image_size or width != self.image_size):
            raise ValueError(
                f"Input image size ({height}*{width}) doesn't match model ({self.image_size}*{self.image_size})."
            )
        target_dtype = self.patch_embedding.weight.dtype
        patch_embeds = self.patch_embedding(pixel_values.to(dtype=target_dtype))  # shape = [*, width, grid, grid]
        patch_embeds = patch_embeds.flatten(2).transpose(1, 2)

        class_embeds = self.class_embedding.expand(batch_size, 1, -1)
        embeddings = torch.cat([class_embeds, patch_embeds], dim=1)
        if interpolate_pos_encoding:
            embeddings = embeddings + self.interpolate_pos_encoding(embeddings, height, width)
        else:
            embeddings = embeddings + self.position_embedding(self.position_ids)
        return embeddings


# Copied from transformers.models.siglip.modeling_siglip.eager_attention_forward
def eager_attention_forward(
    module: nn.Module,
    query: torch.Tensor,
    key: torch.Tensor,
    value: torch.Tensor,
    attention_mask: Optional[torch.Tensor],
    scaling: float,
    dropout: float = 0.0,
    **kwargs,
):
    attn_weights = torch.matmul(query, key.transpose(-1, -2)) * scaling
    if attention_mask is not None:
        attn_weights = attn_weights + attention_mask

    attn_weights = nn.functional.softmax(attn_weights, dim=-1, dtype=torch.float32).to(query.dtype)
    attn_weights = nn.functional.dropout(attn_weights, p=dropout, training=module.training)

    attn_output = torch.matmul(attn_weights, value)
    attn_output = attn_output.transpose(1, 2).contiguous()
    return attn_output, attn_weights


class Kosmos2VisionAttention(nn.Module):
    """Multi-headed attention from 'Attention Is All You Need' paper"""

    def __init__(self, config):
        super().__init__()
        self.config = config
        self.embed_dim = config.hidden_size
        self.num_heads = config.num_attention_heads
        self.head_dim = self.embed_dim // self.num_heads
        if self.head_dim * self.num_heads != self.embed_dim:
            raise ValueError(
                f"embed_dim must be divisible by num_heads (got `embed_dim`: {self.embed_dim} and `num_heads`:"
                f" {self.num_heads})."
            )
        self.scale = self.head_dim**-0.5
        self.dropout = config.attention_dropout
        self.is_causal = False

        self.k_proj = nn.Linear(self.embed_dim, self.embed_dim)
        self.v_proj = nn.Linear(self.embed_dim, self.embed_dim)
        self.q_proj = nn.Linear(self.embed_dim, self.embed_dim)
        self.out_proj = nn.Linear(self.embed_dim, self.embed_dim)

    def forward(
        self,
        hidden_states: torch.Tensor,
        attention_mask: Optional[torch.Tensor] = None,
        causal_attention_mask: Optional[torch.Tensor] = None,
        output_attentions: Optional[bool] = False,
    ) -> Tuple[torch.Tensor, Optional[torch.Tensor]]:
        """Input shape: Batch x Time x Channel"""

        batch_size, seq_length, embed_dim = hidden_states.shape

        queries = self.q_proj(hidden_states)
        keys = self.k_proj(hidden_states)
        values = self.v_proj(hidden_states)

        queries = queries.view(batch_size, seq_length, self.num_heads, self.head_dim).transpose(1, 2)
        keys = keys.view(batch_size, seq_length, self.num_heads, self.head_dim).transpose(1, 2)
        values = values.view(batch_size, seq_length, self.num_heads, self.head_dim).transpose(1, 2)
        # CLIP text model uses both `causal_attention_mask` and `attention_mask`
        # in case FA2 kernel is called, `is_causal` should be inferred from `causal_attention_mask`
        if self.config._attn_implementation != "flash_attention_2":
            if attention_mask is not None and causal_attention_mask is not None:
                attention_mask = attention_mask + causal_attention_mask
            elif causal_attention_mask is not None:
                attention_mask = causal_attention_mask
        else:
            self.is_causal = causal_attention_mask is not None

        attention_interface: Callable = eager_attention_forward
        if self.config._attn_implementation != "eager":
            if self.config._attn_implementation == "sdpa" and output_attentions:
                logger.warning_once(
                    "`torch.nn.functional.scaled_dot_product_attention` does not support `output_attentions=True`. Falling back to "
                    'eager attention. This warning can be removed using the argument `attn_implementation="eager"` when loading the model.'
                )
            else:
                attention_interface = ALL_ATTENTION_FUNCTIONS[self.config._attn_implementation]

        attn_output, attn_weights = attention_interface(
            self,
            queries,
            keys,
            values,
            attention_mask,
            is_causal=self.is_causal,
            scaling=self.scale,
            dropout=0.0 if not self.training else self.dropout,
        )

        attn_output = attn_output.reshape(batch_size, seq_length, embed_dim).contiguous()
        attn_output = self.out_proj(attn_output)
        if not output_attentions:
            attn_weights = None
        return attn_output, attn_weights


# Copied from transformers.models.clip.modeling_clip.CLIPMLP with CLIP->Kosmos2Vision
class Kosmos2VisionMLP(nn.Module):
    def __init__(self, config):
        super().__init__()
        self.config = config
        self.activation_fn = ACT2FN[config.hidden_act]
        self.fc1 = nn.Linear(config.hidden_size, config.intermediate_size)
        self.fc2 = nn.Linear(config.intermediate_size, config.hidden_size)

    def forward(self, hidden_states: torch.Tensor) -> torch.Tensor:
        hidden_states = self.fc1(hidden_states)
        hidden_states = self.activation_fn(hidden_states)
        hidden_states = self.fc2(hidden_states)
        return hidden_states


# Copied from transformers.models.altclip.modeling_altclip.AltCLIPEncoderLayer with AltCLIP->Kosmos2Vision
class Kosmos2VisionEncoderLayer(nn.Module):
    def __init__(self, config: Kosmos2VisionConfig):
        super().__init__()
        self.embed_dim = config.hidden_size
        self.self_attn = Kosmos2VisionAttention(config)
        self.layer_norm1 = nn.LayerNorm(self.embed_dim, eps=config.layer_norm_eps)
        self.mlp = Kosmos2VisionMLP(config)
        self.layer_norm2 = nn.LayerNorm(self.embed_dim, eps=config.layer_norm_eps)

    def forward(
        self,
        hidden_states: torch.Tensor,
        attention_mask: torch.Tensor,
        causal_attention_mask: torch.Tensor,
        output_attentions: Optional[bool] = False,
    ) -> Tuple[torch.FloatTensor]:
        """
        Args:
            hidden_states (`torch.FloatTensor`): input to the layer of shape `(batch, seq_len, embed_dim)`
            attention_mask (`torch.FloatTensor`): attention mask of size
                `(batch, 1, tgt_len, src_len)` where padding elements are indicated by very large negative values.
                `(config.encoder_attention_heads,)`.
            output_attentions (`bool`, *optional*):
                Whether or not to return the attentions tensors of all attention layers. See `attentions` under
                returned tensors for more detail.
        """
        residual = hidden_states

        hidden_states = self.layer_norm1(hidden_states)
        hidden_states, attn_weights = self.self_attn(
            hidden_states=hidden_states,
            attention_mask=attention_mask,
            causal_attention_mask=causal_attention_mask,
            output_attentions=output_attentions,
        )
        hidden_states = residual + hidden_states

        residual = hidden_states
        hidden_states = self.layer_norm2(hidden_states)
        hidden_states = self.mlp(hidden_states)
        hidden_states = residual + hidden_states

        outputs = (hidden_states,)

        if output_attentions:
            outputs += (attn_weights,)

        return outputs


# Copied from transformers.models.altclip.modeling_altclip.AltCLIPEncoder with AltCLIP->Kosmos2Vision
class Kosmos2VisionEncoder(nn.Module):
    """
    Transformer encoder consisting of `config.num_hidden_layers` self attention layers. Each layer is a
    [`Kosmos2VisionEncoderLayer`].

    Args:
        config: Kosmos2VisionConfig
    """

    def __init__(self, config: Kosmos2VisionConfig):
        super().__init__()
        self.config = config
        self.layers = nn.ModuleList([Kosmos2VisionEncoderLayer(config) for _ in range(config.num_hidden_layers)])
        self.gradient_checkpointing = False

    def forward(
        self,
        inputs_embeds,
        attention_mask: Optional[torch.Tensor] = None,
        causal_attention_mask: Optional[torch.Tensor] = None,
        output_attentions: Optional[bool] = None,
        output_hidden_states: Optional[bool] = None,
        return_dict: Optional[bool] = None,
    ) -> Union[Tuple, BaseModelOutput]:
        r"""
        Args:
            inputs_embeds (`torch.FloatTensor` of shape `(batch_size, sequence_length, hidden_size)`):
                Optionally, instead of passing `input_ids` you can choose to directly pass an embedded representation.
                This is useful if you want more control over how to convert `input_ids` indices into associated vectors
                than the model's internal embedding lookup matrix.
            attention_mask (`torch.Tensor` of shape `(batch_size, sequence_length)`, *optional*):
                Mask to avoid performing attention on padding token indices. Mask values selected in `[0, 1]`:

                - 1 for tokens that are **not masked**,
                - 0 for tokens that are **masked**.

                [What are attention masks?](../glossary#attention-mask)
            causal_attention_mask (`torch.Tensor` of shape `(batch_size, sequence_length)`, *optional*):
                Causal mask for the text model. Mask values selected in `[0, 1]`:

                - 1 for tokens that are **not masked**,
                - 0 for tokens that are **masked**.

                [What are attention masks?](../glossary#attention-mask)
            output_attentions (`bool`, *optional*):
                Whether or not to return the attentions tensors of all attention layers. See `attentions` under
                returned tensors for more detail.
            output_hidden_states (`bool`, *optional*):
                Whether or not to return the hidden states of all layers. See `hidden_states` under returned tensors
                for more detail.
            return_dict (`bool`, *optional*):
                Whether or not to return a [`~utils.ModelOutput`] instead of a plain tuple.
        """
        output_attentions = output_attentions if output_attentions is not None else self.config.output_attentions
        output_hidden_states = (
            output_hidden_states if output_hidden_states is not None else self.config.output_hidden_states
        )
        return_dict = return_dict if return_dict is not None else self.config.use_return_dict

        encoder_states = () if output_hidden_states else None
        all_attentions = () if output_attentions else None

        hidden_states = inputs_embeds
        for idx, encoder_layer in enumerate(self.layers):
            if output_hidden_states:
                encoder_states = encoder_states + (hidden_states,)
            if self.gradient_checkpointing and self.training:
                layer_outputs = self._gradient_checkpointing_func(
                    encoder_layer.__call__,
                    hidden_states,
                    attention_mask,
                    causal_attention_mask,
                    output_attentions,
                )
            else:
                layer_outputs = encoder_layer(
                    hidden_states,
                    attention_mask,
                    causal_attention_mask,
                    output_attentions=output_attentions,
                )

            hidden_states = layer_outputs[0]

            if output_attentions:
                all_attentions = all_attentions + (layer_outputs[1],)

        if output_hidden_states:
            encoder_states = encoder_states + (hidden_states,)

        if not return_dict:
            return tuple(v for v in [hidden_states, encoder_states, all_attentions] if v is not None)
        return BaseModelOutput(
            last_hidden_state=hidden_states, hidden_states=encoder_states, attentions=all_attentions
        )


# Similar to `transformers.models.clip.modeling_clip.CLIPVisionTransformer` but without docstring for `forward`
class Kosmos2VisionTransformer(nn.Module):
    # Copied from transformers.models.altclip.modeling_altclip.AltCLIPVisionTransformer.__init__ with AltCLIPVision->Kosmos2Vision,ALTCLIP_VISION->KOSMOS2_VISION,AltCLIP->Kosmos2Vision
    def __init__(self, config: Kosmos2VisionConfig):
        super().__init__()
        self.config = config
        embed_dim = config.hidden_size

        self.embeddings = Kosmos2VisionEmbeddings(config)
        self.pre_layrnorm = nn.LayerNorm(embed_dim, eps=config.layer_norm_eps)
        self.encoder = Kosmos2VisionEncoder(config)
        self.post_layernorm = nn.LayerNorm(embed_dim, eps=config.layer_norm_eps)

    def forward(
        self,
        pixel_values: Optional[torch.FloatTensor] = None,
        output_attentions: Optional[bool] = None,
        output_hidden_states: Optional[bool] = None,
        interpolate_pos_encoding: bool = False,
        return_dict: Optional[bool] = None,
    ) -> Union[Tuple, BaseModelOutputWithPooling]:
        output_attentions = output_attentions if output_attentions is not None else self.config.output_attentions
        output_hidden_states = (
            output_hidden_states if output_hidden_states is not None else self.config.output_hidden_states
        )
        return_dict = return_dict if return_dict is not None else self.config.use_return_dict

        if pixel_values is None:
            raise ValueError("You have to specify pixel_values")

        hidden_states = self.embeddings(pixel_values, interpolate_pos_encoding=interpolate_pos_encoding)
        hidden_states = self.pre_layrnorm(hidden_states)

        encoder_outputs = self.encoder(
            inputs_embeds=hidden_states,
            output_attentions=output_attentions,
            output_hidden_states=output_hidden_states,
            return_dict=return_dict,
        )

        last_hidden_state = encoder_outputs[0]
        pooled_output = last_hidden_state[:, 0, :]
        pooled_output = self.post_layernorm(pooled_output)

        if not return_dict:
            return (last_hidden_state, pooled_output) + encoder_outputs[1:]

        return BaseModelOutputWithPooling(
            last_hidden_state=last_hidden_state,
            pooler_output=pooled_output,
            hidden_states=encoder_outputs.hidden_states,
            attentions=encoder_outputs.attentions,
        )


# Similar to `transformers.models.m2m_100.modeling_m2m_100.M2M100SinusoidalPositionalEmbedding` but allowing to pass `position_ids`
class Kosmos2TextSinusoidalPositionalEmbedding(nn.Module):
    """This module produces sinusoidal positional embeddings of any length."""

    # Copied from transformers.models.m2m_100.modeling_m2m_100.M2M100SinusoidalPositionalEmbedding.__init__
    def __init__(self, num_positions: int, embedding_dim: int, padding_idx: Optional[int] = None):
        super().__init__()
        self.offset = 2
        self.embedding_dim = embedding_dim
        self.padding_idx = padding_idx
        self.make_weights(num_positions + self.offset, embedding_dim, padding_idx)

    # Copied from transformers.models.m2m_100.modeling_m2m_100.M2M100SinusoidalPositionalEmbedding.make_weights
    def make_weights(self, num_embeddings: int, embedding_dim: int, padding_idx: Optional[int] = None):
        emb_weights = self.get_embedding(num_embeddings, embedding_dim, padding_idx)
        if hasattr(self, "weights"):
            # in forward put the weights on the correct dtype and device of the param
            emb_weights = emb_weights.to(dtype=self.weights.dtype, device=self.weights.device)

        self.register_buffer("weights", emb_weights, persistent=False)

    @staticmethod
    # Copied from transformers.models.m2m_100.modeling_m2m_100.M2M100SinusoidalPositionalEmbedding.get_embedding
    def get_embedding(num_embeddings: int, embedding_dim: int, padding_idx: Optional[int] = None):
        """
        Build sinusoidal embeddings.

        This matches the implementation in tensor2tensor, but differs slightly from the description in Section 3.5 of
        "Attention Is All You Need".
        """
        half_dim = embedding_dim // 2
        emb = math.log(10000) / (half_dim - 1)
        emb = torch.exp(torch.arange(half_dim, dtype=torch.int64).float() * -emb)
        emb = torch.arange(num_embeddings, dtype=torch.int64).float().unsqueeze(1) * emb.unsqueeze(0)
        emb = torch.cat([torch.sin(emb), torch.cos(emb)], dim=1).view(num_embeddings, -1)
        if embedding_dim % 2 == 1:
            # zero pad
            emb = torch.cat([emb, torch.zeros(num_embeddings, 1)], dim=1)
        if padding_idx is not None:
            emb[padding_idx, :] = 0

        return emb.to(torch.get_default_dtype())

    @torch.no_grad()
    def forward(
        self,
        input_ids: Optional[torch.Tensor] = None,
        inputs_embeds: Optional[torch.Tensor] = None,
        past_key_values_length: int = 0,
        position_ids: Optional[torch.Tensor] = None,
    ):
        if input_ids is not None:
            bsz, seq_len = input_ids.size()
            if position_ids is None:
                # Create the position ids from the input token ids. Any padded tokens remain padded.
                position_ids = create_position_ids_from_input_ids(
                    input_ids, self.padding_idx, past_key_values_length
                ).to(input_ids.device)
        else:
            bsz, seq_len = inputs_embeds.size()[:-1]
            if position_ids is None:
                position_ids = self.create_position_ids_from_inputs_embeds(inputs_embeds, past_key_values_length)

        # expand embeddings if needed
        max_pos = self.padding_idx + 1 + seq_len + past_key_values_length
        if max_pos > self.weights.size(0):
            self.make_weights(max_pos + self.offset, self.embedding_dim, self.padding_idx)

        return self.weights.index_select(0, position_ids.view(-1)).view(bsz, seq_len, self.weights.shape[-1]).detach()

    # Copied from transformers.models.m2m_100.modeling_m2m_100.M2M100SinusoidalPositionalEmbedding.create_position_ids_from_inputs_embeds
    def create_position_ids_from_inputs_embeds(self, inputs_embeds, past_key_values_length):
        """
        We are provided embeddings directly. We cannot infer which are padded so just generate sequential position ids.

        Args:
            inputs_embeds: torch.Tensor

        Returns: torch.Tensor
        """
        input_shape = inputs_embeds.size()[:-1]
        sequence_length = input_shape[1]

        position_ids = torch.arange(
            self.padding_idx + 1, sequence_length + self.padding_idx + 1, dtype=torch.long, device=inputs_embeds.device
        )
        return position_ids.unsqueeze(0).expand(input_shape).contiguous() + past_key_values_length


# Copied from transformers.models.siglip.modeling_siglip.eager_attention_forward
def eager_attention_forward(
    module: nn.Module,
    query: torch.Tensor,
    key: torch.Tensor,
    value: torch.Tensor,
    attention_mask: Optional[torch.Tensor],
    scaling: float,
    dropout: float = 0.0,
    **kwargs,
):
    attn_weights = torch.matmul(query, key.transpose(-1, -2)) * scaling
    if attention_mask is not None:
        attn_weights = attn_weights + attention_mask

    attn_weights = nn.functional.softmax(attn_weights, dim=-1, dtype=torch.float32).to(query.dtype)
    attn_weights = nn.functional.dropout(attn_weights, p=dropout, training=module.training)

    attn_output = torch.matmul(attn_weights, value)
    attn_output = attn_output.transpose(1, 2).contiguous()

    return attn_output, attn_weights


class KosmosTextAttention(nn.Module):
    """Multi-headed attention from 'Attention Is All You Need' paper"""

    # Similar to transformers.models.bart.modeling_bart.BartAttention.__init__ except an additional `inner_attn_ln`.
    def __init__(
        self,
        config,
        embed_dim: int,
        num_heads: int,
        dropout: float = 0.0,
        is_decoder: bool = False,
        add_inner_attn_layernorm: bool = False,
        bias: bool = True,
    ):
        super().__init__()
        self.config = config
        self.embed_dim = embed_dim
        self.num_heads = num_heads
        self.dropout = dropout
        self.head_dim = embed_dim // num_heads

        if (self.head_dim * num_heads) != self.embed_dim:
            raise ValueError(
                f"embed_dim must be divisible by num_heads (got `embed_dim`: {self.embed_dim}"
                f" and `num_heads`: {num_heads})."
            )
        self.scaling = self.head_dim**-0.5
        self.is_decoder = is_decoder

        self.k_proj = nn.Linear(embed_dim, embed_dim, bias=bias)
        self.v_proj = nn.Linear(embed_dim, embed_dim, bias=bias)
        self.q_proj = nn.Linear(embed_dim, embed_dim, bias=bias)
        self.out_proj = nn.Linear(embed_dim, embed_dim, bias=bias)

        # End opy
        self.inner_attn_ln = None
        if add_inner_attn_layernorm:
            self.inner_attn_ln = nn.LayerNorm(embed_dim, eps=config.layer_norm_eps)

    def _shape(self, projection: torch.Tensor) -> torch.Tensor:
        new_projection_shape = projection.size()[:-1] + (self.num_heads, self.head_dim)
        # move heads to 2nd position (B, T, H * D) -> (B, T, H, D) -> (B, H, T, D)
        new_projection = projection.view(new_projection_shape).permute(0, 2, 1, 3)
        return new_projection

    def forward(
        self,
        hidden_states: torch.Tensor,
        encoder_hidden_states: Optional[torch.Tensor] = None,
        past_key_value: Optional[Tuple[torch.Tensor]] = None,
        attention_mask: Optional[torch.Tensor] = None,
        layer_head_mask: Optional[torch.Tensor] = None,
        output_attentions: bool = False,
        **kwargs,
    ) -> Tuple[torch.Tensor, Optional[torch.Tensor], Optional[Tuple[torch.Tensor]]]:
        """Input shape: Batch x Time x Channel"""

        # if key_value_states are provided this layer is used as a cross-attention layer
        # for the decoder
        is_cross_attention = encoder_hidden_states is not None
        batch_size, seq_length = hidden_states.shape[:2]

        # use encoder_hidden_states if cross attention
        current_states = encoder_hidden_states if encoder_hidden_states is not None else hidden_states
        # checking that the `sequence_length` of the `past_key_value` is the same as the he provided
        # `encoder_hidden_states` to support prefix tuning
        if is_cross_attention and past_key_value and past_key_value[0].shape[2] == current_states.shape[1]:
            # reuse k,v, cross_attentions
            key_states = past_key_value[0]
            value_states = past_key_value[1]
        else:
            key_states = self._shape(self.k_proj(current_states))
            value_states = self._shape(self.v_proj(current_states))
            if past_key_value is not None and not is_cross_attention:
                # reuse k, v, self_attention
                key_states = torch.cat([past_key_value[0], key_states], dim=2)
                value_states = torch.cat([past_key_value[1], value_states], dim=2)

        query_states = self._shape(self.q_proj(hidden_states))

        if self.is_decoder:
            # if cross_attention save Tuple(torch.Tensor, torch.Tensor) of all cross attention key/value_states.
            # Further calls to cross_attention layer can then reuse all cross-attention
            # key/value_states (first "if" case)
            # if uni-directional self-attention (decoder) save Tuple(torch.Tensor, torch.Tensor) of
            # all previous decoder key/value_states. Further calls to uni-directional self-attention
            # can concat previous decoder key/value_states to current projected key/value_states (third "elif" case)
            # if encoder bi-directional self-attention `past_key_value` is always `None`
            past_key_value = (key_states, value_states)

        attention_interface: Callable = eager_attention_forward

        if self.config._attn_implementation != "eager":
            if self.config._attn_implementation == "sdpa" and output_attentions:
                logger.warning_once(
                    "`torch.nn.functional.scaled_dot_product_attention` does not support `output_attentions=True`. Falling back to "
                    'eager attention. This warning can be removed using the argument `attn_implementation="eager"` when loading the model.'
                )
            else:
                attention_interface = ALL_ATTENTION_FUNCTIONS[self.config._attn_implementation]

        attn_output, attn_weights = attention_interface(
            self,
            query_states,
            key_states,
            value_states,
            attention_mask,
            dropout=0.0 if not self.training else self.dropout,
            scaling=self.scaling,
            **kwargs,
        )

        attn_output = attn_output.reshape(batch_size, seq_length, -1).contiguous()
        if self.inner_attn_ln is not None:
            attn_output = self.inner_attn_ln(attn_output)

        attn_output = self.out_proj(attn_output)

        return attn_output, attn_weights, past_key_value


class Kosmos2TextFFN(nn.Module):
    def __init__(self, config: Kosmos2TextConfig):
        super().__init__()

        self.dropout = config.dropout
        self.activation_fn = ACT2FN[config.activation_function]
        self.activation_dropout = config.activation_dropout

        self.fc1 = nn.Linear(config.embed_dim, config.ffn_dim)
        self.fc2 = nn.Linear(config.ffn_dim, config.embed_dim)

        self.ffn_layernorm = nn.LayerNorm(config.ffn_dim, eps=config.layer_norm_eps)

    def forward(self, hidden_states):
        hidden_states = self.activation_fn(self.fc1(hidden_states))
        hidden_states = nn.functional.dropout(hidden_states, p=self.activation_dropout, training=self.training)
        hidden_states = self.ffn_layernorm(hidden_states)
        hidden_states = self.fc2(hidden_states)
        hidden_states = nn.functional.dropout(hidden_states, p=self.dropout, training=self.training)

        return hidden_states


class Kosmos2TextBlock(nn.Module):
    def __init__(self, config: Kosmos2TextConfig):
        super().__init__()
        self.embed_dim = config.embed_dim

        self.self_attn = KosmosTextAttention(
            config,
            embed_dim=self.embed_dim,
            num_heads=config.attention_heads,
            dropout=config.attention_dropout,
            is_decoder=True,
            add_inner_attn_layernorm=True,
        )
        self.dropout = config.dropout
        self.self_attn_layer_norm = nn.LayerNorm(self.embed_dim, eps=config.layer_norm_eps)

        if config.add_cross_attention:
            self.encoder_attn = KosmosTextAttention(
                config,
                embed_dim=self.embed_dim,
                num_heads=config.attention_heads,
                dropout=config.attention_dropout,
                is_decoder=True,
                add_inner_attn_layernorm=False,
            )
            self.encoder_attn_layer_norm = nn.LayerNorm(self.embed_dim, eps=config.layer_norm_eps)

        self.ffn = Kosmos2TextFFN(config)
        self.final_layer_norm = nn.LayerNorm(self.embed_dim, eps=config.layer_norm_eps)

    def forward(
        self,
        hidden_states: torch.Tensor,
        attention_mask: Optional[torch.Tensor] = None,
        encoder_hidden_states: Optional[torch.Tensor] = None,
        encoder_attention_mask: Optional[torch.Tensor] = None,
        layer_head_mask: Optional[torch.Tensor] = None,
        cross_attn_layer_head_mask: Optional[torch.Tensor] = None,
        past_key_value: Optional[Tuple[torch.Tensor]] = None,
        output_attentions: Optional[bool] = False,
        use_cache: Optional[bool] = True,
        **kwargs,
    ) -> Tuple[torch.FloatTensor, Optional[Tuple[torch.FloatTensor, torch.FloatTensor]]]:
        residual = hidden_states

        # Self Attention
        # decoder uni-directional self-attention cached key/values tuple is at positions 1,2
        self_attn_past_key_value = past_key_value[:2] if past_key_value is not None else None

        hidden_states = self.self_attn_layer_norm(hidden_states)

        # add present self-attn cache to positions 1,2 of present_key_value tuple
        hidden_states, self_attn_weights, present_key_value = self.self_attn(
            hidden_states=hidden_states,
            past_key_value=self_attn_past_key_value,
            attention_mask=attention_mask,
            layer_head_mask=layer_head_mask,
            output_attentions=output_attentions,
            **kwargs,
        )
        hidden_states = nn.functional.dropout(hidden_states, p=self.dropout, training=self.training)
        hidden_states = residual + hidden_states

        # Cross-Attention Block
        cross_attn_present_key_value = None
        cross_attn_weights = None
        if encoder_hidden_states is not None:
            if not hasattr(self, "encoder_attn"):
                raise ValueError(
                    f"If `encoder_hidden_states` are passed, {self} has to be instantiated with cross-attention layers"
                    " by setting `config.add_cross_attention=True`"
                )

            residual = hidden_states

            hidden_states = self.encoder_attn_layer_norm(hidden_states)

            # cross_attn cached key/values tuple is at positions 3,4 of present_key_value tuple
            cross_attn_past_key_value = past_key_value[-2:] if past_key_value is not None else None
            hidden_states, cross_attn_weights, cross_attn_present_key_value = self.encoder_attn(
                hidden_states=hidden_states,
                encoder_hidden_states=encoder_hidden_states,
                attention_mask=encoder_attention_mask,
                layer_head_mask=cross_attn_layer_head_mask,
                past_key_value=cross_attn_past_key_value,
                output_attentions=output_attentions,
                **kwargs,
            )
            hidden_states = nn.functional.dropout(hidden_states, p=self.dropout, training=self.training)
            hidden_states = residual + hidden_states

            # add cross-attn to positions 3,4 of present_key_value tuple
            present_key_value = present_key_value + cross_attn_present_key_value

        # Fully Connected
        residual = hidden_states

        hidden_states = self.final_layer_norm(hidden_states)

        # FFN
        hidden_states = self.ffn(hidden_states)
        hidden_states = residual + hidden_states

        outputs = (hidden_states,)

        if output_attentions:
            outputs += (self_attn_weights, cross_attn_weights)

        if use_cache:
            outputs += (present_key_value,)

        return outputs


class Kosmos2TextTransformer(nn.Module):
    """
    Transformer decoder consisting of `config.layers` layers. Each layer is a [`Kosmos2TextBlock`].

    Args:
        config: Kosmos2TextConfig
    """

    def __init__(self, config: Kosmos2TextConfig):
        super().__init__()
        self.config = config
        self.dropout = config.dropout
        self.layerdrop = config.layerdrop

        self.embed_scale = math.sqrt(config.embed_dim) if config.scale_embedding else 1.0
        self.embed_tokens = nn.Embedding(config.vocab_size, config.embed_dim, padding_idx=config.pad_token_id)

        self.embed_positions = Kosmos2TextSinusoidalPositionalEmbedding(
            num_positions=config.max_position_embeddings,
            embedding_dim=config.embed_dim,
            padding_idx=config.pad_token_id,
        )

        self.layers = nn.ModuleList([Kosmos2TextBlock(config) for _ in range(config.layers)])
        self.layer_norm = nn.LayerNorm(config.embed_dim, config.layer_norm_eps)

        self.gradient_checkpointing = False

    def _prepare_decoder_attention_mask(self, attention_mask, input_shape, inputs_embeds, past_key_values_length):
        # create causal mask
        # [bsz, seq_len] -> [bsz, 1, tgt_seq_len, src_seq_len]
        combined_attention_mask = None
        if input_shape[-1] > 1:
            combined_attention_mask = _make_causal_mask(
                input_shape,
                inputs_embeds.dtype,
                device=inputs_embeds.device,
                past_key_values_length=past_key_values_length,
            )

        if attention_mask is not None:
            # [bsz, seq_len] -> [bsz, 1, tgt_seq_len, src_seq_len]
            expanded_attn_mask = _expand_mask(attention_mask, inputs_embeds.dtype, tgt_len=input_shape[-1]).to(
                inputs_embeds.device
            )
            combined_attention_mask = (
                expanded_attn_mask if combined_attention_mask is None else expanded_attn_mask + combined_attention_mask
            )

        return combined_attention_mask

    def forward_embedding(
        self,
        input_ids,
        inputs_embeds: Optional[torch.Tensor] = None,
        image_embeds: Optional[torch.Tensor] = None,
        img_input_mask: Optional[torch.Tensor] = None,
        past_key_values_length: int = 0,
        position_ids: Optional[torch.Tensor] = None,
    ):
        # The argument `inputs_embeds` should be the one without being multiplied by `self.embed_scale`.
        if inputs_embeds is None:
            inputs_embeds = self.embed_tokens(input_ids)

        if image_embeds is not None:
            inputs_embeds[img_input_mask.to(dtype=torch.bool)] = image_embeds.to(inputs_embeds.device).view(
                -1, image_embeds.size(-1)
            )

        inputs_embeds = inputs_embeds * self.embed_scale

        # embed positions
        positions = self.embed_positions(
            input_ids=input_ids,
            inputs_embeds=inputs_embeds,
            past_key_values_length=past_key_values_length,
            position_ids=position_ids,
        )
        positions = positions.to(inputs_embeds.device)

        hidden_states = inputs_embeds + positions

        hidden_states = nn.functional.dropout(hidden_states, p=self.dropout, training=self.training)

        return hidden_states

    def forward(
        self,
        input_ids: Optional[torch.Tensor] = None,
        attention_mask: Optional[torch.Tensor] = None,
        image_embeds: Optional[torch.Tensor] = None,
        image_embeds_position_mask: Optional[torch.Tensor] = None,
        encoder_hidden_states: Optional[torch.Tensor] = None,
        encoder_attention_mask: Optional[torch.Tensor] = None,
        head_mask: Optional[torch.Tensor] = None,
        cross_attn_head_mask: Optional[torch.Tensor] = None,
        past_key_values: Optional[List[torch.FloatTensor]] = None,
        inputs_embeds: Optional[torch.Tensor] = None,
        position_ids: Optional[torch.Tensor] = None,
        use_cache: Optional[bool] = None,
        output_attentions: Optional[bool] = None,
        output_hidden_states: Optional[bool] = None,
        return_dict: Optional[bool] = None,
        **kwargs: Unpack[FlashAttentionKwargs],
    ) -> Union[Tuple, BaseModelOutputWithPastAndCrossAttentions]:
        output_attentions = output_attentions if output_attentions is not None else self.config.output_attentions
        output_hidden_states = (
            output_hidden_states if output_hidden_states is not None else self.config.output_hidden_states
        )
        use_cache = use_cache if use_cache is not None else self.config.use_cache
        return_dict = return_dict if return_dict is not None else self.config.use_return_dict

        if input_ids is not None and inputs_embeds is not None:
            raise ValueError("You cannot specify both input_ids and inputs_embeds at the same time")
        elif input_ids is not None:
            input_shape = input_ids.shape
            input_ids = input_ids.view(-1, input_shape[-1])
        elif inputs_embeds is not None:
            input_shape = inputs_embeds.size()[:-1]
        else:
            raise ValueError("You have to specify either input_ids or inputs_embeds")

        # past_key_values_length
        past_key_values_length = past_key_values[0][0].shape[2] if past_key_values is not None else 0

        # We don't need img info. when `past_key_values_length` > 0
        if past_key_values_length > 0:
            image_embeds = None
            image_embeds_position_mask = None

        hidden_states = self.forward_embedding(
            input_ids=input_ids,
            inputs_embeds=inputs_embeds,
            image_embeds=image_embeds,
            img_input_mask=image_embeds_position_mask,
            past_key_values_length=past_key_values_length,
            position_ids=position_ids,
        )

        attention_mask = self._prepare_decoder_attention_mask(
            attention_mask, input_shape, hidden_states, past_key_values_length
        )

        # expand encoder attention mask
        if encoder_hidden_states is not None and encoder_attention_mask is not None:
            # [bsz, seq_len] -> [bsz, 1, tgt_seq_len, src_seq_len]
            encoder_attention_mask = _expand_mask(encoder_attention_mask, inputs_embeds.dtype, tgt_len=input_shape[-1])

        hidden_states = nn.functional.dropout(hidden_states, p=self.dropout, training=self.training)

        if self.gradient_checkpointing and self.training:
            if use_cache:
                logger.warning_once(
                    "`use_cache=True` is incompatible with gradient checkpointing. Setting `use_cache=False`..."
                )
                use_cache = False

        # decoder layers
        all_hidden_states = () if output_hidden_states else None
        all_self_attns = () if output_attentions else None
        all_cross_attentions = () if (output_attentions and encoder_hidden_states is not None) else None
        present_key_value_states = () if use_cache else None

        # check if head_mask/cross_attn_head_mask has a correct number of layers specified if desired
        for attn_mask, mask_name in zip([head_mask, cross_attn_head_mask], ["head_mask", "cross_attn_head_mask"]):
            if attn_mask is not None:
                if attn_mask.size()[0] != (len(self.layers)):
                    raise ValueError(
                        f"The `{mask_name}` should be specified for {len(self.layers)} layers, but it is for"
                        f" {head_mask.size()[0]}."
                    )

        for idx, decoder_layer in enumerate(self.layers):
            # add LayerDrop (see https://arxiv.org/abs/1909.11556 for description)
            if output_hidden_states:
                all_hidden_states += (hidden_states,)
            if self.training:
                dropout_probability = torch.rand([])
                if dropout_probability < self.layerdrop:
                    continue

            past_key_value = past_key_values[idx] if past_key_values is not None else None

            if self.gradient_checkpointing and self.training:
                layer_outputs = self._gradient_checkpointing_func(
                    decoder_layer.__call__,
                    hidden_states,
                    attention_mask,
                    encoder_hidden_states,
                    encoder_attention_mask,
                    head_mask[idx] if head_mask is not None else None,
                    cross_attn_head_mask[idx] if cross_attn_head_mask is not None else None,
                    None,
                    output_attentions,
                    use_cache,
                )
            else:
                layer_outputs = decoder_layer(
                    hidden_states,
                    attention_mask=attention_mask,
                    encoder_hidden_states=encoder_hidden_states,
                    encoder_attention_mask=encoder_attention_mask,
                    layer_head_mask=(head_mask[idx] if head_mask is not None else None),
                    cross_attn_layer_head_mask=(
                        cross_attn_head_mask[idx] if cross_attn_head_mask is not None else None
                    ),
                    past_key_value=past_key_value,
                    output_attentions=output_attentions,
                    use_cache=use_cache,
                    **kwargs,
                )
            hidden_states = layer_outputs[0]

            if use_cache:
                present_key_value_states += (layer_outputs[3 if output_attentions else 1],)

            if output_attentions:
                all_self_attns += (layer_outputs[1],)

                if encoder_hidden_states is not None:
                    all_cross_attentions += (layer_outputs[2],)

        # add final layer norm
        hidden_states = self.layer_norm(hidden_states)

        # add hidden states from the last decoder layer
        if output_hidden_states:
            all_hidden_states += (hidden_states,)

        if not return_dict:
            return tuple(
                v
                for v in [
                    hidden_states,
                    present_key_value_states,
                    all_hidden_states,
                    all_self_attns,
                    all_cross_attentions,
                ]
                if v is not None
            )
        return BaseModelOutputWithPastAndCrossAttentions(
            last_hidden_state=hidden_states,
            past_key_values=present_key_value_states,
            hidden_states=all_hidden_states,
            attentions=all_self_attns,
            cross_attentions=all_cross_attentions,
        )


class Kosmos2PreTrainedModel(PreTrainedModel):
    """
    An abstract class to handle weights initialization and a simple interface for downloading and loading pretrained
    models.
    """

    config_class = Kosmos2Config
    supports_gradient_checkpointing = True
    _no_split_modules = ["Kosmos2VisionEncoderLayer", "Kosmos2TextBlock"]
    _supports_attention_backend = True
    _supports_flash_attn_2 = True
    _supports_sdpa = True

    def _init_weights(self, module):
        """Initialize the weights"""
        if isinstance(self, Kosmos2VisionModel):
            factor = self.config.initializer_factor
        elif isinstance(self, (Kosmos2Model, Kosmos2ForConditionalGeneration)):
            factor = self.config.vision_config.initializer_factor

        if isinstance(self, (Kosmos2TextModel, Kosmos2TextForCausalLM)):
            std = self.config.init_std
        elif isinstance(self, (Kosmos2Model, Kosmos2ForConditionalGeneration)):
            std = self.config.text_config.init_std

        if isinstance(module, Kosmos2VisionEmbeddings):
            nn.init.normal_(module.class_embedding, mean=0.0, std=module.embed_dim**-0.5 * factor)
            nn.init.normal_(module.patch_embedding.weight, std=module.config.initializer_range * factor)
            nn.init.normal_(module.position_embedding.weight, std=module.config.initializer_range * factor)
        elif isinstance(module, Kosmos2VisionAttention):
            in_proj_std = (module.embed_dim**-0.5) * ((2 * module.config.num_hidden_layers) ** -0.5) * factor
            out_proj_std = (module.embed_dim**-0.5) * factor
            nn.init.normal_(module.q_proj.weight, std=in_proj_std)
            nn.init.normal_(module.k_proj.weight, std=in_proj_std)
            nn.init.normal_(module.v_proj.weight, std=in_proj_std)
            nn.init.normal_(module.out_proj.weight, std=out_proj_std)
            if module.q_proj.bias is not None:
                module.q_proj.bias.data.zero_()
            if module.k_proj.bias is not None:
                module.k_proj.bias.data.zero_()
            if module.v_proj.bias is not None:
                module.v_proj.bias.data.zero_()
            if module.out_proj.bias is not None:
                module.out_proj.bias.data.zero_()
        elif isinstance(module, Kosmos2VisionMLP):
            in_proj_std = (module.config.hidden_size**-0.5) * ((2 * module.config.num_hidden_layers) ** -0.5) * factor
            fc_std = (2 * module.config.hidden_size) ** -0.5 * factor
            nn.init.normal_(module.fc1.weight, std=fc_std)
            nn.init.normal_(module.fc2.weight, std=in_proj_std)
            if module.fc1.bias is not None:
                module.fc1.bias.data.zero_()
            if module.fc2.bias is not None:
                module.fc2.bias.data.zero_()
        elif isinstance(module, Kosmos2VisionEncoderLayer):
            module.layer_norm1.bias.data.zero_()
            module.layer_norm1.weight.data.fill_(1.0)
            module.layer_norm2.bias.data.zero_()
            module.layer_norm2.weight.data.fill_(1.0)
        elif isinstance(module, Kosmos2VisionTransformer):
            module.pre_layrnorm.bias.data.zero_()
            module.pre_layrnorm.weight.data.fill_(1.0)
            module.post_layernorm.bias.data.zero_()
            module.post_layernorm.weight.data.fill_(1.0)
        elif isinstance(module, KosmosTextAttention):
            nn.init.normal_(module.q_proj.weight, std=std)
            nn.init.normal_(module.k_proj.weight, std=std)
            nn.init.normal_(module.v_proj.weight, std=std)
            nn.init.normal_(module.out_proj.weight, std=std)
            if module.q_proj.bias is not None:
                module.q_proj.bias.data.zero_()
            if module.k_proj.bias is not None:
                module.k_proj.bias.data.zero_()
            if module.v_proj.bias is not None:
                module.v_proj.bias.data.zero_()
            if module.out_proj.bias is not None:
                module.out_proj.bias.data.zero_()
        elif isinstance(module, Kosmos2TextFFN):
            nn.init.normal_(module.fc1.weight, std=std)
            nn.init.normal_(module.fc2.weight, std=std)
            if module.fc1.bias is not None:
                module.fc1.bias.data.zero_()
            if module.fc2.bias is not None:
                module.fc2.bias.data.zero_()
        elif isinstance(module, Kosmos2TextForCausalLM):
            nn.init.normal_(module.lm_head.weight, std=std)
            if module.lm_head.bias is not None:
                module.lm_head.bias.data.zero_()
        elif isinstance(module, Kosmos2ImageToTextProjection):
            nn.init.normal_(module.dense.weight, std=std)
            if module.dense.bias is not None:
                module.dense.bias.data.zero_()
        elif isinstance(module, Kosmos2TextTransformer):
            module.embed_tokens.weight.data.normal_(mean=0.0, std=std)
            if module.embed_tokens.padding_idx is not None:
                module.embed_tokens.weight.data[module.embed_tokens.padding_idx].zero_()


class Kosmos2VisionModel(Kosmos2PreTrainedModel):
    config_class = Kosmos2VisionConfig
    main_input_name = "pixel_values"

    # Copied from transformers.models.clip.modeling_clip.CLIPVisionModel.__init__ with CLIP_VISION->KOSMOS2_VISION,CLIP->Kosmos2,self.vision_model->self.model
    def __init__(self, config: Kosmos2VisionConfig):
        super().__init__(config)
        self.model = Kosmos2VisionTransformer(config)
        # Initialize weights and apply final processing
        self.post_init()

    # Copied from transformers.models.clip.modeling_clip.CLIPVisionModel.get_input_embeddings with CLIP_VISION->KOSMOS2_VISION,CLIP->Kosmos2,self.vision_model->self.model
    def get_input_embeddings(self) -> nn.Module:
        return self.model.embeddings.patch_embedding

    @add_start_docstrings_to_model_forward(KOSMOS2_VISION_INPUTS_DOCSTRING)
    @replace_return_docstrings(output_type=BaseModelOutputWithPooling, config_class=Kosmos2VisionConfig)
    def forward(
        self,
        pixel_values: Optional[torch.FloatTensor] = None,
        output_attentions: Optional[bool] = None,
        output_hidden_states: Optional[bool] = None,
        interpolate_pos_encoding: bool = False,
        return_dict: Optional[bool] = None,
    ) -> Union[Tuple, BaseModelOutputWithPooling]:
        r"""
        Returns:

        """
        return self.model(
            pixel_values=pixel_values,
            output_attentions=output_attentions,
            output_hidden_states=output_hidden_states,
            interpolate_pos_encoding=interpolate_pos_encoding,
            return_dict=return_dict,
        )


class Kosmos2TextModel(Kosmos2PreTrainedModel):
    config_class = Kosmos2TextConfig

    def __init__(self, config: Kosmos2TextConfig):
        super().__init__(config)
        self.model = Kosmos2TextTransformer(config)
        # Initialize weights and apply final processing
        self.post_init()

    def get_input_embeddings(self) -> nn.Module:
        return self.model.embed_tokens

    def set_input_embeddings(self, value):
        self.model.embed_tokens = value

    @add_start_docstrings_to_model_forward(KOSMOS2_TEXT_INPUTS_DOCSTRING)
    @replace_return_docstrings(output_type=BaseModelOutputWithPastAndCrossAttentions, config_class=Kosmos2TextConfig)
    def forward(
        self,
        input_ids: Optional[torch.Tensor] = None,
        attention_mask: Optional[torch.Tensor] = None,
        image_embeds: Optional[torch.Tensor] = None,
        image_embeds_position_mask: Optional[torch.Tensor] = None,
        encoder_hidden_states: Optional[torch.Tensor] = None,
        encoder_attention_mask: Optional[torch.Tensor] = None,
        head_mask: Optional[torch.Tensor] = None,
        cross_attn_head_mask: Optional[torch.Tensor] = None,
        past_key_values: Optional[List[torch.FloatTensor]] = None,
        inputs_embeds: Optional[torch.Tensor] = None,
        position_ids: Optional[torch.Tensor] = None,
        use_cache: Optional[bool] = None,
        output_attentions: Optional[bool] = None,
        output_hidden_states: Optional[bool] = None,
        return_dict: Optional[bool] = None,
        **kwargs: Unpack[FlashAttentionKwargs],
    ) -> Union[Tuple, BaseModelOutputWithPastAndCrossAttentions]:
        r"""
        Returns:

        """
        return self.model(
            input_ids=input_ids,
            attention_mask=attention_mask,
            image_embeds=image_embeds,
            image_embeds_position_mask=image_embeds_position_mask,
            encoder_hidden_states=encoder_hidden_states,
            encoder_attention_mask=encoder_attention_mask,
            head_mask=head_mask,
            cross_attn_head_mask=cross_attn_head_mask,
            past_key_values=past_key_values,
            inputs_embeds=inputs_embeds,
            position_ids=position_ids,
            use_cache=use_cache,
            output_attentions=output_attentions,
            output_hidden_states=output_hidden_states,
            return_dict=return_dict,
            **kwargs,
        )


class KwargsForCausalLM(FlashAttentionKwargs, LossKwargs): ...


@add_start_docstrings(
    """
    The text model from KOSMOS-2 with a language modeling head on top (linear layer with weights tied to the input
    embeddings).
    """,
    KOSMOS2_START_DOCSTRING,
)
class Kosmos2TextForCausalLM(Kosmos2PreTrainedModel, GenerationMixin):
    config_class = Kosmos2TextConfig
    _tied_weights_keys = ["lm_head.weight"]

    def __init__(self, config: Kosmos2TextConfig):
        super().__init__(config)

        self.model = Kosmos2TextTransformer(config)
        self.lm_head = nn.Linear(in_features=config.embed_dim, out_features=config.vocab_size, bias=False)

        # Initialize weights and apply final processing
        self.post_init()

    def get_input_embeddings(self) -> nn.Module:
        return self.model.embed_tokens

    def set_input_embeddings(self, value):
        self.model.embed_tokens = value

    def get_output_embeddings(self) -> nn.Module:
        return self.lm_head

    def set_output_embeddings(self, new_embeddings):
        self.lm_head = new_embeddings

    @add_start_docstrings_to_model_forward(KOSMOS2_TEXT_INPUTS_DOCSTRING)
    @replace_return_docstrings(output_type=CausalLMOutputWithCrossAttentions, config_class=Kosmos2TextConfig)
    def forward(
        self,
        input_ids: Optional[torch.Tensor] = None,
        attention_mask: Optional[torch.Tensor] = None,
        image_embeds: Optional[torch.Tensor] = None,
        image_embeds_position_mask: Optional[torch.Tensor] = None,
        encoder_hidden_states: Optional[torch.Tensor] = None,
        encoder_attention_mask: Optional[torch.Tensor] = None,
        head_mask: Optional[torch.Tensor] = None,
        cross_attn_head_mask: Optional[torch.Tensor] = None,
        past_key_values: Optional[List[torch.FloatTensor]] = None,
        inputs_embeds: Optional[torch.Tensor] = None,
        position_ids: Optional[torch.Tensor] = None,
        labels: Optional[torch.LongTensor] = None,
        use_cache: Optional[bool] = None,
        output_attentions: Optional[bool] = None,
        output_hidden_states: Optional[bool] = None,
        return_dict: Optional[bool] = None,
        **kwargs: Unpack[KwargsForCausalLM],
    ) -> Union[Tuple, CausalLMOutputWithCrossAttentions]:
        r"""
        labels (`torch.LongTensor` of shape `(batch_size, sequence_length)`, *optional*):
            Labels for computing the left-to-right language modeling loss (next word prediction). Indices should be in
            `[-100, 0, ..., config.vocab_size]` (see `input_ids` docstring) Tokens with indices set to `-100` are
            ignored (masked), the loss is only computed for the tokens with labels in `[0, ..., config.vocab_size]`

        Returns:

        """
        return_dict = return_dict if return_dict is not None else self.config.use_return_dict

        if labels is not None:
            if use_cache:
                logger.warning("The `use_cache` argument is changed to `False` since `labels` is provided.")
            use_cache = False

        outputs = self.model(
            input_ids=input_ids,
            attention_mask=attention_mask,
            image_embeds=image_embeds,
            image_embeds_position_mask=image_embeds_position_mask,
            encoder_hidden_states=encoder_hidden_states,
            encoder_attention_mask=encoder_attention_mask,
            head_mask=head_mask,
            cross_attn_head_mask=cross_attn_head_mask,
            past_key_values=past_key_values,
            inputs_embeds=inputs_embeds,
            position_ids=position_ids,
            use_cache=use_cache,
            output_attentions=output_attentions,
            output_hidden_states=output_hidden_states,
            return_dict=return_dict,
            **kwargs,
        )
        lm_logits = self.lm_head(outputs[0])

        loss = None
        if labels is not None:
            # move labels to correct device to enable model parallelism
            labels = labels.to(lm_logits.device)
            # Shift so that tokens < n predict n
            shift_logits = lm_logits[..., :-1, :].contiguous()
            shift_labels = labels[..., 1:].contiguous()
            batch_size, seq_length, vocab_size = shift_logits.shape
            # Flatten the tokens
            loss_fct = CrossEntropyLoss()
            loss = loss_fct(
                shift_logits.view(batch_size * seq_length, vocab_size), shift_labels.view(batch_size * seq_length)
            )

        if not return_dict:
            output = (lm_logits,) + outputs[1:]
            return (loss,) + output if loss is not None else output

        return CausalLMOutputWithCrossAttentions(
            loss=loss,
            logits=lm_logits,
            past_key_values=outputs.past_key_values,
            hidden_states=outputs.hidden_states,
            attentions=outputs.attentions,
            cross_attentions=outputs.cross_attentions,
        )

    def prepare_inputs_for_generation(
        self,
        input_ids,
        image_embeds=None,
        image_embeds_position_mask=None,
        past_key_values=None,
        attention_mask=None,
        use_cache=None,
        cache_position=None,
        **model_kwargs,
    ):
        # Overwritten -- in specific circumstances we don't want to forward image inputs to the model

        # Kosmos2 has offset for position ids, so we need to create them correctly
        position_ids = create_position_ids_from_input_ids(
            input_ids,
            padding_idx=self.config.pad_token_id,
            past_key_values_length=0,
        )

        if past_key_values is not None:
            image_embeds = None
            image_embeds_position_mask = None
        # appending `False` to `image_embeds_position_mask` (because `input_ids` grows during generation)
        elif image_embeds_position_mask is not None:
            batch_size, seq_len = input_ids.size()
            mask_len = image_embeds_position_mask.size()[-1]
            image_embeds_position_mask = torch.cat(
                (
                    image_embeds_position_mask,
                    torch.zeros(size=(batch_size, seq_len - mask_len), dtype=torch.bool, device=input_ids.device),
                ),
                dim=1,
            )

        model_inputs = super().prepare_inputs_for_generation(
            input_ids,
            past_key_values=past_key_values,
            attention_mask=attention_mask,
            image_embeds=image_embeds,
            image_embeds_position_mask=image_embeds_position_mask,
            use_cache=use_cache,
            position_ids=position_ids,
            cache_position=cache_position,
            **model_kwargs,
        )

        return model_inputs

    @staticmethod
    # Copied from transformers.models.umt5.modeling_umt5.UMT5ForConditionalGeneration._reorder_cache
    def _reorder_cache(past_key_values, beam_idx):
        reordered_past = ()
        for layer_past in past_key_values:
            reordered_past += (
                tuple(past_state.index_select(0, beam_idx.to(past_state.device)) for past_state in layer_past),
            )
        return reordered_past


class Kosmos2ImageToTextProjection(nn.Module):
    """The layer that transforms the image model's output to part of the text model's input (namely, image features)"""

    def __init__(self, config: Kosmos2Config):
        super().__init__()
        self.dense = nn.Linear(config.vision_config.hidden_size, config.text_config.embed_dim)
        self.latent_query = nn.Parameter(torch.randn(config.latent_query_num, config.text_config.embed_dim))

        self.x_attn = KosmosTextAttention(
            config.text_config,
            config.text_config.embed_dim,
            config.text_config.attention_heads,
            dropout=config.text_config.attention_dropout,
            is_decoder=False,
            add_inner_attn_layernorm=False,
        )

    def forward(self, features):
        hidden_states = self.dense(features)

        # shape = [batch, latent_query_num, h_dim]
        latent_query = self.latent_query.unsqueeze(0).expand(hidden_states.size(0), -1, -1)
        key_value_states = torch.cat([hidden_states, latent_query], dim=1)

        hidden_states, attn_weights, _ = self.x_attn(
            hidden_states=latent_query,
            encoder_hidden_states=key_value_states,
            past_key_value=None,
            attention_mask=None,
            output_attentions=None,
        )

        return hidden_states, attn_weights


@add_start_docstrings(
    """
    KOSMOS-2 Model for generating text and image features. The model consists of a vision encoder and a language model.
    """,
    KOSMOS2_START_DOCSTRING,
)
class Kosmos2Model(Kosmos2PreTrainedModel):
    config_class = Kosmos2Config
    main_input_name = "pixel_values"

    def __init__(self, config: Kosmos2Config):
        super().__init__(config)

        self.text_model = Kosmos2TextModel(config.text_config)
        self.vision_model = Kosmos2VisionModel(config.vision_config)
        self.image_to_text_projection = Kosmos2ImageToTextProjection(config)

        # Initialize weights and apply final processing
        self.post_init()

    def get_input_embeddings(self) -> nn.Module:
        return self.text_model.model.embed_tokens

    def set_input_embeddings(self, value):
        self.text_model.model.embed_tokens = value

    @add_start_docstrings_to_model_forward(KOSMOS2_INPUTS_DOCSTRING)
    @replace_return_docstrings(output_type=Kosmos2ModelOutput, config_class=_CONFIG_FOR_DOC)
    def forward(
        self,
        pixel_values: Optional[torch.Tensor] = None,
        input_ids: Optional[torch.Tensor] = None,
        image_embeds_position_mask: Optional[torch.Tensor] = None,
        attention_mask: Optional[torch.Tensor] = None,
        head_mask: Optional[torch.Tensor] = None,
        past_key_values: Optional[List[torch.FloatTensor]] = None,
        image_embeds: Optional[torch.Tensor] = None,
        inputs_embeds: Optional[torch.Tensor] = None,
        position_ids: Optional[torch.Tensor] = None,
        use_cache: Optional[bool] = None,
        output_attentions: Optional[bool] = None,
        output_hidden_states: Optional[bool] = None,
        interpolate_pos_encoding: bool = False,
        return_dict: Optional[bool] = None,
        **kwargs: Unpack[KwargsForCausalLM],
    ) -> Union[Tuple, Kosmos2ModelOutput]:
        r"""
        Returns:

        Examples:

        ```python
        >>> from PIL import Image
        >>> import requests
        >>> from transformers import AutoProcessor, Kosmos2Model

        >>> model = Kosmos2Model.from_pretrained("microsoft/kosmos-2-patch14-224")
        >>> processor = AutoProcessor.from_pretrained("microsoft/kosmos-2-patch14-224")

        >>> url = "https://huggingface.co/microsoft/kosmos-2-patch14-224/resolve/main/snowman.jpg"
        >>> image = Image.open(requests.get(url, stream=True).raw)

        >>> text = (
        ...     "<grounding> An image of<phrase> a snowman</phrase><object><patch_index_0044><patch_index_0863>"
        ...     "</object> warming himself by<phrase> a fire</phrase><object><patch_index_0005><patch_index_0911>"
        ...     "</object>"
        ... )

        >>> inputs = processor(text=text, images=image, return_tensors="pt", add_eos_token=True)

        >>> last_hidden_state = model(
        ...     pixel_values=inputs["pixel_values"],
        ...     input_ids=inputs["input_ids"],
        ...     attention_mask=inputs["attention_mask"],
        ...     image_embeds_position_mask=inputs["image_embeds_position_mask"],
        ... ).last_hidden_state
        >>> list(last_hidden_state.shape)
        [1, 91, 2048]
        ```"""
        output_attentions = output_attentions if output_attentions is not None else self.config.output_attentions
        output_hidden_states = (
            output_hidden_states if output_hidden_states is not None else self.config.output_hidden_states
        )
        return_dict = return_dict if return_dict is not None else self.config.use_return_dict

        vision_model_output = None
        projection_attentions = None
        if image_embeds is None:
            if pixel_values is None:
                raise ValueError("You have to specify either `pixel_values` or `image_embeds`.")

            vision_model_output = self.vision_model(
                pixel_values=pixel_values,
                output_attentions=output_attentions,
                output_hidden_states=output_hidden_states,
                interpolate_pos_encoding=interpolate_pos_encoding,
                return_dict=return_dict,
            )
            # The whole `last_hidden_state` through `post_layernorm` instead of just `pooled_output`.
            image_embeds = self.vision_model.model.post_layernorm(vision_model_output[0])
            # normalized features
            image_embeds = nn.functional.normalize(image_embeds, dim=-1)
            image_embeds, projection_attentions = self.image_to_text_projection(image_embeds)

        outputs = self.text_model(
            input_ids=input_ids,
            attention_mask=attention_mask,
            image_embeds=image_embeds,
            image_embeds_position_mask=image_embeds_position_mask,
            head_mask=head_mask,
            past_key_values=past_key_values,
            inputs_embeds=inputs_embeds,
            position_ids=position_ids,
            use_cache=use_cache,
            output_attentions=output_attentions,
            output_hidden_states=output_hidden_states,
            return_dict=return_dict,
            **kwargs,
        )

        if not return_dict:
            outputs = outputs + (image_embeds, projection_attentions, vision_model_output)
            return tuple(output for output in outputs if output is not None)

        return Kosmos2ModelOutput(
            last_hidden_state=outputs.last_hidden_state,
            past_key_values=outputs.past_key_values,
            hidden_states=outputs.hidden_states,
            attentions=outputs.attentions,
            image_embeds=image_embeds,
            projection_attentions=projection_attentions,
            vision_model_output=vision_model_output,
        )


@add_start_docstrings(
    """
    KOSMOS-2 Model for generating text and bounding boxes given an image. The model consists of a vision encoder and a
    language model.
    """,
    KOSMOS2_START_DOCSTRING,
)
class Kosmos2ForConditionalGeneration(Kosmos2PreTrainedModel, GenerationMixin):
    config_class = Kosmos2Config
    main_input_name = "pixel_values"
    _tied_weights_keys = ["text_model.lm_head.weight"]

    def __init__(self, config: Kosmos2Config):
        super().__init__(config)

        self.text_model = Kosmos2TextForCausalLM(config.text_config)
        self.vision_model = Kosmos2VisionModel(config.vision_config)

        self.image_to_text_projection = Kosmos2ImageToTextProjection(config)

        # Initialize weights and apply final processing
        self.post_init()

    def get_input_embeddings(self) -> nn.Module:
        return self.text_model.model.embed_tokens

    def set_input_embeddings(self, value):
        self.text_model.model.embed_tokens = value

    def get_output_embeddings(self) -> nn.Module:
        return self.text_model.get_output_embeddings()

    def set_output_embeddings(self, new_embeddings):
        self.text_model.set_output_embeddings(new_embeddings)

    @add_start_docstrings_to_model_forward(KOSMOS2_INPUTS_DOCSTRING)
    @replace_return_docstrings(output_type=Kosmos2ForConditionalGenerationModelOutput, config_class=_CONFIG_FOR_DOC)
    def forward(
        self,
        pixel_values: Optional[torch.Tensor] = None,
        input_ids: Optional[torch.Tensor] = None,
        image_embeds_position_mask: Optional[torch.Tensor] = None,
        attention_mask: Optional[torch.Tensor] = None,
        head_mask: Optional[torch.Tensor] = None,
        past_key_values: Optional[List[torch.FloatTensor]] = None,
        image_embeds: Optional[torch.Tensor] = None,
        inputs_embeds: Optional[torch.Tensor] = None,
        position_ids: Optional[torch.Tensor] = None,
        labels: Optional[torch.LongTensor] = None,
        use_cache: Optional[bool] = None,
        output_attentions: Optional[bool] = None,
        output_hidden_states: Optional[bool] = None,
        return_dict: Optional[bool] = None,
        **kwargs: Unpack[KwargsForCausalLM],
    ) -> Union[Tuple, Kosmos2ForConditionalGenerationModelOutput]:
        r"""
        labels (`torch.LongTensor` of shape `(batch_size, sequence_length)`, *optional*):
            Labels for computing the left-to-right language modeling loss (next word prediction). Indices should be in
            `[-100, 0, ..., config.vocab_size]` (see `input_ids` docstring) Tokens with indices set to `-100` are
            ignored (masked), the loss is only computed for the tokens with labels in `[0, ..., config.vocab_size]`

        Returns:

        Examples:

        ```python
        >>> from PIL import Image
        >>> import requests
        >>> from transformers import AutoProcessor, Kosmos2ForConditionalGeneration

        >>> model = Kosmos2ForConditionalGeneration.from_pretrained("microsoft/kosmos-2-patch14-224")
        >>> processor = AutoProcessor.from_pretrained("microsoft/kosmos-2-patch14-224")

        >>> url = "https://huggingface.co/microsoft/kosmos-2-patch14-224/resolve/main/snowman.jpg"
        >>> image = Image.open(requests.get(url, stream=True).raw)

        >>> prompt = "<grounding> An image of"

        >>> inputs = processor(text=prompt, images=image, return_tensors="pt")

        >>> generated_ids = model.generate(
        ...     pixel_values=inputs["pixel_values"],
        ...     input_ids=inputs["input_ids"],
        ...     attention_mask=inputs["attention_mask"],
        ...     image_embeds=None,
        ...     image_embeds_position_mask=inputs["image_embeds_position_mask"],
        ...     use_cache=True,
        ...     max_new_tokens=64,
        ... )
        >>> generated_text = processor.batch_decode(generated_ids, skip_special_tokens=True)[0]
        >>> processed_text = processor.post_process_generation(generated_text, cleanup_and_extract=False)
        >>> processed_text
        '<grounding> An image of<phrase> a snowman</phrase><object><patch_index_0044><patch_index_0863></object> warming himself by<phrase> a fire</phrase><object><patch_index_0005><patch_index_0911></object>.'

        >>> caption, entities = processor.post_process_generation(generated_text)
        >>> caption
        'An image of a snowman warming himself by a fire.'

        >>> entities
        [('a snowman', (12, 21), [(0.390625, 0.046875, 0.984375, 0.828125)]), ('a fire', (41, 47), [(0.171875, 0.015625, 0.484375, 0.890625)])]
        ```"""
        output_attentions = output_attentions if output_attentions is not None else self.config.output_attentions
        output_hidden_states = (
            output_hidden_states if output_hidden_states is not None else self.config.output_hidden_states
        )
        return_dict = return_dict if return_dict is not None else self.config.use_return_dict

        vision_model_output = None
        projection_attentions = None
        if image_embeds is None:
            if pixel_values is None:
                raise ValueError("You have to specify either `pixel_values` or `image_embeds`.")

            vision_model_output = self.vision_model(
                pixel_values=pixel_values,
                output_attentions=output_attentions,
                output_hidden_states=output_hidden_states,
                return_dict=return_dict,
            )
            # The whole `last_hidden_state` through `post_layernorm` instead of just `pooled_output`.
            image_embeds = self.vision_model.model.post_layernorm(vision_model_output[0])
            # normalized features
            image_embeds = nn.functional.normalize(image_embeds, dim=-1)
            image_embeds, projection_attentions = self.image_to_text_projection(image_embeds)

        lm_outputs = self.text_model(
            input_ids=input_ids,
            attention_mask=attention_mask,
            image_embeds=image_embeds,
            image_embeds_position_mask=image_embeds_position_mask,
            head_mask=head_mask,
            past_key_values=past_key_values,
            inputs_embeds=inputs_embeds,
            position_ids=position_ids,
            labels=labels,
            use_cache=use_cache,
            output_attentions=output_attentions,
            output_hidden_states=output_hidden_states,
            return_dict=return_dict,
            **kwargs,
        )

        if not return_dict:
            outputs = lm_outputs + (image_embeds, projection_attentions, vision_model_output)
            return tuple(output for output in outputs if output is not None)

        return Kosmos2ForConditionalGenerationModelOutput(
            loss=lm_outputs.loss,
            logits=lm_outputs.logits,
            past_key_values=lm_outputs.past_key_values,
            hidden_states=lm_outputs.hidden_states,
            attentions=lm_outputs.attentions,
            image_embeds=image_embeds,
            projection_attentions=projection_attentions,
            vision_model_output=vision_model_output,
        )

    def generate(
        self,
        pixel_values: Optional[torch.Tensor] = None,
        image_embeds_position_mask: Optional[torch.Tensor] = None,
        input_ids: Optional[torch.Tensor] = None,
        attention_mask: Optional[torch.Tensor] = None,
        image_embeds: Optional[torch.Tensor] = None,
        **kwargs,
    ):
        # in order to allow `inputs` argument (as in `GenerationMixin`)
        inputs = kwargs.pop("inputs", None)
        if pixel_values is not None and inputs is not None:
            raise ValueError(
                f"`inputs`: {inputs} were passed alongside `pixel_values` which is not allowed."
                f"Make sure to either pass `inputs` or pixel_values=..."
            )
        if pixel_values is None and inputs is not None:
            pixel_values = inputs

        if image_embeds is None:
            vision_model_output = self.vision_model(pixel_values)
            # The whole `last_hidden_state` through `post_layernorm` instead of just `pooled_output`.
            image_embeds = self.vision_model.model.post_layernorm(vision_model_output[0])
            # normalized features
            image_embeds = nn.functional.normalize(image_embeds, dim=-1)
            image_embeds, projection_attentions = self.image_to_text_projection(image_embeds)

        output = self.text_model.generate(
            input_ids=input_ids,
            attention_mask=attention_mask,
            image_embeds=image_embeds,
            image_embeds_position_mask=image_embeds_position_mask,
            **kwargs,
        )

        return output


__all__ = ["Kosmos2ForConditionalGeneration", "Kosmos2Model", "Kosmos2PreTrainedModel"]<|MERGE_RESOLUTION|>--- conflicted
+++ resolved
@@ -33,10 +33,7 @@
     CausalLMOutputWithCrossAttentions,
 )
 from ...modeling_utils import ALL_ATTENTION_FUNCTIONS, PreTrainedModel
-<<<<<<< HEAD
 from ...processing_utils import Unpack
-=======
->>>>>>> c69e2345
 from ...utils import (
     LossKwargs,
     ModelOutput,
