# coding=utf-8
# Copyright 2025 HuggingFace Inc. team. All rights reserved.
#
# Licensed under the Apache License, Version 2.0 (the "License");
# you may not use this file except in compliance with the License.
# You may obtain a copy of the License at
#
#     http://www.apache.org/licenses/LICENSE-2.0
#
# Unless required by applicable law or agreed to in writing, software
# distributed under the License is distributed on an "AS IS" BASIS,
# WITHOUT WARRANTIES OR CONDITIONS OF ANY KIND, either express or implied.
# See the License for the specific language governing permissions and
# limitations under the License.
"""Fast Image processor class for Got-OCR-2."""

from typing import Optional, Union

import torch
from torchvision.transforms.v2 import functional as F

from ...image_processing_utils import BatchFeature
from ...image_processing_utils_fast import (
    BaseImageProcessorFast,
    group_images_by_shape,
    reorder_images,
)
from ...image_utils import OPENAI_CLIP_MEAN, OPENAI_CLIP_STD, ImageInput, PILImageResampling, SizeDict
from ...processing_utils import Unpack
from ...utils import (
    TensorType,
    auto_docstring,
)
from .image_processing_got_ocr2 import GotOcr2ImageProcessorKwargs, get_optimal_tiled_canvas


<<<<<<< HEAD
if is_torchvision_v2_available():
    from torchvision.transforms.v2 import functional as F
else:
    from torchvision.transforms import functional as F
=======
class GotOcr2FastImageProcessorKwargs(DefaultFastImageProcessorKwargs):
    """
    crop_to_patches (`bool`, *optional*, defaults to `False`):
        Whether to crop the image to patches. Can be overridden by the `crop_to_patches` parameter in the
        `preprocess` method.
    min_patches (`int`, *optional*, defaults to 1):
        The minimum number of patches to be extracted from the image. Only has an effect if `crop_to_patches` is
        set to `True`. Can be overridden by the `min_patches` parameter in the `preprocess` method.
    max_patches (`int`, *optional*, defaults to 12):
        The maximum number of patches to be extracted from the image. Only has an effect if `crop_to_patches` is
        set to `True`. Can be overridden by the `max_patches` parameter in the `preprocess` method.
    """

    crop_to_patches: Optional[bool]
    min_patches: Optional[int]
    max_patches: Optional[int]
>>>>>>> 59eba492


@auto_docstring
class GotOcr2ImageProcessorFast(BaseImageProcessorFast):
    resample = PILImageResampling.BICUBIC
    image_mean = OPENAI_CLIP_MEAN
    image_std = OPENAI_CLIP_STD
    size = {"height": 384, "width": 384}
    do_resize = True
    do_rescale = True
    do_normalize = True
    do_convert_rgb = True
    crop_to_patches = False
    min_patches = 1
    max_patches = 12
    valid_kwargs = GotOcr2ImageProcessorKwargs

    def __init__(self, **kwargs: Unpack[GotOcr2ImageProcessorKwargs]):
        super().__init__(**kwargs)

    @auto_docstring
    def preprocess(self, images: ImageInput, **kwargs: Unpack[GotOcr2ImageProcessorKwargs]) -> BatchFeature:
        return super().preprocess(images, **kwargs)

    def crop_image_to_patches(
        self,
        images: "torch.Tensor",
        min_patches: int,
        max_patches: int,
        use_thumbnail: bool = True,
        patch_size: Optional[Union[tuple, int, dict]] = None,
        interpolation: Optional["F.InterpolationMode"] = None,
    ):
        """
        Crop the images to patches and return a list of cropped images.
        The number of patches and their grid arrangement are determined by the original image size,
        the target patch size and the minimum and maximum number of patches.
        The aspect ratio of the patches grid is chosen to be the closest to the original image aspect ratio.

        Args:
            images (`torch.Tensor`):
                The images to be cropped.
            min_patches (`int`):
                The minimum number of patches to be extracted from the image.
            max_patches (`int`):
                The maximum number of patches to be extracted from the image.
            use_thumbnail (`bool`, *optional*, defaults to `True`):
                Whether to add a thumbnail image to the list of cropped patches.
            patch_size (`int`, `tuple[int, int]`, `dict`, *optional*):
                The size of the output patches.
                The format of the image data. If `None`, the format is inferred from the input image.

        Returns:
            list[`PIL.Image.Image`] or list[np.ndarray]: The list of cropped images.
        """
        patch_size_height, patch_size_width = patch_size.height, patch_size.width
        original_height, original_width = images.shape[-2:]
        # find the closest aspect ratio to the target
        num_columns, num_rows = get_optimal_tiled_canvas(
            (original_height, original_width), (patch_size_height, patch_size_width), min_patches, max_patches
        )

        # calculate the target width and height
        target_width = patch_size_width * num_columns
        target_height = patch_size_height * num_rows
        num_blocks = num_columns * num_rows

        # resize the image so that each patch is of patch_size
        resized_image = self.resize(
            images, SizeDict(height=target_height, width=target_width), interpolation=interpolation
        )
        # split the image into patches
        processed_images = []
        for i in range(num_blocks):
            column = i % num_columns
            row = i // num_columns
            box = (
                column * patch_size_width,
                row * patch_size_height,
                (column + 1) * patch_size_width,
                (row + 1) * patch_size_height,
            )
            # split the image
            patch_image = resized_image[..., box[1] : box[3], box[0] : box[2]]
            processed_images.append(patch_image)

        if use_thumbnail and len(processed_images) != 1:
            thumbnail_img = self.resize(images, patch_size, interpolation=interpolation)
            processed_images.append(thumbnail_img)

        processed_images = torch.stack(processed_images, dim=0).transpose(0, 1).contiguous()

        return processed_images

    def _preprocess(
        self,
        images: list["torch.Tensor"],
        do_resize: bool,
        size: SizeDict,
        crop_to_patches: bool,
        min_patches: int,
        max_patches: int,
        interpolation: Optional["F.InterpolationMode"],
        do_center_crop: bool,
        crop_size: SizeDict,
        do_rescale: bool,
        rescale_factor: float,
        do_normalize: bool,
        image_mean: Optional[Union[float, list[float]]],
        image_std: Optional[Union[float, list[float]]],
        disable_grouping: Optional[bool],
        return_tensors: Optional[Union[str, TensorType]],
        **kwargs,
    ) -> BatchFeature:
        if crop_to_patches:
            grouped_images, grouped_images_index = group_images_by_shape(images, disable_grouping=disable_grouping)
            processed_images_grouped = {}
            num_patches = {}
            for shape, stacked_images in grouped_images.items():
                stacked_images = self.crop_image_to_patches(
                    stacked_images,
                    min_patches,
                    max_patches,
                    patch_size=size,
                    interpolation=interpolation,
                )
                processed_images_grouped[shape] = stacked_images
                num_patches[shape] = [stacked_images.shape[1]] * stacked_images.shape[0]
            images = reorder_images(processed_images_grouped, grouped_images_index)
            images = [image for images_list in images for image in images_list]
            num_patches = reorder_images(num_patches, grouped_images_index)
        else:
            num_patches = [1] * len(images)

        # Group images by size for batched resizing
        grouped_images, grouped_images_index = group_images_by_shape(images, disable_grouping=disable_grouping)
        resized_images_grouped = {}
        for shape, stacked_images in grouped_images.items():
            if do_resize:
                stacked_images = self.resize(image=stacked_images, size=size, interpolation=interpolation)
            resized_images_grouped[shape] = stacked_images
        resized_images = reorder_images(resized_images_grouped, grouped_images_index)

        # Group images by size for further processing
        # Needed in case do_resize is False, or resize returns images with different sizes
        grouped_images, grouped_images_index = group_images_by_shape(resized_images, disable_grouping=disable_grouping)
        processed_images_grouped = {}
        for shape, stacked_images in grouped_images.items():
            if do_center_crop:
                stacked_images = self.center_crop(stacked_images, crop_size)
            # Fused rescale and normalize
            stacked_images = self.rescale_and_normalize(
                stacked_images, do_rescale, rescale_factor, do_normalize, image_mean, image_std
            )
            processed_images_grouped[shape] = stacked_images

        processed_images = reorder_images(processed_images_grouped, grouped_images_index)
        processed_images = torch.stack(processed_images, dim=0) if return_tensors else processed_images

        return BatchFeature(
            data={"pixel_values": processed_images, "num_patches": num_patches}, tensor_type=return_tensors
        )

    def get_number_of_image_patches(self, height: int, width: int, images_kwargs=None):
        """
        A utility that returns number patches for a given image size.

        Args:
            height (`int`):
                Height of the input image.
            width (`int`):
                Width of the input image.
            images_kwargs (`dict`, *optional*)
                Any kwargs to override defaults of the image processor.
        Returns:
            `int`: Number of patches per image.
        """
        min_patches = images_kwargs.get("min_patches", self.min_patches)
        max_patches = images_kwargs.get("max_patches", self.max_patches)
        patch_size = images_kwargs.get("patch_size", self.size)
        crop_to_patches = images_kwargs.get("crop_to_patches", self.crop_to_patches)

        num_patches = 1
        if crop_to_patches and max_patches > 1:
            num_columns, num_rows = get_optimal_tiled_canvas(
                (height, width), (patch_size["height"], patch_size["width"]), min_patches, max_patches
            )
            if num_columns * num_rows > 1:
                num_patches += num_columns * num_rows

        return num_patches


__all__ = ["GotOcr2ImageProcessorFast"]<|MERGE_RESOLUTION|>--- conflicted
+++ resolved
@@ -32,31 +32,6 @@
     auto_docstring,
 )
 from .image_processing_got_ocr2 import GotOcr2ImageProcessorKwargs, get_optimal_tiled_canvas
-
-
-<<<<<<< HEAD
-if is_torchvision_v2_available():
-    from torchvision.transforms.v2 import functional as F
-else:
-    from torchvision.transforms import functional as F
-=======
-class GotOcr2FastImageProcessorKwargs(DefaultFastImageProcessorKwargs):
-    """
-    crop_to_patches (`bool`, *optional*, defaults to `False`):
-        Whether to crop the image to patches. Can be overridden by the `crop_to_patches` parameter in the
-        `preprocess` method.
-    min_patches (`int`, *optional*, defaults to 1):
-        The minimum number of patches to be extracted from the image. Only has an effect if `crop_to_patches` is
-        set to `True`. Can be overridden by the `min_patches` parameter in the `preprocess` method.
-    max_patches (`int`, *optional*, defaults to 12):
-        The maximum number of patches to be extracted from the image. Only has an effect if `crop_to_patches` is
-        set to `True`. Can be overridden by the `max_patches` parameter in the `preprocess` method.
-    """
-
-    crop_to_patches: Optional[bool]
-    min_patches: Optional[int]
-    max_patches: Optional[int]
->>>>>>> 59eba492
 
 
 @auto_docstring
