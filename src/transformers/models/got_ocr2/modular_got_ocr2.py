# coding=utf-8
# Copyright 2024 HuggingFace Inc. team. All rights reserved.
#
# Licensed under the Apache License, Version 2.0 (the "License");
# you may not use this file except in compliance with the License.
# You may obtain a copy of the License at
#
#     http://www.apache.org/licenses/LICENSE-2.0
#
# Unless required by applicable law or agreed to in writing, software
# distributed under the License is distributed on an "AS IS" BASIS,
# WITHOUT WARRANTIES OR CONDITIONS OF ANY KIND, either express or implied.
# See the License for the specific language governing permissions and
# limitations under the License.


from typing import Optional, Union

import torch
import torch.nn as nn

from ...cache_utils import Cache
from ...configuration_utils import PreTrainedConfig
from ...modeling_utils import PreTrainedModel
from ...processing_utils import Unpack
from ...utils import auto_docstring, can_return_tuple, logging
from ..auto import CONFIG_MAPPING, AutoConfig
from ..llava.modeling_llava import (
    LlavaCausalLMOutputWithPast,
    LlavaForConditionalGeneration,
    LlavaModel,
    LlavaModelOutputWithPast,
    LlavaPreTrainedModel,
    TransformersKwargs,
)
from ..sam.modeling_sam import (
    SamMLPBlock,
    SamPreTrainedModel,
    SamVisionAttention,
    SamVisionEncoder,
    SamVisionLayer,
)


logger = logging.get_logger(__name__)


class GotOcr2VisionConfig(PreTrainedConfig):
    r"""
    This is the configuration class to store the configuration of a [`GotOcr2VisionModel`]. It is used to instantiate a GOT_OCR2
    vision encoder according to the specified arguments, defining the model architecture. Instantiating a configuration
    defaults will yield a similar configuration to that of the SAM ViT-h
    [facebook/sam-vit-huge](https://huggingface.co/facebook/sam-vit-huge) architecture.

    Configuration objects inherit from [`PreTrainedConfig`] and can be used to control the model outputs. Read the
    documentation from [`PreTrainedConfig`] for more information.

    Args:
        hidden_size (`int`, *optional*, defaults to 768):
            Dimensionality of the encoder layers and the pooler layer.
        output_channels (`int`, *optional*, defaults to 256):
            Dimensionality of the output channels in the Patch Encoder.
        num_hidden_layers (`int`, *optional*, defaults to 12):
            Number of hidden layers in the Transformer encoder.
        num_attention_heads (`int`, *optional*, defaults to 12):
            Number of attention heads for each attention layer in the Transformer encoder.
        num_channels (`int`, *optional*, defaults to 3):
            Number of channels in the input image.
        image_size (`int`, *optional*, defaults to 1024):
            Expected resolution. Target size of the resized input image.
        patch_size (`int`, *optional*, defaults to 16):
            Size of the patches to be extracted from the input image.
        hidden_act (`str`, *optional*, defaults to `"gelu"`):
            The non-linear activation function (function or string)
        layer_norm_eps (`float`, *optional*, defaults to 1e-06):
            The epsilon used by the layer normalization layers.
        attention_dropout (`float`, *optional*, defaults to 0.0):
            The dropout ratio for the attention probabilities.
        initializer_range (`float`, *optional*, defaults to 1e-10):
            The standard deviation of the truncated_normal_initializer for initializing all weight matrices.
        qkv_bias (`bool`, *optional*, defaults to `True`):
            Whether to add a bias to query, key, value projections.
        use_abs_pos (`bool`, *optional*, defaults to `True`):
            Whether to use absolute position embedding.
        use_rel_pos (`bool`, *optional*, defaults to `True`):
            Whether to use relative position embedding.
        window_size (`int`, *optional*, defaults to 14):
            Window size for relative position.
        global_attn_indexes (`list[int]`, *optional*, defaults to `[2, 5, 8, 11]`):
            The indexes of the global attention layers.
        mlp_dim (`int`, *optional*, defaults to 3072):
            The dimensionality of the MLP layer in the Transformer encoder.
    """

    base_config_key = "vision_config"

    def __init__(
        self,
        hidden_size=768,
        output_channels=256,
        num_hidden_layers=12,
        num_attention_heads=12,
        num_channels=3,
        image_size=1024,
        patch_size=16,
        hidden_act="gelu",
        layer_norm_eps=1e-06,
        attention_dropout=0.0,
        initializer_range=1e-10,
        qkv_bias=True,
        use_abs_pos=True,
        use_rel_pos=True,
        window_size=14,
        global_attn_indexes=[2, 5, 8, 11],
        mlp_dim=3072,
        **kwargs,
    ):
        super().__init__(**kwargs)

        self.hidden_size = hidden_size
        self.output_channels = output_channels
        self.num_hidden_layers = num_hidden_layers
        self.num_attention_heads = num_attention_heads
        self.num_channels = num_channels
        self.image_size = image_size
        self.patch_size = patch_size
        self.hidden_act = hidden_act
        self.layer_norm_eps = layer_norm_eps
        self.attention_dropout = attention_dropout
        self.initializer_range = initializer_range
        self.qkv_bias = qkv_bias
        self.use_abs_pos = use_abs_pos
        self.use_rel_pos = use_rel_pos
        self.window_size = window_size
        self.global_attn_indexes = global_attn_indexes
        self.mlp_dim = mlp_dim


class GotOcr2Config(PreTrainedConfig):
    r"""
    This is the configuration class to store the configuration of a [`GotOcr2ForConditionalGeneration`]. It is used to instantiate a
    GotOcr2 model according to the specified arguments, defining the model architecture. Instantiating a configuration
    with the defaults will yield a similar configuration to that of GOT-OCR-2.0.

    e.g [stepfun-ai/GOT-OCR-2.0-hf](https://huggingface.co/stepfun-ai/GOT-OCR-2.0-hf)

    Configuration objects inherit from [`PreTrainedConfig`] and can be used to control the model outputs. Read the
    documentation from [`PreTrainedConfig`] for more information.


    Args:
        vision_config (`Union[AutoConfig, dict]`,  *optional*, defaults to `CLIPVisionConfig`):
            The config object or dictionary of the vision backbone.
        text_config (`Union[AutoConfig, dict]`, *optional*, defaults to `LlamaConfig`):
            The config object or dictionary of the text backbone.
        image_token_index (`int`, *optional*, defaults to 151859):
            The image token index to encode the image prompt.
        image_seq_length (`int`, *optional*, defaults to 576):
            Sequence length of one image embedding.

    ```python
    >>> from transformers import GotOcr2ForConditionalGeneration, GotOcr2Config

    >>> # Initializing a GotOcr2 style configuration
    >>> configuration = GotOcr2Config()

    >>> # Initializing a model from the Qwen2-VL-7B style configuration
    >>> model = GotOcr2ForConditionalGeneration(configuration)

    >>> # Accessing the model configuration
    >>> configuration = model.config
    ```"""

    model_type = "got_ocr2"
    attribute_map = {
        "image_token_id": "image_token_index",
    }
    sub_configs = {"text_config": AutoConfig, "vision_config": GotOcr2VisionConfig}

    def __init__(
        self,
<<<<<<< HEAD
        vision_config=None,
        text_config=None,
        image_token_index=151859,
        image_seq_length=576,
=======
        vision_config: Optional[dict] = None,
        text_config: Optional[dict] = None,
        image_token_index: Optional[int] = 151859,
        image_seq_length: Optional[int] = 576,
        pad_token_id: Optional[int] = -1,
>>>>>>> 10de06da
        **kwargs,
    ):
        self.image_token_index = image_token_index
        self.image_seq_length = image_seq_length

        if vision_config is None:
            self.vision_config = GotOcr2VisionConfig()
        elif isinstance(vision_config, dict):
            self.vision_config = GotOcr2VisionConfig(**vision_config)
        elif isinstance(vision_config, GotOcr2VisionConfig):
            self.vision_config = vision_config

        if isinstance(text_config, dict):
            text_config["model_type"] = text_config.get("model_type", "qwen2")
            text_config = CONFIG_MAPPING[text_config["model_type"]](**text_config)
        elif text_config is None:
            text_config = CONFIG_MAPPING["qwen2"](
                vocab_size=151860,
                hidden_size=1024,
                intermediate_size=2816,
                num_hidden_layers=24,
                num_attention_heads=16,
                num_key_value_heads=16,
                hidden_act="silu",
                max_position_embeddings=32768,
                initializer_range=0.02,
                rms_norm_eps=1e-6,
                use_cache=True,
                tie_word_embeddings=True,
                rope_theta=1000000.0,
                rope_parameters=None,
                use_sliding_window=False,
                sliding_window=4096,
                max_window_layers=21,
                attention_dropout=0.0,
            )

        self.text_config = text_config

        super().__init__(**kwargs)


class GotOcr2MLPBlock(SamMLPBlock):
    pass


class GotOcr2VisionAttention(SamVisionAttention):
    pass


class GotOcr2VisionLayer(SamVisionLayer):
    def __init__(self, config, window_size):
        super().__init__(config, window_size)
        self.layer_norm1 = nn.LayerNorm(config.hidden_size, eps=config.layer_norm_eps)
        self.attn = GotOcr2VisionAttention(config, window_size)
        self.layer_norm2 = nn.LayerNorm(config.hidden_size, eps=config.layer_norm_eps)
        self.mlp = GotOcr2MLPBlock(config)
        self.window_size = window_size


class GotOcr2PreTrainedModel(SamPreTrainedModel):
    input_modalities = ["image", "text"]


class GotOcr2VisionEncoder(SamVisionEncoder, GotOcr2PreTrainedModel):
    input_modalities = "image"


class GotOcr2MultiModalProjector(nn.Module):
    def __init__(self, config: GotOcr2Config):
        super().__init__()
        vision_output_channels = config.vision_config.output_channels
        language_hidden_size = config.text_config.hidden_size
        self.conv_upsampler1 = nn.Conv2d(
            vision_output_channels, vision_output_channels * 2, kernel_size=3, stride=2, padding=1, bias=False
        )
        self.conv_upsampler2 = nn.Conv2d(
            vision_output_channels * 2, language_hidden_size, kernel_size=3, stride=2, padding=1, bias=False
        )
        self.multimodal_projector = nn.Linear(language_hidden_size, language_hidden_size)

    def forward(self, vision_embeddings: torch.Tensor) -> torch.Tensor:
        hidden_state = self.conv_upsampler1(vision_embeddings)
        hidden_state = self.conv_upsampler2(hidden_state)
        hidden_state = hidden_state.flatten(2).permute(0, 2, 1)
        hidden_state = self.multimodal_projector(hidden_state)
        return hidden_state


class GotOcr2CausalLMOutputWithPast(LlavaCausalLMOutputWithPast):
    pass


class GotOcr2ModelOutputWithPast(LlavaModelOutputWithPast):
    pass


class GotOcr2PreTrainedModel(LlavaPreTrainedModel):
    _supports_flash_attn = False
    _supports_sdpa = False
    _supports_flex_attn = False

    def _init_weights(self, module):
        PreTrainedModel._init_weights(self, module)
        if isinstance(module, GotOcr2VisionAttention):
            if module.use_rel_pos:
                module.rel_pos_h.data.zero_()
                module.rel_pos_w.data.zero_()
        elif isinstance(module, GotOcr2VisionEncoder):
            if module.pos_embed is not None:
                module.pos_embed.data.zero_()


class GotOcr2Model(LlavaModel):
    def __init__(self, config: GotOcr2Config):
        super().__init__(config)
        self.vision_tower = GotOcr2VisionEncoder(config.vision_config)

    def get_image_features(
        self,
        pixel_values: torch.FloatTensor,
    ):
        """
        Obtains image last hidden states from the vision tower and apply multimodal projection.

        Args:
            pixel_values (`torch.FloatTensor]` of shape `(batch_size, channels, height, width)`)
        Returns:
            image_features (`torch.Tensor`): Image feature tensor of shape `(num_images, image_length, embed_dim)`).
        """
        image_outputs = self.vision_tower(pixel_values).last_hidden_state
        return self.multi_modal_projector(image_outputs)

    def forward(
        self,
        input_ids: Optional[torch.LongTensor] = None,
        pixel_values: Optional[torch.FloatTensor] = None,
        attention_mask: Optional[torch.Tensor] = None,
        position_ids: Optional[torch.LongTensor] = None,
        past_key_values: Optional[Cache] = None,
        inputs_embeds: Optional[torch.FloatTensor] = None,
        use_cache: Optional[bool] = None,
        output_attentions: Optional[bool] = None,
        output_hidden_states: Optional[bool] = None,
        return_dict: Optional[bool] = None,
        cache_position: Optional[torch.LongTensor] = None,
        **kwargs: Unpack[TransformersKwargs],
    ) -> Union[tuple, GotOcr2ModelOutputWithPast]:
        output_attentions = output_attentions if output_attentions is not None else self.config.output_attentions
        output_hidden_states = (
            output_hidden_states if output_hidden_states is not None else self.config.output_hidden_states
        )
        return_dict = return_dict if return_dict is not None else self.config.use_return_dict

        if (input_ids is None) ^ (inputs_embeds is not None):
            raise ValueError("You must specify exactly one of input_ids or inputs_embeds")

        if inputs_embeds is None:
            inputs_embeds = self.get_input_embeddings()(input_ids)

        if pixel_values is not None:
            image_features = self.get_image_features(pixel_values=pixel_values.to(inputs_embeds.dtype))
            image_features = image_features.to(inputs_embeds.device, inputs_embeds.dtype)
            special_image_mask = self.get_placeholder_mask(
                input_ids, inputs_embeds=inputs_embeds, image_features=image_features
            )
            inputs_embeds = inputs_embeds.masked_scatter(special_image_mask, image_features)

        outputs = self.language_model(
            attention_mask=attention_mask,
            position_ids=position_ids,
            past_key_values=past_key_values,
            inputs_embeds=inputs_embeds,
            use_cache=use_cache,
            output_attentions=output_attentions,
            output_hidden_states=output_hidden_states,
            return_dict=True,
            cache_position=cache_position,
            **kwargs,
        )

        return GotOcr2ModelOutputWithPast(
            last_hidden_state=outputs.last_hidden_state,
            past_key_values=outputs.past_key_values,
            hidden_states=outputs.hidden_states,
            attentions=outputs.attentions,
            image_hidden_states=image_features if pixel_values is not None else None,
        )


class GotOcr2ForConditionalGeneration(LlavaForConditionalGeneration):
    @can_return_tuple
    @auto_docstring
    def forward(
        self,
        input_ids: Optional[torch.LongTensor] = None,
        pixel_values: Optional[torch.FloatTensor] = None,
        attention_mask: Optional[torch.Tensor] = None,
        position_ids: Optional[torch.LongTensor] = None,
        past_key_values: Optional[Cache] = None,
        inputs_embeds: Optional[torch.FloatTensor] = None,
        labels: Optional[torch.LongTensor] = None,
        use_cache: Optional[bool] = None,
        output_attentions: Optional[bool] = None,
        output_hidden_states: Optional[bool] = None,
        return_dict: Optional[bool] = None,
        cache_position: Optional[torch.LongTensor] = None,
        logits_to_keep: Union[int, torch.Tensor] = 0,
        **kwargs: Unpack[TransformersKwargs],
    ) -> Union[tuple, GotOcr2CausalLMOutputWithPast]:
        r"""
        labels (`torch.LongTensor` of shape `(batch_size, sequence_length)`, *optional*):
            Labels for computing the masked language modeling loss. Indices should either be in `[0, ...,
            config.vocab_size]` or -100 (see `input_ids` docstring). Tokens with indices set to `-100` are ignored
            (masked), the loss is only computed for the tokens with labels in `[0, ..., config.vocab_size]`.

        Example:

        ```python
        >>> from PIL import Image
        >>> import requests
        >>> from transformers import AutoProcessor, GotOcr2ForConditionalGeneration, TextStreamer

        >>> model = GotOcr2ForConditionalGeneration.from_pretrained("stepfun-ai/GOT-OCR-2.0-hf").to("cuda")
        >>> processor = AutoProcessor.from_pretrained("stepfun-ai/GOT-OCR-2.0-hf")

        >>> url = "https://huggingface.co/datasets/hf-internal-testing/fixtures_got_ocr/resolve/main/multi_box.png"
        >>> image = Image.open(requests.get(url, stream=True).raw)

        >>> inputs = processor(image, return_tensors="pt", color="green").to("cuda")

        >>> # Generate
        >>> streamer = TextStreamer(processor.tokenizer, skip_prompt=True, skip_special_tokens=True)
        >>> generate_ids = model.generate(
        ...     **inputs,
        ...     do_sample=False,
        ...     tokenizer = processor.tokenizer,
        ...     stop_strings='<|im_end|>',
        ...     streamer=streamer,
        ...     max_new_tokens=4096,
        ... )
        "You should keep in mind what features from the module should be used, especially
        when you're planning to sell a template."
        ```"""
        output_attentions = output_attentions if output_attentions is not None else self.config.output_attentions
        output_hidden_states = (
            output_hidden_states if output_hidden_states is not None else self.config.output_hidden_states
        )
        return_dict = return_dict if return_dict is not None else self.config.use_return_dict

        outputs = self.model(
            input_ids=input_ids,
            pixel_values=pixel_values,
            attention_mask=attention_mask,
            position_ids=position_ids,
            past_key_values=past_key_values,
            inputs_embeds=inputs_embeds,
            use_cache=use_cache,
            output_attentions=output_attentions,
            output_hidden_states=output_hidden_states,
            return_dict=True,
            cache_position=cache_position,
            logits_to_keep=logits_to_keep,
            **kwargs,
        )

        hidden_states = outputs[0]
        # Only compute necessary logits, and do not upcast them to float if we are not computing the loss
        slice_indices = slice(-logits_to_keep, None) if isinstance(logits_to_keep, int) else logits_to_keep
        logits = self.lm_head(hidden_states[:, slice_indices, :])

        loss = None
        if labels is not None:
            loss = self.loss_function(
                logits=logits, labels=labels, vocab_size=self.config.text_config.vocab_size, **kwargs
            )

        return GotOcr2CausalLMOutputWithPast(
            loss=loss,
            logits=logits,
            past_key_values=outputs.past_key_values,
            hidden_states=outputs.hidden_states,
            attentions=outputs.attentions,
            image_hidden_states=outputs.image_hidden_states,
        )


__all__ = [
    "GotOcr2VisionConfig",
    "GotOcr2Config",
    "GotOcr2PreTrainedModel",
    "GotOcr2Model",
    "GotOcr2ForConditionalGeneration",
]<|MERGE_RESOLUTION|>--- conflicted
+++ resolved
@@ -179,18 +179,10 @@
 
     def __init__(
         self,
-<<<<<<< HEAD
-        vision_config=None,
-        text_config=None,
-        image_token_index=151859,
-        image_seq_length=576,
-=======
         vision_config: Optional[dict] = None,
         text_config: Optional[dict] = None,
         image_token_index: Optional[int] = 151859,
         image_seq_length: Optional[int] = 576,
-        pad_token_id: Optional[int] = -1,
->>>>>>> 10de06da
         **kwargs,
     ):
         self.image_token_index = image_token_index
