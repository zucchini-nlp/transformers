#                🚨🚨🚨🚨🚨🚨🚨🚨🚨🚨🚨🚨🚨🚨🚨🚨🚨🚨🚨🚨🚨🚨🚨🚨🚨🚨🚨🚨🚨🚨🚨🚨🚨🚨🚨🚨🚨🚨🚨🚨🚨🚨🚨🚨🚨🚨🚨🚨
#           This file was automatically generated from src/transformers/models/got_ocr2/modular_got_ocr2.py.
#               Do NOT edit this file manually as any edits will be overwritten by the generation of
#             the file from the modular. If any change should be done, please apply the change to the
#                          modular_got_ocr2.py file directly. One of our CI enforces this.
#                🚨🚨🚨🚨🚨🚨🚨🚨🚨🚨🚨🚨🚨🚨🚨🚨🚨🚨🚨🚨🚨🚨🚨🚨🚨🚨🚨🚨🚨🚨🚨🚨🚨🚨🚨🚨🚨🚨🚨🚨🚨🚨🚨🚨🚨🚨🚨🚨
# coding=utf-8
# Copyright 2024 HuggingFace Inc. team. All rights reserved.
#
# Licensed under the Apache License, Version 2.0 (the "License");
# you may not use this file except in compliance with the License.
# You may obtain a copy of the License at
#
#     http://www.apache.org/licenses/LICENSE-2.0
#
# Unless required by applicable law or agreed to in writing, software
# distributed under the License is distributed on an "AS IS" BASIS,
# WITHOUT WARRANTIES OR CONDITIONS OF ANY KIND, either express or implied.
# See the License for the specific language governing permissions and
# limitations under the License.


import collections
from dataclasses import dataclass
from typing import Optional, Union

import torch
import torch.nn as nn
import torch.nn.functional as F

from transformers.utils.generic import check_model_inputs

from ...activations import ACT2FN
from ...cache_utils import Cache
from ...generation import GenerationMixin
from ...modeling_flash_attention_utils import FlashAttentionKwargs
from ...modeling_layers import GradientCheckpointingLayer
from ...modeling_outputs import BaseModelOutputWithPast, ModelOutput
from ...modeling_utils import PreTrainedModel
from ...processing_utils import Unpack
from ...utils import TransformersKwargs, auto_docstring, can_return_tuple
from ..auto import AutoModel
from .configuration_got_ocr2 import GotOcr2Config, GotOcr2VisionConfig


class GotOcr2MLPBlock(nn.Module):
    def __init__(self, config):
        super().__init__()
        self.lin1 = nn.Linear(config.hidden_size, config.mlp_dim)
        self.lin2 = nn.Linear(config.mlp_dim, config.hidden_size)
        self.act = ACT2FN[config.hidden_act]

    def forward(self, hidden_states: torch.Tensor) -> torch.Tensor:
        hidden_states = self.lin1(hidden_states)
        hidden_states = self.act(hidden_states)
        hidden_states = self.lin2(hidden_states)
        return hidden_states


class GotOcr2VisionAttention(nn.Module):
    """Multi-head Attention block with relative position embeddings."""

    def __init__(self, config, window_size):
        super().__init__()
        input_size = (
            (config.image_size // config.patch_size, config.image_size // config.patch_size)
            if window_size == 0
            else (window_size, window_size)
        )

        self.num_attention_heads = config.num_attention_heads
        head_dim = config.hidden_size // config.num_attention_heads
        self.scale = head_dim**-0.5
        self.dropout = config.attention_dropout

        self.qkv = nn.Linear(config.hidden_size, config.hidden_size * 3, bias=config.qkv_bias)
        self.proj = nn.Linear(config.hidden_size, config.hidden_size)

        self.use_rel_pos = config.use_rel_pos
        if self.use_rel_pos:
            if input_size is None:
                raise ValueError("Input size must be provided if using relative positional encoding.")

            # initialize relative positional embeddings
            self.rel_pos_h = nn.Parameter(torch.zeros(2 * input_size[0] - 1, head_dim))
            self.rel_pos_w = nn.Parameter(torch.zeros(2 * input_size[1] - 1, head_dim))

    def get_rel_pos(self, q_size: int, k_size: int, rel_pos: torch.Tensor) -> torch.Tensor:
        """
        Get relative positional embeddings according to the relative positions of
            query and key sizes.

        Args:
            q_size (int):
                size of the query.
            k_size (int):
                size of key k.
            rel_pos (`torch.Tensor`):
                relative position embeddings (L, channel).

        Returns:
            Extracted positional embeddings according to relative positions.
        """
        max_rel_dist = int(2 * max(q_size, k_size) - 1)
        # Interpolate rel pos.
        rel_pos_resized = F.interpolate(
            rel_pos.reshape(1, rel_pos.shape[0], -1).permute(0, 2, 1),
            size=max_rel_dist,
            mode="linear",
        )
        rel_pos_resized = rel_pos_resized.reshape(-1, max_rel_dist).permute(1, 0)

        # Scale the coords with short length if shapes for q and k are different.
        q_coords = torch.arange(q_size)[:, None] * max(k_size / q_size, 1.0)
        k_coords = torch.arange(k_size)[None, :] * max(q_size / k_size, 1.0)
        relative_coords = (q_coords - k_coords) + (k_size - 1) * max(q_size / k_size, 1.0)

        return rel_pos_resized[relative_coords.long()]

    def get_decomposed_rel_pos(
        self,
        query: torch.Tensor,
        rel_pos_h: torch.Tensor,
        rel_pos_w: torch.Tensor,
        q_size: tuple[int, int],
        k_size: tuple[int, int],
    ) -> torch.Tensor:
        """
        Calculate decomposed Relative Positional Embeddings from :paper:`mvitv2`.
        https://github.com/facebookresearch/mvit/blob/19786631e330df9f3622e5402b4a419a263a2c80/mvit/models/attention.py

        Args:
            query (`torch.Tensor`):
                query q in the attention layer with shape (batch_size, query_height * query_width, channel).
            rel_pos_h (`torch.Tensor`):
                relative position embeddings (Lh, channel) for height axis.
            rel_pos_w (`torch.Tensor`):
                relative position embeddings (Lw, channel) for width axis.
            q_size (tuple):
                spatial sequence size of query q with (query_height, query_width).
            k_size (tuple):
                spatial sequence size of key k with (key_height, key_width).

        Returns:
            decomposed_rel_pos (`torch.Tensor`):
                decomposed relative position embeddings.
        """
        query_height, query_width = q_size
        key_height, key_width = k_size
        relative_position_height = self.get_rel_pos(query_height, key_height, rel_pos_h)
        relative_position_width = self.get_rel_pos(query_width, key_width, rel_pos_w)

        batch_size, _, dim = query.shape
        reshaped_query = query.reshape(batch_size, query_height, query_width, dim)
        rel_h = torch.einsum("bhwc,hkc->bhwk", reshaped_query, relative_position_height)
        rel_w = torch.einsum("bhwc,wkc->bhwk", reshaped_query, relative_position_width)

        decomposed_rel_pos = rel_h[:, :, :, :, None] + rel_w[:, :, :, None, :]

        return decomposed_rel_pos

    def forward(self, hidden_states: torch.Tensor, output_attentions=None) -> tuple[torch.Tensor, torch.Tensor]:
        batch_size, height, width, _ = hidden_states.shape
        # qkv with shape (3, batch_size, nHead, height * width, channel)
        qkv = (
            self.qkv(hidden_states)
            .reshape(batch_size, height * width, 3, self.num_attention_heads, -1)
            .permute(2, 0, 3, 1, 4)
        )
        # q, k, v with shape (batch_size * nHead, height * width, channel)
        query, key, value = qkv.reshape(3, batch_size * self.num_attention_heads, height * width, -1).unbind(0)

        attn_weights = (query * self.scale) @ key.transpose(-2, -1)

        if self.use_rel_pos:
            decomposed_rel_pos = self.get_decomposed_rel_pos(
                query, self.rel_pos_h, self.rel_pos_w, (height, width), (height, width)
            )
            decomposed_rel_pos = decomposed_rel_pos.reshape_as(attn_weights)
            attn_weights = attn_weights + decomposed_rel_pos

        attn_weights = torch.nn.functional.softmax(attn_weights, dtype=torch.float32, dim=-1).to(query.dtype)

        attn_probs = nn.functional.dropout(attn_weights, p=self.dropout, training=self.training)

        attn_output = (attn_probs @ value).reshape(batch_size, self.num_attention_heads, height, width, -1)
        attn_output = attn_output.permute(0, 2, 3, 1, 4).reshape(batch_size, height, width, -1)

        attn_output = self.proj(attn_output)
        return attn_output, attn_weights


class GotOcr2VisionLayer(GradientCheckpointingLayer):
    def __init__(self, config, window_size):
        super().__init__()
        self.layer_norm1 = nn.LayerNorm(config.hidden_size, eps=config.layer_norm_eps)
        self.attn = GotOcr2VisionAttention(config, window_size)
        self.layer_norm2 = nn.LayerNorm(config.hidden_size, eps=config.layer_norm_eps)
        self.mlp = GotOcr2MLPBlock(config)
        self.window_size = window_size

    def window_partition(self, hidden_states: torch.Tensor, window_size: int) -> tuple[torch.Tensor, tuple[int, int]]:
        """
        Args:
        Partition into non-overlapping windows with padding if needed.
            hidden_states (tensor): input tokens with [batch_size, height, width, channel]. window_size (int): window
            size.

        Returns:
            windows: windows after partition with [batch_size * num_windows, window_size, window_size, channel].
            (pad_height, pad_width): padded height and width before partition
        """
        batch_size, height, width, channel = hidden_states.shape

        pad_h = (window_size - height % window_size) % window_size
        pad_w = (window_size - width % window_size) % window_size
        hidden_states = F.pad(hidden_states, (0, 0, 0, pad_w, 0, pad_h))
        pad_height, pad_width = height + pad_h, width + pad_w

        hidden_states = hidden_states.reshape(
            batch_size, pad_height // window_size, window_size, pad_width // window_size, window_size, channel
        )
        windows = hidden_states.permute(0, 1, 3, 2, 4, 5).contiguous().reshape(-1, window_size, window_size, channel)
        return windows, (pad_height, pad_width)

    def window_unpartition(
        self, windows: torch.Tensor, window_size: int, padding_shape: tuple[int, int], original_shape: tuple[int, int]
    ) -> torch.Tensor:
        """
        Args:
        Window unpartition into original sequences and removing padding.
            hidden_states (tensor):
                input tokens with [batch_size * num_windows, window_size, window_size, channel].
            window_size (int):
                window size.
            padding_shape (Tuple):
                padded height and width (pad_height, pad_width).
            original_shape (Tuple): original height and width (height, width) before padding.

        Returns:
            hidden_states: unpartitioned sequences with [batch_size, height, width, channel].
        """
        pad_height, pad_width = padding_shape
        height, width = original_shape
        batch_size = windows.shape[0] // (pad_height * pad_width // window_size // window_size)
        hidden_states = windows.reshape(
            batch_size, pad_height // window_size, pad_width // window_size, window_size, window_size, -1
        )
        hidden_states = (
            hidden_states.permute(0, 1, 3, 2, 4, 5).contiguous().reshape(batch_size, pad_height, pad_width, -1)
        )

        hidden_states = hidden_states[:, :height, :width, :].contiguous()
        return hidden_states

    def forward(self, hidden_states: torch.Tensor) -> tuple[torch.FloatTensor]:
        residual = hidden_states
        hidden_states = self.layer_norm1(hidden_states)
        # Window partition
        if self.window_size > 0:
            height, width = hidden_states.shape[1], hidden_states.shape[2]
            hidden_states, padding_shape = self.window_partition(hidden_states, self.window_size)

        hidden_states, attn_weights = self.attn(
            hidden_states=hidden_states,
        )
        # Reverse window partition
        if self.window_size > 0:
            hidden_states = self.window_unpartition(hidden_states, self.window_size, padding_shape, (height, width))

        hidden_states = residual + hidden_states
        layernorm_output = self.layer_norm2(hidden_states)
        hidden_states = hidden_states + self.mlp(layernorm_output)
        return hidden_states


@auto_docstring
class GotOcr2PreTrainedModel(PreTrainedModel):
    config: GotOcr2Config
    base_model_prefix = ""
    supports_gradient_checkpointing = True
    _skip_keys_device_placement = "past_key_values"
    _supports_flash_attn = False
    _supports_sdpa = False

<<<<<<< HEAD
    _can_compile_fullgraph = True
    _supports_flex_attn = True
=======
    _supports_static_cache = True
    _supports_flex_attn = False
>>>>>>> 3bc726b3
    _supports_attention_backend = True

    def _init_weights(self, module):
        std = getattr(self.config, "initializer_range", self.config.get_text_config().initializer_range)

        if isinstance(module, (nn.Linear, nn.Conv2d)):
            module.weight.data.normal_(mean=0.0, std=std)
            if module.bias is not None:
                module.bias.data.zero_()
        elif isinstance(module, (nn.LayerNorm, GotOcr2LayerNorm)):  # noqa: F821
            module.weight.data.fill_(1.0)
            module.bias.data.zero_()
        elif isinstance(module, GotOcr2VisionAttention):
            if module.use_rel_pos:
                module.rel_pos_h.data.zero_()
                module.rel_pos_w.data.zero_()
        elif isinstance(module, GotOcr2VisionEncoder):
            if module.pos_embed is not None:
                module.pos_embed.data.zero_()


@dataclass
@auto_docstring(
    custom_intro="""
    Base class for got_ocr2 vision model's outputs that also contains image embeddings obtained by applying the projection
    layer to the pooler_output.
    """
)
class GotOcr2VisionEncoderOutput(ModelOutput):
    r"""
    image_embeds (`torch.FloatTensor` of shape `(batch_size, output_dim)` *optional* returned when model is initialized with `with_projection=True`):
        The image embeddings obtained by applying the projection layer to the pooler_output.
    """

    image_embeds: Optional[torch.FloatTensor] = None
    last_hidden_state: Optional[torch.FloatTensor] = None
    hidden_states: Optional[tuple[torch.FloatTensor, ...]] = None
    attentions: Optional[tuple[torch.FloatTensor, ...]] = None


class GotOcr2PatchEmbeddings(nn.Module):
    """
    This class turns `pixel_values` of shape `(batch_size, num_channels, height, width)` into the initial
    `hidden_states` (patch embeddings) of shape `(batch_size, seq_length, hidden_size)` to be consumed by a
    Transformer.
    """

    def __init__(self, config):
        super().__init__()
        image_size, patch_size = config.image_size, config.patch_size
        num_channels, hidden_size = config.num_channels, config.hidden_size
        image_size = image_size if isinstance(image_size, collections.abc.Iterable) else (image_size, image_size)
        patch_size = patch_size if isinstance(patch_size, collections.abc.Iterable) else (patch_size, patch_size)
        num_patches = (image_size[1] // patch_size[1]) * (image_size[0] // patch_size[0])
        self.image_size = image_size
        self.patch_size = patch_size
        self.num_channels = num_channels
        self.num_patches = num_patches

        self.projection = nn.Conv2d(num_channels, hidden_size, kernel_size=patch_size, stride=patch_size)

    def forward(self, pixel_values):
        batch_size, num_channels, height, width = pixel_values.shape
        if num_channels != self.num_channels:
            raise ValueError(
                "Make sure that the channel dimension of the pixel values match with the one set in the configuration."
            )
        if height != self.image_size[0] or width != self.image_size[1]:
            raise ValueError(
                f"Input image size ({height}*{width}) doesn't match model ({self.image_size[0]}*{self.image_size[1]})."
            )
        embeddings = self.projection(pixel_values).permute(0, 2, 3, 1)
        return embeddings


class GotOcr2LayerNorm(nn.Module):
    r"""LayerNorm that supports two data formats: channels_last (default) or channels_first.
    The ordering of the dimensions in the inputs. channels_last corresponds to inputs with shape (batch_size, height,
    width, channels) while channels_first corresponds to inputs with shape (batch_size, channels, height, width).
    """

    def __init__(self, normalized_shape, eps=1e-6, data_format="channels_last"):
        super().__init__()
        self.weight = nn.Parameter(torch.ones(normalized_shape))
        self.bias = nn.Parameter(torch.zeros(normalized_shape))
        self.eps = eps
        self.data_format = data_format
        if self.data_format not in ["channels_last", "channels_first"]:
            raise NotImplementedError(f"Unsupported data format: {self.data_format}")
        self.normalized_shape = (normalized_shape,)

    def forward(self, x: torch.Tensor) -> torch.Tensor:
        if self.data_format == "channels_last":
            x = torch.nn.functional.layer_norm(x, self.normalized_shape, self.weight, self.bias, self.eps)
        elif self.data_format == "channels_first":
            input_dtype = x.dtype
            x = x.float()
            u = x.mean(1, keepdim=True)
            s = (x - u).pow(2).mean(1, keepdim=True)
            x = (x - u) / torch.sqrt(s + self.eps)
            x = x.to(dtype=input_dtype)
            x = self.weight[:, None, None] * x + self.bias[:, None, None]
        return x


class GotOcr2VisionNeck(nn.Module):
    def __init__(self, config: GotOcr2VisionConfig):
        super().__init__()
        self.config = config

        self.conv1 = nn.Conv2d(config.hidden_size, config.output_channels, kernel_size=1, bias=False)
        self.layer_norm1 = GotOcr2LayerNorm(config.output_channels, data_format="channels_first")
        self.conv2 = nn.Conv2d(config.output_channels, config.output_channels, kernel_size=3, padding=1, bias=False)
        self.layer_norm2 = GotOcr2LayerNorm(config.output_channels, data_format="channels_first")

    def forward(self, hidden_states):
        hidden_states = hidden_states.permute(0, 3, 1, 2)
        hidden_states = self.conv1(hidden_states)
        hidden_states = self.layer_norm1(hidden_states)

        hidden_states = self.conv2(hidden_states)
        hidden_states = self.layer_norm2(hidden_states)
        return hidden_states


class GotOcr2VisionEncoder(GotOcr2PreTrainedModel):
    _can_record_outputs = {"hidden_states": GotOcr2VisionLayer, "attentions": GotOcr2VisionAttention}

    def __init__(self, config: GotOcr2VisionConfig):
        super().__init__(config)
        self.config = config
        self.image_size = config.image_size
        self.patch_embed = GotOcr2PatchEmbeddings(config)

        self.pos_embed = None
        if config.use_abs_pos:
            # Initialize absolute positional embedding with pretrain image size.
            self.pos_embed = nn.Parameter(
                torch.zeros(
                    1,
                    config.image_size // config.patch_size,
                    config.image_size // config.patch_size,
                    config.hidden_size,
                )
            )

        self.layers = nn.ModuleList()
        for i in range(config.num_hidden_layers):
            layer = GotOcr2VisionLayer(
                config,
                window_size=config.window_size if i not in config.global_attn_indexes else 0,
            )
            self.layers.append(layer)

        self.neck = GotOcr2VisionNeck(config)

        self.gradient_checkpointing = False

    def get_input_embeddings(self):
        return self.patch_embed

    @check_model_inputs
    def forward(
        self, pixel_values: Optional[torch.FloatTensor] = None, **kwargs: Unpack[TransformersKwargs]
    ) -> GotOcr2VisionEncoderOutput:
        if pixel_values is None:
            raise ValueError("You have to specify pixel_values")

        hidden_states = self.patch_embed(pixel_values)
        if self.pos_embed is not None:
            hidden_states = hidden_states + self.pos_embed
        for layer_module in self.layers:
            hidden_states = layer_module(hidden_states)
        hidden_states = self.neck(hidden_states)
        return GotOcr2VisionEncoderOutput(
            last_hidden_state=hidden_states,
        )


class GotOcr2MultiModalProjector(nn.Module):
    def __init__(self, config: GotOcr2Config):
        super().__init__()
        vision_output_channels = config.vision_config.output_channels
        language_hidden_size = config.text_config.hidden_size
        self.conv_upsampler1 = nn.Conv2d(
            vision_output_channels, vision_output_channels * 2, kernel_size=3, stride=2, padding=1, bias=False
        )
        self.conv_upsampler2 = nn.Conv2d(
            vision_output_channels * 2, language_hidden_size, kernel_size=3, stride=2, padding=1, bias=False
        )
        self.multimodal_projector = nn.Linear(language_hidden_size, language_hidden_size)

    def forward(self, vision_embeddings: torch.Tensor) -> torch.Tensor:
        hidden_state = self.conv_upsampler1(vision_embeddings)
        hidden_state = self.conv_upsampler2(hidden_state)
        hidden_state = hidden_state.flatten(2).permute(0, 2, 1)
        hidden_state = self.multimodal_projector(hidden_state)
        return hidden_state


@dataclass
@auto_docstring(
    custom_intro="""
    Base class for GotOcr2 causal language model (or autoregressive) outputs.
    """
)
class GotOcr2CausalLMOutputWithPast(ModelOutput):
    r"""
    loss (`torch.FloatTensor` of shape `(1,)`, *optional*, returned when `labels` is provided):
        Language modeling loss (for next-token prediction).
    logits (`torch.FloatTensor` of shape `(batch_size, sequence_length, config.vocab_size)`):
        Prediction scores of the language modeling head (scores for each vocabulary token before SoftMax).
    past_key_values (`Cache`, *optional*, returned when `use_cache=True` is passed or when `config.use_cache=True`):
        Tuple of `tuple(torch.FloatTensor)` of length `config.n_layers`, with each tuple having 2 tensors of shape
        `(batch_size, num_heads, sequence_length, embed_size_per_head)`)

        Contains pre-computed hidden-states (key and values in the self-attention blocks) that can be used (see
        `past_key_values` input) to speed up sequential decoding.
    image_hidden_states (`torch.FloatTensor`, *optional*):
        A `torch.FloatTensor` of size `(batch_size, num_images, sequence_length, hidden_size)`.
        image_hidden_states of the model produced by the vision encoder and after projecting the last hidden state.
    """

    loss: Optional[torch.FloatTensor] = None
    logits: Optional[torch.FloatTensor] = None
    past_key_values: Optional[list[torch.FloatTensor]] = None
    hidden_states: Optional[tuple[torch.FloatTensor]] = None
    attentions: Optional[tuple[torch.FloatTensor]] = None
    image_hidden_states: Optional[torch.FloatTensor] = None


@dataclass
@auto_docstring(
    custom_intro="""
    Base class for GotOcr2 outputs, with hidden states and attentions.
    """
)
class GotOcr2ModelOutputWithPast(BaseModelOutputWithPast):
    r"""
    past_key_values (`Cache`, *optional*, returned when `use_cache=True` is passed or when `config.use_cache=True`):
        Tuple of `tuple(torch.FloatTensor)` of length `config.n_layers`, with each tuple having 2 tensors of shape
        `(batch_size, num_heads, sequence_length, embed_size_per_head)`)

        Contains pre-computed hidden-states (key and values in the self-attention blocks) that can be used (see
        `past_key_values` input) to speed up sequential decoding.
    image_hidden_states (`torch.FloatTensor`, *optional*):
        A `torch.FloatTensor` of size `(batch_size, num_images, sequence_length, hidden_size)`.
        image_hidden_states of the model produced by the vision encoder and after projecting the last hidden state.
    """

    image_hidden_states: Optional[torch.FloatTensor] = None


@auto_docstring(
    custom_intro="""
    The GotOcr2 model which consists of a vision backbone and a language model, without a language modeling head.
    """
)
class GotOcr2Model(GotOcr2PreTrainedModel):
    _checkpoint_conversion_mapping = {"language_model.model": "language_model"}

    def __init__(self, config: GotOcr2Config):
        super().__init__(config)
        self.vision_tower = GotOcr2VisionEncoder(config.vision_config)

        self.multi_modal_projector = GotOcr2MultiModalProjector(config)
        self.language_model = AutoModel.from_config(config.text_config)
        self.post_init()

    def get_input_embeddings(self):
        return self.language_model.get_input_embeddings()

    def set_input_embeddings(self, value):
        self.language_model.set_input_embeddings(value)

    def set_decoder(self, decoder):
        self.language_model = decoder

    def get_decoder(self):
        return self.language_model

    def get_image_features(
        self,
        pixel_values: torch.FloatTensor,
    ):
        """
        Obtains image last hidden states from the vision tower and apply multimodal projection.

        Args:
            pixel_values (`torch.FloatTensor]` of shape `(batch_size, channels, height, width)`)
        Returns:
            image_features (`torch.Tensor`): Image feature tensor of shape `(num_images, image_length, embed_dim)`).
        """
        image_outputs = self.vision_tower(pixel_values).last_hidden_state
        return self.multi_modal_projector(image_outputs)

    @can_return_tuple
    @auto_docstring
    def forward(
        self,
        input_ids: torch.LongTensor = None,
        pixel_values: torch.FloatTensor = None,
        attention_mask: Optional[torch.Tensor] = None,
        position_ids: Optional[torch.LongTensor] = None,
        past_key_values: Optional[Cache] = None,
        inputs_embeds: Optional[torch.FloatTensor] = None,
        use_cache: Optional[bool] = None,
        output_attentions: Optional[bool] = None,
        output_hidden_states: Optional[bool] = None,
        return_dict: Optional[bool] = None,
        cache_position: Optional[torch.LongTensor] = None,
        **kwargs: Unpack[FlashAttentionKwargs],
    ) -> Union[tuple, GotOcr2ModelOutputWithPast]:
        output_attentions = output_attentions if output_attentions is not None else self.config.output_attentions
        output_hidden_states = (
            output_hidden_states if output_hidden_states is not None else self.config.output_hidden_states
        )
        return_dict = return_dict if return_dict is not None else self.config.use_return_dict

        if (input_ids is None) ^ (inputs_embeds is not None):
            raise ValueError("You must specify exactly one of input_ids or inputs_embeds")

        if inputs_embeds is None:
            inputs_embeds = self.get_input_embeddings()(input_ids)

        if pixel_values is not None:
            if input_ids is None:
                special_image_mask = inputs_embeds == self.get_input_embeddings()(
                    torch.tensor(self.config.image_token_id, dtype=torch.long, device=inputs_embeds.device)
                )
                special_image_mask = special_image_mask.all(-1)
            else:
                special_image_mask = input_ids == self.config.image_token_id

            n_image_tokens = (special_image_mask).sum()
            special_image_mask = special_image_mask.unsqueeze(-1).expand_as(inputs_embeds).to(inputs_embeds.device)

            image_features = self.get_image_features(pixel_values=pixel_values.to(inputs_embeds.dtype))
            n_image_features = image_features.shape[0] * image_features.shape[1]
            if n_image_tokens != n_image_features:
                raise ValueError(
                    f"Image features and image tokens do not match: tokens: {n_image_tokens}, features {n_image_features}"
                )
            image_features = image_features.to(inputs_embeds.device, inputs_embeds.dtype)
            inputs_embeds = inputs_embeds.masked_scatter(special_image_mask, image_features)

        outputs = self.language_model(
            attention_mask=attention_mask,
            position_ids=position_ids,
            past_key_values=past_key_values,
            inputs_embeds=inputs_embeds,
            use_cache=use_cache,
            output_attentions=output_attentions,
            output_hidden_states=output_hidden_states,
            return_dict=True,
            cache_position=cache_position,
            **kwargs,
        )

        return GotOcr2ModelOutputWithPast(
            last_hidden_state=outputs.last_hidden_state,
            past_key_values=outputs.past_key_values,
            hidden_states=outputs.hidden_states,
            attentions=outputs.attentions,
            image_hidden_states=image_features if pixel_values is not None else None,
        )


@auto_docstring(
    custom_intro="""
    The GOT_OCR2 model which consists of a vision backbone and a language model.
    """
)
class GotOcr2ForConditionalGeneration(GotOcr2PreTrainedModel, GenerationMixin):
    _checkpoint_conversion_mapping = {
        "^language_model.model": "model.language_model",
        "^vision_tower": "model.vision_tower",
        "^multi_modal_projector": "model.multi_modal_projector",
        "^language_model.lm_head": "lm_head",
    }
    _tied_weights_keys = ["lm_head.weight"]

    def __init__(self, config: GotOcr2Config):
        super().__init__(config)
        self.model = GotOcr2Model(config)
        self.lm_head = nn.Linear(config.text_config.hidden_size, config.text_config.vocab_size, bias=False)
        self.post_init()

    def get_input_embeddings(self):
        return self.model.get_input_embeddings()

    def set_input_embeddings(self, value):
        self.model.set_input_embeddings(value)

    def get_output_embeddings(self) -> nn.Module:
        return self.lm_head

    def set_decoder(self, decoder):
        self.model.set_decoder(decoder)

    def get_decoder(self):
        return self.model.get_decoder

    def get_image_features(
        self,
        pixel_values: torch.FloatTensor,
        vision_feature_layer: Optional[Union[int, list[int]]] = None,
        vision_feature_select_strategy: Optional[str] = None,
        **kwargs,
    ):
        return self.model.get_image_features(
            pixel_values=pixel_values,
            vision_feature_layer=vision_feature_layer,
            vision_feature_select_strategy=vision_feature_select_strategy,
            **kwargs,
        )

    # Make modules available throught conditional class for BC
    @property
    def language_model(self):
        return self.model.language_model

    @property
    def vision_tower(self):
        return self.model.vision_tower

    @property
    def multi_modal_projector(self):
        return self.model.multi_modal_projector

    @can_return_tuple
    @auto_docstring
    def forward(
        self,
        input_ids: torch.LongTensor = None,
        pixel_values: torch.FloatTensor = None,
        attention_mask: Optional[torch.Tensor] = None,
        position_ids: Optional[torch.LongTensor] = None,
        past_key_values: Optional[Cache] = None,
        inputs_embeds: Optional[torch.FloatTensor] = None,
        labels: Optional[torch.LongTensor] = None,
        use_cache: Optional[bool] = None,
        output_attentions: Optional[bool] = None,
        output_hidden_states: Optional[bool] = None,
        return_dict: Optional[bool] = None,
        cache_position: Optional[torch.LongTensor] = None,
        logits_to_keep: Union[int, torch.Tensor] = 0,
        **kwargs: Unpack[TransformersKwargs],
    ) -> Union[tuple, GotOcr2CausalLMOutputWithPast]:
        r"""
        labels (`torch.LongTensor` of shape `(batch_size, sequence_length)`, *optional*):
            Labels for computing the masked language modeling loss. Indices should either be in `[0, ...,
            config.vocab_size]` or -100 (see `input_ids` docstring). Tokens with indices set to `-100` are ignored
            (masked), the loss is only computed for the tokens with labels in `[0, ..., config.vocab_size]`.

        Example:

        ```python
        >>> from PIL import Image
        >>> import requests
        >>> from transformers import AutoProcessor, GotOcr2ForConditionalGeneration, TextStreamer

        >>> model = GotOcr2ForConditionalGeneration.from_pretrained("stepfun-ai/GOT-OCR-2.0-hf").to("cuda")
        >>> processor = AutoProcessor.from_pretrained("stepfun-ai/GOT-OCR-2.0-hf")

        >>> url = "https://huggingface.co/datasets/hf-internal-testing/fixtures_got_ocr/resolve/main/multi_box.png"
        >>> image = Image.open(requests.get(url, stream=True).raw)

        >>> inputs = processor(image, return_tensors="pt", color="green").to("cuda")

        >>> # Generate
        >>> streamer = TextStreamer(processor.tokenizer, skip_prompt=True, skip_special_tokens=True)
        >>> generate_ids = model.generate(
        ...     **inputs,
        ...     do_sample=False,
        ...     tokenizer = processor.tokenizer,
        ...     stop_strings='<|im_end|>',
        ...     streamer=streamer,
        ...     max_new_tokens=4096,
        ... )
        "You should keep in mind what features from the module should be used, especially
        when you're planning to sell a template."
        ```"""
        output_attentions = output_attentions if output_attentions is not None else self.config.output_attentions
        output_hidden_states = (
            output_hidden_states if output_hidden_states is not None else self.config.output_hidden_states
        )
        return_dict = return_dict if return_dict is not None else self.config.use_return_dict

        outputs = self.model(
            input_ids=input_ids,
            pixel_values=pixel_values,
            attention_mask=attention_mask,
            position_ids=position_ids,
            past_key_values=past_key_values,
            inputs_embeds=inputs_embeds,
            use_cache=use_cache,
            output_attentions=output_attentions,
            output_hidden_states=output_hidden_states,
            return_dict=True,
            cache_position=cache_position,
            logits_to_keep=logits_to_keep,
            **kwargs,
        )

        hidden_states = outputs[0]
        # Only compute necessary logits, and do not upcast them to float if we are not computing the loss
        slice_indices = slice(-logits_to_keep, None) if isinstance(logits_to_keep, int) else logits_to_keep
        logits = self.lm_head(hidden_states[:, slice_indices, :])

        loss = None
        if labels is not None:
            loss = self.loss_function(
                logits=logits, labels=labels, vocab_size=self.config.text_config.vocab_size, **kwargs
            )

        return GotOcr2CausalLMOutputWithPast(
            loss=loss,
            logits=logits,
            past_key_values=outputs.past_key_values,
            hidden_states=outputs.hidden_states,
            attentions=outputs.attentions,
            image_hidden_states=outputs.image_hidden_states,
        )

    def prepare_inputs_for_generation(
        self,
        input_ids,
        past_key_values=None,
        inputs_embeds=None,
        pixel_values=None,
        attention_mask=None,
        cache_position=None,
        logits_to_keep=None,
        **kwargs,
    ):
        # Overwritten -- in specific circumstances we don't want to forward image inputs to the model

        model_inputs = super().prepare_inputs_for_generation(
            input_ids,
            past_key_values=past_key_values,
            inputs_embeds=inputs_embeds,
            attention_mask=attention_mask,
            cache_position=cache_position,
            logits_to_keep=logits_to_keep,
            **kwargs,
        )

        if cache_position[0] == 0:
            # If we're in cached decoding stage, pixel values should be None because input ids do not contain special image token anymore
            # Otherwise we need pixel values to be passed to model
            model_inputs["pixel_values"] = pixel_values

        return model_inputs


__all__ = ["GotOcr2PreTrainedModel", "GotOcr2Model", "GotOcr2ForConditionalGeneration"]<|MERGE_RESOLUTION|>--- conflicted
+++ resolved
@@ -283,13 +283,8 @@
     _supports_flash_attn = False
     _supports_sdpa = False
 
-<<<<<<< HEAD
     _can_compile_fullgraph = True
-    _supports_flex_attn = True
-=======
-    _supports_static_cache = True
     _supports_flex_attn = False
->>>>>>> 3bc726b3
     _supports_attention_backend = True
 
     def _init_weights(self, module):
