--- conflicted
+++ resolved
@@ -180,14 +180,10 @@
         use_bidirectional_attention: Optional[bool] = None,
         **kwargs,
     ):
-<<<<<<< HEAD
-        super().__init__(**kwargs)
         self.pad_token_id = pad_token_id
         self.bos_token_id = bos_token_id
         self.eos_token_id = eos_token_id
         self.tie_word_embeddings = tie_word_embeddings
-=======
->>>>>>> 5ee9ffe3
         self.vocab_size = vocab_size
         self.max_position_embeddings = max_position_embeddings
         self.hidden_size = hidden_size
@@ -217,14 +213,7 @@
 
         self.rope_parameters = rope_parameters
 
-        super().__init__(
-            pad_token_id=pad_token_id,
-            bos_token_id=bos_token_id,
-            eos_token_id=eos_token_id,
-            tie_word_embeddings=tie_word_embeddings,
-            **kwargs,
-        )
-
+        super().__init__(**kwargs)
 
 class Gemma2RMSNorm(GemmaRMSNorm):
     pass
