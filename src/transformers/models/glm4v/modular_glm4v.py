--- conflicted
+++ resolved
@@ -1565,15 +1565,11 @@
     images_kwargs: Glm4vImagesKwargs
     videos_kwargs: Glm4vVideosProcessorKwargs
     _defaults = {
-<<<<<<< HEAD
-        "text_kwargs": {"padding": False},
-        "videos_kwargs": {"return_metadata": True},
-=======
         "text_kwargs": {
             "padding": False,
             "return_mm_token_type_ids": False,
         },
->>>>>>> 12b61283
+        "videos_kwargs": {"return_metadata": True},
     }
 
 
