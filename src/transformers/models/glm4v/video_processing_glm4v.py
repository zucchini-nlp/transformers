# coding=utf-8
# Copyright 2025 The ZhipuAI Inc. team and HuggingFace Inc. team. All rights reserved.
#
# Licensed under the Apache License, Version 2.0 (the "License");
# you may not use this file except in compliance with the License.
# You may obtain a copy of the License at
#
#     http://www.apache.org/licenses/LICENSE-2.0
#
# Unless required by applicable law or agreed to in writing, software
# distributed under the License is distributed on an "AS IS" BASIS,
# WITHOUT WARRANTIES OR CONDITIONS OF ANY KIND, either express or implied.
# See the License for the specific language governing permissions and
# limitations under the License.
"""video processor class for GLM-4.1V."""

import math
from typing import Optional, Union

import numpy as np
import torch

from ...image_processing_utils import BatchFeature
from ...image_utils import (
    OPENAI_CLIP_MEAN,
    OPENAI_CLIP_STD,
    ChannelDimension,
    PILImageResampling,
    SizeDict,
    get_image_size,
)
from ...processing_utils import Unpack, VideosKwargs
from ...utils import TensorType, add_start_docstrings
from ...video_processing_utils import BASE_VIDEO_PROCESSOR_DOCSTRING, BaseVideoProcessor
from ...video_utils import VideoMetadata, group_videos_by_shape, reorder_videos
from .image_processing_glm4v import smart_resize


class Glm4vVideoProcessorInitKwargs(VideosKwargs):
<<<<<<< HEAD
    max_image_size: Optional[dict[str, int]] = None
    patch_size: Optional[int] = None
    temporal_patch_size: Optional[int] = None
    merge_size: Optional[int] = None
    image_mean: Optional[list[float]] = None
    image_std: Optional[list[float]] = None
=======
    max_image_size: Optional[dict[str, int]]
    patch_size: Optional[int]
    temporal_patch_size: Optional[int]
    merge_size: Optional[int]
    max_duration: Optional[int]
>>>>>>> 217ff1e4


@add_start_docstrings(
    "Constructs a fast GLM-4V image processor that dynamically resizes videos based on the original videos.",
    BASE_VIDEO_PROCESSOR_DOCSTRING,
    """
        patch_size (`int`, *optional*, defaults to 14):
            The spacial patch size of the vision encoder.
        temporal_patch_size (`int`, *optional*, defaults to 2):
            The temporal patch size of the vision encoder.
        merge_size (`int`, *optional*, defaults to 2):
            The merge size of the vision encoder to llm encoder.
    """,
)
class Glm4vVideoProcessor(BaseVideoProcessor):
    resample = PILImageResampling.BICUBIC
    size = {"shortest_edge": 112 * 112, "longest_edge": 28 * 28 * 2 * 30000}
    max_image_size = {"longest_edge": 28 * 28 * 2 * 30000}
    image_mean = OPENAI_CLIP_MEAN
    image_std = OPENAI_CLIP_STD
    do_resize = True
    do_rescale = True
    do_normalize = True
    do_convert_rgb = True
    do_sample_frames = True
    patch_size = 14
    temporal_patch_size = 2
    max_duration = 300
    merge_size = 2
    valid_kwargs = Glm4vVideoProcessorInitKwargs
    num_frames = 16
    fps = 2

    model_input_names = ["pixel_values_videos", "video_grid_thw"]

    def __init__(self, **kwargs: Unpack[Glm4vVideoProcessorInitKwargs]):
        super().__init__(**kwargs)
        if self.size is not None and (
            self.size.get("shortest_edge", None) is None or self.size.get("longest_edge", None) is None
        ):
            raise ValueError("size must contain 'shortest_edge' and 'longest_edge' keys.")

    def _further_process_kwargs(
        self,
        size: Optional[SizeDict] = None,
        **kwargs,
    ) -> dict:
        """
        Update kwargs that need further processing before being validated
        Can be overridden by subclasses to customize the processing of kwargs.
        """
        if size is not None and ("shortest_edge" not in size or "longest_edge" not in size):
            raise ValueError("size must contain 'shortest_edge' and 'longest_edge' keys.")

        return super()._further_process_kwargs(size=size, **kwargs)

    def sample_frames(
        self,
        metadata: VideoMetadata,
        fps: Optional[Union[int, float]] = None,
        **kwargs,
    ):
        """
        Args:
            metadata (`VideoMetadata`):
                Metadata of the video containing information about total duration, fps and total number of frames.
            fps (`int` or `float`, *optional*):
                Target frames to sample per second. Defaults to `self.fps`.
        Returns:
            np.ndarray:
                Indices to sample video frames.
        """
        if metadata is None or getattr(metadata, "fps", None) is None:
            raise ValueError(
                "Asked to sample frames per second but no video metadata was provided which is required when sampling in GLM4V. "
                "Please pass in `VideoMetadata` object or set `do_sample_frames=False`"
            )

        total_frames = metadata.total_num_frames
        requested_fps = fps if fps is not None else self.fps

        max_frame_idx = total_frames - 1
        duration = metadata.duration or round(max_frame_idx / metadata.fps) + 1

        if duration <= self.max_duration:
            n = int(math.floor(duration * requested_fps))
            frame_indices = [min(max_frame_idx, int(math.ceil(i * metadata.fps / requested_fps))) for i in range(n)]
        else:
            num_samples = int(self.max_duration * requested_fps)
            if num_samples >= total_frames:
                frame_indices = list(range(total_frames))
            else:
                target_seconds = np.linspace(0, duration, num_samples, endpoint=True)
                frame_indices = [min(max_frame_idx, int(math.ceil(t * metadata.fps))) for t in target_seconds]

        seen, uniq = set(), []
        for idx in frame_indices:
            if idx not in seen:
                seen.add(idx)
                uniq.append(idx)

        if len(uniq) & 1:
            uniq.append(uniq[-1])

        return np.array(uniq)

    def _preprocess(
        self,
        videos: list[torch.Tensor],
        do_convert_rgb: bool = True,
        do_resize: bool = True,
        size: Optional[SizeDict] = None,
        interpolation: PILImageResampling = PILImageResampling.BICUBIC,
        do_rescale: bool = True,
        rescale_factor: float = 1 / 255.0,
        do_normalize: bool = True,
        image_mean: Optional[Union[float, list[float]]] = None,
        image_std: Optional[Union[float, list[float]]] = None,
        patch_size: Optional[int] = None,
        temporal_patch_size: Optional[int] = None,
        merge_size: Optional[int] = None,
        return_tensors: Optional[Union[str, TensorType]] = None,
        **kwargs,
    ):
        grouped_videos, grouped_videos_index = group_videos_by_shape(videos)
        resized_videos_grouped = {}

        for shape, stacked_videos in grouped_videos.items():
            B, T, C, H, W = stacked_videos.shape
            num_frames, height, width = T, H, W
            if do_resize:
                resized_height, resized_width = smart_resize(
                    num_frames=num_frames,
                    height=height,
                    width=width,
                    temporal_factor=temporal_patch_size,
                    factor=patch_size * merge_size,
                    min_pixels=size.shortest_edge,
                    max_pixels=size.longest_edge,
                )
                stacked_videos = stacked_videos.view(B * T, C, H, W)
                stacked_videos = self.resize(
                    stacked_videos,
                    size=SizeDict(height=resized_height, width=resized_width),
                    interpolation=interpolation,
                )
                stacked_videos = stacked_videos.view(B, T, C, resized_height, resized_width)
            resized_videos_grouped[shape] = stacked_videos
        resized_videos = reorder_videos(resized_videos_grouped, grouped_videos_index)

        # Group videos by size for further processing
        # Needed in case do_resize is False, or resize returns videos with different sizes
        grouped_videos, grouped_videos_index = group_videos_by_shape(resized_videos)
        processed_videos_grouped = {}
        processed_grids = {}
        for shape, stacked_videos in grouped_videos.items():
            resized_height, resized_width = get_image_size(stacked_videos[0], channel_dim=ChannelDimension.FIRST)

            # Fused rescale and normalize
            stacked_videos = self.rescale_and_normalize(
                stacked_videos, do_rescale, rescale_factor, do_normalize, image_mean, image_std
            )
            patches = stacked_videos

            # Check that videos have `num_frames` divisible by `temporal_patch_size`
            if patches.shape[1] % temporal_patch_size != 0:
                repeats = patches[:, -1:].repeat(1, temporal_patch_size - 1, 1, 1, 1)
                patches = torch.cat([patches, repeats], dim=1)
            batch_size, grid_t, channel = patches.shape[:3]
            grid_t = grid_t // temporal_patch_size
            grid_h, grid_w = resized_height // patch_size, resized_width // patch_size

            patches = patches.view(
                batch_size,
                grid_t,
                temporal_patch_size,
                channel,
                grid_h // merge_size,
                merge_size,
                patch_size,
                grid_w // merge_size,
                merge_size,
                patch_size,
            )
            patches = patches.permute(0, 1, 4, 7, 5, 8, 3, 2, 6, 9)
            flatten_patches = patches.reshape(
                batch_size,
                grid_t * grid_h * grid_w,
                channel * temporal_patch_size * patch_size * patch_size,
            )

            processed_videos_grouped[shape] = flatten_patches
            processed_grids[shape] = [[grid_t, grid_h, grid_w]] * batch_size

        processed_videos = reorder_videos(processed_videos_grouped, grouped_videos_index)
        processed_grids = reorder_videos(processed_grids, grouped_videos_index)
        pixel_values_videos = torch.cat(processed_videos, dim=0)
        video_grid_thw = torch.tensor(processed_grids)
        data = {
            "pixel_values_videos": pixel_values_videos,
            "video_grid_thw": video_grid_thw,
        }

        return BatchFeature(data=data, tensor_type=return_tensors)


__all__ = ["Glm4vVideoProcessor"]<|MERGE_RESOLUTION|>--- conflicted
+++ resolved
@@ -37,20 +37,11 @@
 
 
 class Glm4vVideoProcessorInitKwargs(VideosKwargs):
-<<<<<<< HEAD
-    max_image_size: Optional[dict[str, int]] = None
-    patch_size: Optional[int] = None
-    temporal_patch_size: Optional[int] = None
-    merge_size: Optional[int] = None
-    image_mean: Optional[list[float]] = None
-    image_std: Optional[list[float]] = None
-=======
     max_image_size: Optional[dict[str, int]]
     patch_size: Optional[int]
     temporal_patch_size: Optional[int]
     merge_size: Optional[int]
     max_duration: Optional[int]
->>>>>>> 217ff1e4
 
 
 @add_start_docstrings(
