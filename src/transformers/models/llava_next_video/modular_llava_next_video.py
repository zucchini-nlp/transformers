--- conflicted
+++ resolved
@@ -475,7 +475,6 @@
                 raise ValueError(
                     f"Video features and video tokens do not match: tokens: {n_video_tokens}, features {n_video_features}"
                 )
-<<<<<<< HEAD
             special_image_mask = (
                 (input_ids == self.config.video_token_index)
                 .unsqueeze(-1)
@@ -484,85 +483,6 @@
             )
             video_features = video_features.to(inputs_embeds.device, inputs_embeds.dtype)
             inputs_embeds = inputs_embeds.masked_scatter(special_image_mask, video_features)
-=======
-                for features, lens, special_token in iterator:
-                    if features is not None:
-                        (
-                            inputs_embeds,
-                            attention_mask,
-                            position_ids,
-                            labels,
-                            input_ids,
-                        ) = self._merge_input_ids_with_image_features(
-                            features,
-                            lens,
-                            inputs_embeds,
-                            input_ids,
-                            attention_mask,
-                            position_ids,
-                            labels=labels,
-                            image_token_index=special_token,
-                        )
-                cache_position = torch.arange(attention_mask.shape[1], device=attention_mask.device)
-            else:
-                # Retrieve the first layer to inspect the logits and mask out the hidden states that are set to 0
-                first_layer_past_key_value = past_key_values[0][0][:, :, :, 0]
-                # Sum all dimensions of head_dim (-2) to avoid random errors such as: https://github.com/huggingface/transformers/pull/28032#issuecomment-1863691941
-                batch_index, non_attended_tokens = torch.where(first_layer_past_key_value.float().sum(-2) == 0)
-                # Get the target length
-                target_length = input_ids.shape[1]
-                past_length = first_layer_past_key_value.shape[-1]
-                extended_attention_mask = torch.ones(
-                    (attention_mask.shape[0], past_length),
-                    dtype=attention_mask.dtype,
-                    device=attention_mask.device,
-                )
-                # Filter out only the tokens that can be un-attended, this can happen
-                # if one uses Llava + Fused modules where the cache on the
-                # first iteration is already big enough, or if one passes custom cache
-                valid_indices = non_attended_tokens < extended_attention_mask.size(-1)
-                new_batch_index = batch_index[valid_indices]
-                new_non_attended_tokens = non_attended_tokens[valid_indices]
-                # Zero-out the places where we don't need to attend
-                extended_attention_mask[new_batch_index, new_non_attended_tokens] = 0
-                attention_mask = torch.cat((extended_attention_mask, attention_mask[:, -target_length:]), dim=1)
-                position_ids = torch.sum(attention_mask, dim=1).unsqueeze(-1) - 1
-                cache_position = torch.arange(attention_mask.shape[1], device=attention_mask.device)[-target_length:]
-
-        # TODO: @raushan retain only the new behavior after v4.47
-        else:
-            if image_features is not None:
-                n_image_tokens = (input_ids == self.config.image_token_index).sum().item()
-                n_image_features = image_features.shape[0]
-
-                if n_image_tokens != n_image_features:
-                    raise ValueError(
-                        f"Image features and image tokens do not match: tokens: {n_image_tokens}, features {n_image_features}"
-                    )
-                special_image_mask = (
-                    (input_ids == self.config.image_token_index)
-                    .unsqueeze(-1)
-                    .expand_as(inputs_embeds)
-                    .to(inputs_embeds.device)
-                )
-                image_features = image_features.to(inputs_embeds.device, inputs_embeds.dtype)
-                inputs_embeds = inputs_embeds.masked_scatter(special_image_mask, image_features)
-            if video_features is not None:
-                n_video_tokens = (input_ids == self.config.video_token_index).sum().item()
-                n_video_features = video_features.shape[0]
-                if n_video_tokens != n_video_features:
-                    raise ValueError(
-                        f"Video features and video tokens do not match: tokens: {n_video_tokens}, features {n_video_features}"
-                    )
-                special_image_mask = (
-                    (input_ids == self.config.video_token_index)
-                    .unsqueeze(-1)
-                    .expand_as(inputs_embeds)
-                    .to(inputs_embeds.device)
-                )
-                video_features = video_features.to(inputs_embeds.device, inputs_embeds.dtype)
-                inputs_embeds = inputs_embeds.masked_scatter(special_image_mask, video_features)
->>>>>>> 597efd21
 
         outputs = self.language_model(
             attention_mask=attention_mask,
