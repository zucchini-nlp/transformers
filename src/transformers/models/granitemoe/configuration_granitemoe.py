# coding=utf-8
# Copyright 2024 EleutherAI and the HuggingFace Inc. team. All rights reserved.
#
# This code is based on EleutherAI's GPT-NeoX library and the GPT-NeoX
# and OPT implementations in this library. It has been modified from its
# original forms to accommodate minor architectural differences compared
# to GPT-NeoX and OPT used by the Meta AI team that trained the model.
#
# Licensed under the Apache License, Version 2.0 (the "License");
# you may not use this file except in compliance with the License.
# You may obtain a copy of the License at
#
#     http://www.apache.org/licenses/LICENSE-2.0
#
# Unless required by applicable law or agreed to in writing, software
# distributed under the License is distributed on an "AS IS" BASIS,
# WITHOUT WARRANTIES OR CONDITIONS OF ANY KIND, either express or implied.
# See the License for the specific language governing permissions and
# limitations under the License.
"""GraniteMoe model configuration"""

from typing import Optional

from ...configuration_utils import PreTrainedConfig
from ...modeling_rope_utils import RopeParameters
from ...utils import logging


logger = logging.get_logger(__name__)


class GraniteMoeConfig(PreTrainedConfig):
    r"""
    This is the configuration class to store the configuration of a [`GraniteMoeModel`]. It is used to instantiate an GraniteMoe
    model according to the specified arguments, defining the model architecture. Instantiating a configuration with the
    defaults will yield a similar configuration to that of the GraniteMoe-3B.

    Configuration objects inherit from [`PreTrainedConfig`] and can be used to control the model outputs. Read the
    documentation from [`PreTrainedConfig`] for more information.


    Args:
        vocab_size (`int`, *optional*, defaults to 32000):
            Vocabulary size of the GraniteMoe model. Defines the number of different tokens that can be represented by the
            `inputs_ids` passed when calling [`GraniteMoeModel`]
        hidden_size (`int`, *optional*, defaults to 4096):
            Dimension of the hidden representations.
        intermediate_size (`int`, *optional*, defaults to 11008):
            Dimension of the MLP representations.
        num_hidden_layers (`int`, *optional*, defaults to 32):
            Number of hidden layers in the Transformer decoder.
        num_attention_heads (`int`, *optional*, defaults to 32):
            Number of attention heads for each attention layer in the Transformer decoder.
        num_key_value_heads (`int`, *optional*):
            This is the number of key_value heads that should be used to implement Grouped Query Attention. If
            `num_key_value_heads=num_attention_heads`, the model will use Multi Head Attention (MHA), if
            `num_key_value_heads=1` the model will use Multi Query Attention (MQA) otherwise GQA is used. When
            converting a multi-head checkpoint to a GQA checkpoint, each group key and value head should be constructed
            by meanpooling all the original heads within that group. For more details, check out [this
            paper](https://huggingface.co/papers/2305.13245). If it is not specified, will default to
            `num_attention_heads`.
        hidden_act (`str` or `function`, *optional*, defaults to `"silu"`):
            The non-linear activation function (function or string) in the decoder.
        max_position_embeddings (`int`, *optional*, defaults to 2048):
            The maximum sequence length that this model might ever be used with.
        initializer_range (`float`, *optional*, defaults to 0.02):
            The standard deviation of the truncated_normal_initializer for initializing all weight matrices.
        rms_norm_eps (`float`, *optional*, defaults to 1e-06):
            The epsilon used by the rms normalization layers.
        use_cache (`bool`, *optional*, defaults to `True`):
            Whether or not the model should return the last key/values attentions (not used by all models). Only
            relevant if `config.is_decoder=True`.
        pad_token_id (`int`, *optional*):
            Padding token id.
        bos_token_id (`int`, *optional*, defaults to 1):
            Beginning of stream token id.
        eos_token_id (`int`, *optional*, defaults to 2):
            End of stream token id.
        tie_word_embeddings (`bool`, *optional*, defaults to `False`):
            Whether to tie weight embeddings
        rope_parameters (`RopeParameters`, *optional*):
            Dictionary containing the configuration parameters for the RoPE embeddings. The dictionary should contain
            a value for `rope_theta` and optionally parameters used for scaling in case you want to use RoPE
            with longer `max_position_embeddings`.
        attention_bias (`bool`, *optional*, defaults to `False`):
            Whether to use a bias in the query, key, value and output projection layers during self-attention.
        attention_dropout (`float`, *optional*, defaults to 0.0):
            The dropout ratio for the attention probabilities.
        embedding_multiplier (`float`, *optional*, defaults to 1.0): embedding multiplier
        logits_scaling (`float`, *optional*, defaults to 1.0): divisor for output logits
        residual_multiplier (`float`, *optional*, defaults to 1.0): residual multiplier
        attention_multiplier (`float`, *optional*, defaults to 1.0): attention multiplier
        num_local_experts (`int`, *optional*, defaults to 8): total number of experts
        num_experts_per_tok (`int`, *optional*, defaults to 2): number of experts per token
        output_router_logits (`bool`, *optional*, defaults to `False`):
            Whether or not the router logits should be returned by the model. Enabling this will also
            allow the model to output the auxiliary loss.
        router_aux_loss_coef (`float`, *optional*, defaults to 0.001): router auxiliary loss coefficient

    ```python
    >>> from transformers import GraniteMoeModel, GraniteMoeConfig

    >>> # Initializing a GraniteMoe granitemoe-3b style configuration
    >>> configuration = GraniteMoeConfig()

    >>> # Initializing a model from the granitemoe-7b style configuration
    >>> model = GraniteMoeModel(configuration)

    >>> # Accessing the model configuration
    >>> configuration = model.config
    ```"""

    model_type = "granitemoe"
    keys_to_ignore_at_inference = ["past_key_values"]

    def __init__(
        self,
        vocab_size: Optional[int] = 32000,
        hidden_size: Optional[int] = 4096,
        intermediate_size: Optional[int] = 11008,
        num_hidden_layers: Optional[int] = 32,
        num_attention_heads: Optional[int] = 32,
        num_key_value_heads: Optional[int] = None,
        hidden_act: Optional[str] = "silu",
        max_position_embeddings: Optional[int] = 2048,
        initializer_range: Optional[float] = 0.02,
        rms_norm_eps: Optional[int] = 1e-6,
        use_cache: Optional[bool] = True,
        pad_token_id: Optional[int] = None,
        bos_token_id: Optional[int] = 1,
        eos_token_id: Optional[int] = 2,
        tie_word_embeddings: Optional[bool] = False,
        rope_parameters: Optional[RopeParameters | dict[str, RopeParameters]] = None,
        attention_bias: Optional[bool] = False,
        attention_dropout: Optional[float] = 0.0,
        embedding_multiplier: Optional[float] = 1.0,
        logits_scaling: Optional[float] = 1.0,
        residual_multiplier: Optional[float] = 1.0,
        attention_multiplier: Optional[float] = 1.0,
        num_local_experts: Optional[int] = 8,
        num_experts_per_tok: Optional[int] = 2,
        output_router_logits: Optional[bool] = False,
        router_aux_loss_coef: Optional[float] = 0.001,
        **kwargs,
    ):
        self.vocab_size = vocab_size
        self.max_position_embeddings = max_position_embeddings
        self.hidden_size = hidden_size
        self.intermediate_size = intermediate_size
        self.num_hidden_layers = num_hidden_layers
        self.num_attention_heads = num_attention_heads

        # for backward compatibility
        if num_key_value_heads is None:
            num_key_value_heads = num_attention_heads

        self.num_key_value_heads = num_key_value_heads
        self.hidden_act = hidden_act
        self.initializer_range = initializer_range
        self.rms_norm_eps = rms_norm_eps
        self.use_cache = use_cache
        self.attention_bias = attention_bias
        self.attention_dropout = attention_dropout

        self.embedding_multiplier = embedding_multiplier
        self.logits_scaling = logits_scaling
        self.residual_multiplier = residual_multiplier
        self.attention_multiplier = attention_multiplier

        self.num_local_experts = num_local_experts
        self.num_experts_per_tok = num_experts_per_tok
        self.output_router_logits = output_router_logits
        self.router_aux_loss_coef = router_aux_loss_coef

<<<<<<< HEAD
        self.tie_word_embeddings = tie_word_embeddings
        self.pad_token_id = pad_token_id
        self.bos_token_id = bos_token_id
        self.eos_token_id = eos_token_id
        super().__init__(**kwargs)
=======
        self.rope_parameters = rope_parameters

        super().__init__(
            pad_token_id=pad_token_id,
            bos_token_id=bos_token_id,
            eos_token_id=eos_token_id,
            tie_word_embeddings=tie_word_embeddings,
            **kwargs,
        )
>>>>>>> 5ee9ffe3


__all__ = ["GraniteMoeConfig"]<|MERGE_RESOLUTION|>--- conflicted
+++ resolved
@@ -172,23 +172,13 @@
         self.output_router_logits = output_router_logits
         self.router_aux_loss_coef = router_aux_loss_coef
 
-<<<<<<< HEAD
         self.tie_word_embeddings = tie_word_embeddings
         self.pad_token_id = pad_token_id
         self.bos_token_id = bos_token_id
         self.eos_token_id = eos_token_id
-        super().__init__(**kwargs)
-=======
         self.rope_parameters = rope_parameters
 
-        super().__init__(
-            pad_token_id=pad_token_id,
-            bos_token_id=bos_token_id,
-            eos_token_id=eos_token_id,
-            tie_word_embeddings=tie_word_embeddings,
-            **kwargs,
-        )
->>>>>>> 5ee9ffe3
+        super().__init__(**kwargs)
 
 
 __all__ = ["GraniteMoeConfig"]