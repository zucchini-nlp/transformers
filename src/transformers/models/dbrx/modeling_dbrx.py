--- conflicted
+++ resolved
@@ -833,10 +833,7 @@
     _supports_sdpa = True
     _supports_cache_class = True
     _supports_quantized_cache = True
-<<<<<<< HEAD
-=======
     _supports_static_cache = False  # MoE models don't work with torch.compile (`torch.where(condition)` not supported)
->>>>>>> 365fecb4
 
     def _init_weights(self, module: nn.Module):
         std = self.config.initializer_range
