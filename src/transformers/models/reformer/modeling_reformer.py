--- conflicted
+++ resolved
@@ -20,11 +20,7 @@
 from dataclasses import dataclass
 from functools import reduce
 from operator import mul
-<<<<<<< HEAD
 from typing import Any, Dict, Iterable, List, Optional, Tuple, Union
-=======
-from typing import Optional, Union
->>>>>>> 12838775
 
 import numpy as np
 import torch
