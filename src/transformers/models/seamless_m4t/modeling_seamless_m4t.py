--- conflicted
+++ resolved
@@ -3581,23 +3581,13 @@
     """
 )
 class SeamlessM4TModel(SeamlessM4TPreTrainedModel, GenerationMixin):
-<<<<<<< HEAD
     input_modalities = ("audio", "text")
     output_modalities = ("audio", "text")
-    _tied_weights_keys = [
-        "lm_head.weight",
-        "text_encoder.embed_tokens.weight",
-        "text_decoder.embed_tokens.weight",
-    ]
-=======
-    input_modalities = ["audio", "text"]
-    output_modalities = ["audio", "text"]
     _tied_weights_keys = {
         "lm_head.weight": "shared.weight",
         "text_encoder.embed_tokens.weight": "shared.weight",
         "text_decoder.embed_tokens.weight": "shared.weight",
     }
->>>>>>> 47227f47
 
     def __init__(self, config, current_modality="text"):
         r"""
