--- conflicted
+++ resolved
@@ -38,78 +38,6 @@
 @auto_docstring(
     custom_intro="""
     Base class for retriever augmented marginalized models outputs.
-<<<<<<< HEAD
-
-    Args:
-        loss (`torch.FloatTensor` of shape `(1,)`, *optional*, returned when `labels` is provided):
-            Language modeling loss.
-        logits (`torch.FloatTensor` of shape `(batch_size, sequence_length, config.vocab_size)`):
-            Prediction scores of the language modeling head. The score is possibly marginalized over all documents for
-            each vocabulary token.
-        doc_scores (`torch.FloatTensor` of shape `(batch_size, config.n_docs)`):
-            Score between each retrieved document embeddings (see `retrieved_doc_embeds`) and
-            `question_encoder_last_hidden_state`.
-        past_key_values (`Cache`, *optional*, returned when `use_cache=True` is passed or when `config.use_cache=True`):
-            List of `torch.FloatTensor` of length `config.n_layers`, with each tensor of shape `(2, batch_size,
-            num_heads, sequence_length, embed_size_per_head)`).
-
-            Contains precomputed hidden-states (key and values in the attention blocks) of the decoder that can be used
-            (see `past_key_values` input) to speed up sequential decoding.
-        retrieved_doc_embeds (`torch.FloatTensor` of shape `(batch_size, config.n_docs, hidden_size)`, *optional*, returned when *output_retrieved=True*):
-            Embedded documents retrieved by the retriever. Is used with `question_encoder_last_hidden_state` to compute
-            the `doc_scores`.
-        retrieved_doc_ids (`torch.LongTensor` of shape `(batch_size, config.n_docs)`, *optional*, returned when *output_retrieved=True*):
-            The indexes of the embedded documents retrieved by the retriever.
-        context_input_ids (`torch.LongTensor` of shape `(batch_size * config.n_docs, config.max_combined_length)`, *optional*, returned when *output_retrieved=True*):
-            Input ids post-processed from the retrieved documents and the question encoder input_ids by the retriever.
-        context_attention_mask (`torch.LongTensor` of shape `(batch_size * config.n_docs, config.max_combined_length)`, *optional*, returned when *output_retrieved=True*):
-            Attention mask post-processed from the retrieved documents and the question encoder `input_ids` by the
-            retriever.
-        question_encoder_last_hidden_state (`torch.FloatTensor` of shape `(batch_size, sequence_length, hidden_size)`, *optional*):
-            Sequence of hidden states at the output of the last layer of the question encoder pooled output of the
-            model.
-        question_enc_hidden_states (`tuple(torch.FloatTensor)`, *optional*, returned when `output_hidden_states=True` is passed or when `config.output_hidden_states=True`):
-            Tuple of `torch.FloatTensor` (one for the output of the embeddings and one for the output of each layer) of
-            shape `(batch_size, sequence_length, hidden_size)`.
-
-            Hidden states of the question encoder at the output of each layer plus the initial embedding outputs.
-        question_enc_attentions (`tuple(torch.FloatTensor)`, *optional*, returned when `output_attentions=True` is passed or when `config.output_attentions=True`):
-            Tuple of `torch.FloatTensor` (one for each layer) of shape `(batch_size, num_heads, sequence_length,
-            sequence_length)`.
-
-            Attentions weights of the question encoder, after the attention softmax, used to compute the weighted
-            average in the self-attention heads.
-        generator_enc_last_hidden_state (`torch.FloatTensor` of shape `(batch_size, sequence_length, hidden_size)`, *optional*):
-            Sequence of hidden-states at the output of the last layer of the generator encoder of the model.
-        generator_enc_hidden_states (`tuple(torch.FloatTensor)`, *optional*, returned when `output_hidden_states=True` is passed or when `config.output_hidden_states=True`):
-            Tuple of `torch.FloatTensor` (one for the output of the embeddings and one for the output of each layer) of
-            shape `(batch_size, sequence_length, hidden_size)`.
-
-            Hidden states of the generator encoder at the output of each layer plus the initial embedding outputs.
-        generator_enc_attentions (`tuple(torch.FloatTensor)`, *optional*, returned when `output_attentions=True` is passed or when `config.output_attentions=True`):
-            Tuple of `torch.FloatTensor` (one for each layer) of shape `(batch_size, num_heads, sequence_length,
-            sequence_length)`.
-
-            Attentions weights of the generator encoder, after the attention softmax, used to compute the weighted
-            average in the self-attention heads.
-        generator_dec_hidden_states (`tuple(torch.FloatTensor)`, *optional*, returned when `output_hidden_states=True` is passed or when `config.output_hidden_states=True`):
-            Tuple of `torch.FloatTensor` (one for the output of the embeddings and one for the output of each layer) of
-            shape `(batch_size, sequence_length, hidden_size)`.
-
-            Hidden states of the generator decoder at the output of each layer plus the initial embedding outputs.
-        generator_dec_attentions (`tuple(torch.FloatTensor)`, *optional*, returned when `output_attentions=True` is passed or when `config.output_attentions=True`):
-            Tuple of `torch.FloatTensor` (one for each layer) of shape `(batch_size, num_heads, sequence_length,
-            sequence_length)`.
-
-            Attentions weights of the generator decoder, after the attention softmax, used to compute the weighted
-            average in the self-attention heads.
-        generator_cross_attentions (`tuple(torch.FloatTensor)`, *optional*, returned when `output_attentions=True` is passed or when `config.output_attentions=True`):
-            Tuple of `torch.FloatTensor` (one for each layer) of shape `(batch_size, num_heads, sequence_length,
-            sequence_length)`.
-
-            Cross-attentions weights of the generator decoder, after the attention softmax, used to compute the
-            weighted average in the cross-attention heads.
-=======
     """
 )
 class RetrievAugLMMarginOutput(ModelOutput):
@@ -122,7 +50,7 @@
     doc_scores (`torch.FloatTensor` of shape `(batch_size, config.n_docs)`):
         Score between each retrieved document embeddings (see `retrieved_doc_embeds`) and
         `question_encoder_last_hidden_state`.
-    past_key_values (`list[torch.FloatTensor]`, *optional*, returned when `use_cache=True` is passed or when `config.use_cache=True`):
+    past_key_values (`Cache`, *optional*, returned when `use_cache=True` is passed or when `config.use_cache=True`):
         List of `torch.FloatTensor` of length `config.n_layers`, with each tensor of shape `(2, batch_size,
         num_heads, sequence_length, embed_size_per_head)`).
 
@@ -182,17 +110,12 @@
 
         Cross-attentions weights of the generator decoder, after the attention softmax, used to compute the
         weighted average in the cross-attention heads.
->>>>>>> 12838775
     """
 
     loss: Optional[torch.FloatTensor] = None
     logits: Optional[torch.FloatTensor] = None
     doc_scores: Optional[torch.FloatTensor] = None
-<<<<<<< HEAD
     past_key_values: Optional[Cache] = None
-=======
-    past_key_values: Optional[list[torch.FloatTensor]] = None
->>>>>>> 12838775
     retrieved_doc_embeds: Optional[torch.FloatTensor] = None
     retrieved_doc_ids: Optional[torch.LongTensor] = None
     context_input_ids: Optional[torch.LongTensor] = None
@@ -211,76 +134,6 @@
 @dataclass
 @auto_docstring
 class RetrievAugLMOutput(ModelOutput):
-<<<<<<< HEAD
-    """
-    Args:
-        logits (`torch.FloatTensor` of shape `(batch_size, sequence_length, config.vocab_size)`):
-            Prediction scores of the language modeling head. The score is possibly marginalized over all documents for
-            each vocabulary token.
-        doc_scores (`torch.FloatTensor` of shape `(batch_size, config.n_docs)`):
-            Score between each retrieved document embeddings (see `retrieved_doc_embeds`) and
-            `question_encoder_last_hidden_state`.
-        past_key_values (`Cache`, *optional*, returned when `use_cache=True` is passed or when `config.use_cache=True`):
-            List of `torch.FloatTensor` of length `config.n_layers`, with each tensor of shape `(2, batch_size,
-            num_heads, sequence_length, embed_size_per_head)`).
-
-            Contains precomputed hidden-states (key and values in the attention blocks) of the decoder that can be used
-            (see `past_key_values` input) to speed up sequential decoding.
-        retrieved_doc_embeds (`torch.FloatTensor` of shape `(batch_size, config.n_docs, hidden_size)`, *optional*, returned when *output_retrieved=True*):
-            Embedded documents retrieved by the retriever. Is used with `question_encoder_last_hidden_state` to compute
-            the `doc_scores`.
-        retrieved_doc_ids (`torch.LongTensor` of shape `(batch_size, config.n_docs)`, *optional*, returned when *output_retrieved=True*):
-            The indexes of the embedded documents retrieved by the retriever.
-        context_input_ids (`torch.LongTensor` of shape `(batch_size * config.n_docs, config.max_combined_length)`, *optional*, returned when *output_retrieved=True*):
-            Input ids post-processed from the retrieved documents and the question encoder input_ids by the retriever.
-        context_attention_mask (`torch.LongTensor` of shape `(batch_size * config.n_docs, config.max_combined_length)`, *optional*, returned when *output_retrieved=True*):
-            Attention mask post-processed from the retrieved documents and the question encoder `input_ids` by the
-            retriever.
-        question_encoder_last_hidden_state (`torch.FloatTensor` of shape `(batch_size, sequence_length, hidden_size)`, *optional*):
-            Sequence of hidden states at the output of the last layer of the question encoder pooled output of the
-            model.
-        question_enc_hidden_states (`tuple(torch.FloatTensor)`, *optional*, returned when `output_hidden_states=True` is passed or when `config.output_hidden_states=True`):
-            Tuple of `torch.FloatTensor` (one for the output of the embeddings and one for the output of each layer) of
-            shape `(batch_size, sequence_length, hidden_size)`.
-
-            Hidden states of the question encoder at the output of each layer plus the initial embedding outputs.
-        question_enc_attentions (`tuple(torch.FloatTensor)`, *optional*, returned when `output_attentions=True` is passed or when `config.output_attentions=True`):
-            Tuple of `torch.FloatTensor` (one for each layer) of shape `(batch_size, num_heads, sequence_length,
-            sequence_length)`.
-
-            Attentions weights of the question encoder, after the attention softmax, used to compute the weighted
-            average in the self-attention heads.
-        generator_enc_last_hidden_state (`torch.FloatTensor` of shape `(batch_size, sequence_length, hidden_size)`, *optional*):
-            Sequence of hidden-states at the output of the last layer of the generator encoder of the model.
-        generator_enc_hidden_states (`tuple(torch.FloatTensor)`, *optional*, returned when `output_hidden_states=True` is passed or when `config.output_hidden_states=True`):
-            Tuple of `torch.FloatTensor` (one for the output of the embeddings and one for the output of each layer) of
-            shape `(batch_size, sequence_length, hidden_size)`.
-
-            Hidden states of the generator encoder at the output of each layer plus the initial embedding outputs.
-        generator_enc_attentions (`tuple(torch.FloatTensor)`, *optional*, returned when `output_attentions=True` is passed or when `config.output_attentions=True`):
-            Tuple of `torch.FloatTensor` (one for each layer) of shape `(batch_size, num_heads, sequence_length,
-            sequence_length)`.
-
-            Attentions weights of the generator encoder, after the attention softmax, used to compute the weighted
-            average in the self-attention heads.
-        generator_dec_hidden_states (`tuple(torch.FloatTensor)`, *optional*, returned when `output_hidden_states=True` is passed or when `config.output_hidden_states=True`):
-            Tuple of `torch.FloatTensor` (one for the output of the embeddings and one for the output of each layer) of
-            shape `(batch_size, sequence_length, hidden_size)`.
-
-            Hidden states of the generator decoder at the output of each layer plus the initial embedding outputs.
-        generator_dec_attentions (`tuple(torch.FloatTensor)`, *optional*, returned when `output_attentions=True` is passed or when `config.output_attentions=True`):
-            Tuple of `torch.FloatTensor` (one for each layer) of shape `(batch_size, num_heads, sequence_length,
-            sequence_length)`.
-
-            Attentions weights of the generator decoder, after the attention softmax, used to compute the weighted
-            average in the self-attention heads.
-        generator_cross_attentions (`tuple(torch.FloatTensor)`, *optional*, returned when `output_attentions=True` is passed or when `config.output_attentions=True`):
-            Tuple of `torch.FloatTensor` (one for each layer) of shape `(batch_size, num_heads, sequence_length,
-            sequence_length)`.
-
-            Cross-attentions weights of the generator decoder, after the attention softmax, used to compute the
-            weighted average in the cross-attention heads.
-=======
     r"""
     logits (`torch.FloatTensor` of shape `(batch_size, sequence_length, config.vocab_size)`):
         Prediction scores of the language modeling head. The score is possibly marginalized over all documents for
@@ -288,7 +141,7 @@
     doc_scores (`torch.FloatTensor` of shape `(batch_size, config.n_docs)`):
         Score between each retrieved document embeddings (see `retrieved_doc_embeds`) and
         `question_encoder_last_hidden_state`.
-    past_key_values (`list[torch.FloatTensor]`, *optional*, returned when `use_cache=True` is passed or when `config.use_cache=True`):
+    past_key_values (`Cache`, *optional*, returned when `use_cache=True` is passed or when `config.use_cache=True`):
         List of `torch.FloatTensor` of length `config.n_layers`, with each tensor of shape `(2, batch_size,
         num_heads, sequence_length, embed_size_per_head)`).
 
@@ -348,16 +201,11 @@
 
         Cross-attentions weights of the generator decoder, after the attention softmax, used to compute the
         weighted average in the cross-attention heads.
->>>>>>> 12838775
     """
 
     logits: Optional[torch.FloatTensor] = None
     doc_scores: Optional[torch.FloatTensor] = None
-<<<<<<< HEAD
     past_key_values: Optional[Cache] = None
-=======
-    past_key_values: Optional[list[torch.FloatTensor]] = None
->>>>>>> 12838775
     retrieved_doc_embeds: Optional[torch.FloatTensor] = None
     retrieved_doc_ids: Optional[torch.LongTensor] = None
     context_input_ids: Optional[torch.LongTensor] = None
@@ -591,11 +439,7 @@
         encoder_outputs: Optional[tuple[tuple[torch.FloatTensor]]] = None,
         decoder_input_ids: Optional[torch.LongTensor] = None,
         decoder_attention_mask: Optional[torch.BoolTensor] = None,
-<<<<<<< HEAD
         past_key_values: Optional[Cache] = None,
-=======
-        past_key_values: Optional[tuple[tuple[torch.FloatTensor]]] = None,
->>>>>>> 12838775
         doc_scores: Optional[torch.FloatTensor] = None,
         context_input_ids: Optional[torch.LongTensor] = None,
         context_attention_mask: Optional[torch.LongTensor] = None,
@@ -869,11 +713,7 @@
         encoder_outputs: Optional[tuple[tuple[torch.Tensor]]] = None,
         decoder_input_ids: Optional[torch.LongTensor] = None,
         decoder_attention_mask: Optional[torch.BoolTensor] = None,
-<<<<<<< HEAD
         past_key_values: Optional[Cache] = None,
-=======
-        past_key_values: Optional[tuple[tuple[torch.Tensor]]] = None,
->>>>>>> 12838775
         context_input_ids: Optional[torch.LongTensor] = None,
         context_attention_mask: Optional[torch.LongTensor] = None,
         doc_scores: Optional[torch.FloatTensor] = None,
@@ -1385,11 +1225,7 @@
         encoder_outputs: Optional[tuple[tuple[torch.Tensor]]] = None,
         decoder_input_ids: Optional[torch.LongTensor] = None,
         decoder_attention_mask: Optional[torch.BoolTensor] = None,
-<<<<<<< HEAD
         past_key_values: Optional[Cache] = None,
-=======
-        past_key_values: Optional[tuple[tuple[torch.Tensor]]] = None,
->>>>>>> 12838775
         context_input_ids: Optional[torch.LongTensor] = None,
         context_attention_mask: Optional[torch.LongTensor] = None,
         doc_scores: Optional[torch.FloatTensor] = None,
