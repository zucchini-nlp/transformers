--- conflicted
+++ resolved
@@ -16,15 +16,11 @@
 Image/Text processor class for ALIGN
 """
 
-<<<<<<< HEAD
-from ...processing_utils import ProcessingKwargs, ProcessorMixin
-=======
 from typing import Optional, Union
 
 from ...image_utils import ImageInput
 from ...processing_utils import ProcessingKwargs, ProcessorMixin, Unpack
 from ...tokenization_utils_base import BatchEncoding, PreTokenizedInput, TextInput
->>>>>>> 948bc0fa
 
 
 class AlignProcessorKwargs(ProcessingKwargs, total=False):
@@ -75,73 +71,5 @@
     def __init__(self, image_processor, tokenizer):
         super().__init__(image_processor, tokenizer)
 
-<<<<<<< HEAD
-=======
-    def __call__(
-        self,
-        images: Optional[ImageInput] = None,
-        text: Union[TextInput, PreTokenizedInput, list[TextInput], list[PreTokenizedInput]] = None,
-        audio=None,
-        videos=None,
-        **kwargs: Unpack[AlignProcessorKwargs],
-    ) -> BatchEncoding:
-        """
-        Main method to prepare text(s) and image(s) to be fed as input to the model. This method forwards the `text`
-        arguments to BertTokenizerFast's [`~BertTokenizerFast.__call__`] if `text` is not `None` to encode
-        the text. To prepare the image(s), this method forwards the `images` arguments to
-        EfficientNetImageProcessor's [`~EfficientNetImageProcessor.__call__`] if `images` is not `None`. Please refer
-        to the docstring of the above two methods for more information.
-
-        Args:
-            images (`PIL.Image.Image`, `np.ndarray`, `torch.Tensor`, `list[PIL.Image.Image]`, `list[np.ndarray]`, `list[torch.Tensor]`):
-                The image or batch of images to be prepared. Each image can be a PIL image, NumPy array or PyTorch
-                tensor. Both channels-first and channels-last formats are supported.
-            text (`str`, `list[str]`):
-                The sequence or batch of sequences to be encoded. Each sequence can be a string or a list of strings
-                (pretokenized string). If the sequences are provided as list of strings (pretokenized), you must set
-                `is_split_into_words=True` (to lift the ambiguity with a batch of sequences).
-            return_tensors (`str` or [`~utils.TensorType`], *optional*):
-                If set, will return tensors of a particular framework. Acceptable values are:
-                    - `'tf'`: Return TensorFlow `tf.constant` objects.
-                    - `'pt'`: Return PyTorch `torch.Tensor` objects.
-                    - `'np'`: Return NumPy `np.ndarray` objects.
-                    - `'jax'`: Return JAX `jnp.ndarray` objects.
-        Returns:
-            [`BatchEncoding`]: A [`BatchEncoding`] with the following fields:
-
-            - **input_ids** -- List of token ids to be fed to a model. Returned when `text` is not `None`.
-            - **attention_mask** -- List of indices specifying which tokens should be attended to by the model (when
-              `return_attention_mask=True` or if *"attention_mask"* is in `self.model_input_names` and if `text` is not
-              `None`).
-            - **pixel_values** -- Pixel values to be fed to a model. Returned when `images` is not `None`.
-        """
-        if text is None and images is None:
-            raise ValueError("You must specify either text or images.")
-
-        output_kwargs = self._merge_kwargs(
-            AlignProcessorKwargs,
-            tokenizer_init_kwargs=self.tokenizer.init_kwargs,
-            **kwargs,
-        )
-        # then, we can pass correct kwargs to each processor
-        if text is not None:
-            encoding = self.tokenizer(text, **output_kwargs["text_kwargs"])
-
-        if images is not None:
-            image_features = self.image_processor(images, **output_kwargs["images_kwargs"])
-
-        # BC for explicit return_tensors
-        if "return_tensors" in output_kwargs["common_kwargs"]:
-            return_tensors = output_kwargs["common_kwargs"].pop("return_tensors", None)
-
-        if text is not None and images is not None:
-            encoding["pixel_values"] = image_features.pixel_values
-            return encoding
-        elif text is not None:
-            return encoding
-        else:
-            return BatchEncoding(data=dict(**image_features), tensor_type=return_tensors)
-
->>>>>>> 948bc0fa
 
 __all__ = ["AlignProcessor"]