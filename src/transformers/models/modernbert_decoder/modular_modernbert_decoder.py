# Copyright 2025 Johns Hopkins University, LightOn, and the HuggingFace Inc. team. All rights reserved.
#
#
# Licensed under the Apache License, Version 2.0 (the "License");
# you may not use this file except in compliance with the License.
# You may obtain a copy of the License at
#
#     http://www.apache.org/licenses/LICENSE-2.0
#
# Unless required by applicable law or agreed to in writing, software
# distributed under the License is distributed on an "AS IS" BASIS,
# WITHOUT WARRANTIES OR CONDITIONS OF ANY KIND, either express or implied.
# See the License for the specific language governing permissions and
# limitations under the License.

import math
from collections.abc import Callable
from typing import Optional, Union

import torch
from torch import nn
from torch.nn import BCEWithLogitsLoss, CrossEntropyLoss, MSELoss

from ... import initialization as init
from ...cache_utils import Cache, DynamicCache
from ...configuration_utils import PreTrainedConfig
from ...generation import GenerationMixin
from ...masking_utils import create_causal_mask, create_sliding_window_causal_mask
from ...modeling_layers import GradientCheckpointingLayer
from ...modeling_outputs import BaseModelOutputWithPast, CausalLMOutputWithPast, SequenceClassifierOutputWithPast
from ...modeling_rope_utils import RopeParameters
from ...modeling_utils import ALL_ATTENTION_FUNCTIONS
from ...processing_utils import Unpack
from ...utils import TransformersKwargs, auto_docstring, can_return_tuple, logging
from ...utils.generic import check_model_inputs
from ..modernbert.modeling_modernbert import (
    ModernBertEmbeddings,
    ModernBertMLP,
    ModernBertPredictionHead,
    ModernBertPreTrainedModel,
    ModernBertRotaryEmbedding,
    apply_rotary_pos_emb,
)


logger = logging.get_logger(__name__)


class ModernBertDecoderConfig(PreTrainedConfig):
    r"""
    This is the configuration class to store the configuration of a [`ModernBertDecoderModel`]. It is used to instantiate a ModernBert
    decoder model according to the specified arguments, defining the model architecture. Instantiating a configuration with the
    defaults will yield a similar configuration to that of the ModernBERT-base decoder.
    e.g. [blab-jhu/test-32m-dec](https://huggingface.co/blab-jhu/test-32m-dec)

    Configuration objects inherit from [`PreTrainedConfig`] and can be used to control the model outputs. Read the
    documentation from [`PreTrainedConfig`] for more information.

    Args:
        vocab_size (`int`, *optional*, defaults to 50368):
            Vocabulary size of the ModernBert decoder model. Defines the number of different tokens that can be represented by the
            `inputs_ids` passed when calling [`ModernBertDecoderModel`]
        hidden_size (`int`, *optional*, defaults to 768):
            Dimension of the hidden representations.
        intermediate_size (`int`, *optional*, defaults to 1152):
            Dimension of the MLP representations.
        num_hidden_layers (`int`, *optional*, defaults to 22):
            Number of hidden layers in the Transformer decoder.
        num_attention_heads (`int`, *optional*, defaults to 12):
            Number of attention heads for each attention layer in the Transformer decoder.
        hidden_activation (`str` or `function`, *optional*, defaults to `"gelu"`):
            The non-linear activation function (function or string) in the decoder. Will default to `"gelu"`
            if not specified.
        max_position_embeddings (`int`, *optional*, defaults to 8192):
            The maximum sequence length that this model might ever be used with.
        initializer_range (`float`, *optional*, defaults to 0.02):
            The standard deviation of the truncated_normal_initializer for initializing all weight matrices.
        initializer_cutoff_factor (`float`, *optional*, defaults to 2.0):
            The cutoff factor for the truncated_normal_initializer for initializing all weight matrices.
        norm_eps (`float`, *optional*, defaults to 1e-05):
            The epsilon used by the rms normalization layers.
        norm_bias (`bool`, *optional*, defaults to `False`):
            Whether to use bias in the normalization layers.
        pad_token_id (`int`, *optional*, defaults to 50283):
            Padding token id.
        eos_token_id (`int`, *optional*, defaults to 50282):
            End of stream token id.
        bos_token_id (`int`, *optional*, defaults to 50281):
            Beginning of stream token id.
        cls_token_id (`int`, *optional*, defaults to 50281):
            Classification token id.
        sep_token_id (`int`, *optional*, defaults to 50282):
            Separation token id.
        attention_bias (`bool`, *optional*, defaults to `False`):
            Whether to use a bias in the query, key, value and output projection layers during self-attention.
        attention_dropout (`float`, *optional*, defaults to 0.0):
            The dropout ratio for the attention probabilities.
        embedding_dropout (`float`, *optional*, defaults to 0.0):
            The dropout ratio for the embeddings.
        mlp_bias (`bool`, *optional*, defaults to `False`):
            Whether to use bias in the MLP layers.
        mlp_dropout (`float`, *optional*, defaults to 0.0):
            The dropout ratio for the MLP layers.
        decoder_bias (`bool`, *optional*, defaults to `True`):
            Whether to use bias in the decoder layers.
        classifier_dropout (`float`, *optional*, defaults to 0.0):
            The dropout ratio for the classifier.
        classifier_bias (`bool`, *optional*, defaults to `False`):
            Whether to use bias in the classifier.
        classifier_activation (`str`, *optional*, defaults to `"gelu"`):
            The activation function for the classifier.
        use_cache (`bool`, *optional*, defaults to `True`):
            Whether or not the model should return the last key/values attentions (not used by all models). Only
            relevant if `config.is_decoder=True`.
        local_attention (`int`, *optional*, defaults to 128):
            The sliding window size for local attention. Only used for layers that use local attention. Note that for
            the decoder to match ModernBERT this is actually half of the sliding window size, so 128 => 64.
        global_attn_every_n_layers (`int`, *optional*, defaults to 3):
            Every `global_attn_every_n_layers` layers will use global attention instead of local attention.
        layer_types (`list[str]`, *optional*):
            List of layer types, one for each layer. If not specified, will be automatically generated based on
            `global_attn_every_n_layers`. Should contain "full_attention" or "sliding_attention".
        tie_word_embeddings (`bool`, *optional*, defaults to `True`):
            Whether to tie weight embeddings
        rope_parameters (`RopeParameters`, *optional*):
            Dictionary containing the configuration parameters for the RoPE embeddings. The dictionary should contain
            a value for `rope_theta` and optionally parameters used for scaling in case you want to use RoPE
            with longer `max_position_embeddings`.

    Examples:

    ```python
    >>> from transformers import ModernBertDecoderModel, ModernBertDecoderConfig

    >>> # Initializing a ModernBert decoder style configuration
    >>> configuration = ModernBertDecoderConfig()

    >>> # Initializing a model from the modernbert-base decoder style configuration
    >>> model = ModernBertDecoderModel(configuration)

    >>> # Accessing the model configuration
    >>> configuration = model.config
    ```"""

    model_type = "modernbert-decoder"
    keys_to_ignore_at_inference = ["past_key_values"]
    default_theta = {"global": 160_000.0, "local": 10_000.0}

    def __init__(
        self,
        vocab_size: Optional[int] = 50368,
        hidden_size: Optional[int] = 768,
        intermediate_size: Optional[int] = 1152,
        num_hidden_layers: Optional[int] = 22,
        num_attention_heads: Optional[int] = 12,
        hidden_activation: Optional[str] = "gelu",
        max_position_embeddings: Optional[int] = 8192,
        initializer_range: Optional[float] = 0.02,
        initializer_cutoff_factor: Optional[float] = 2.0,
        norm_eps: Optional[int] = 1e-5,
        norm_bias: Optional[bool] = False,
        pad_token_id: Optional[int] = 50283,
        eos_token_id: Optional[int] = 50282,
        bos_token_id: Optional[int] = 50281,
        cls_token_id: Optional[int] = 50281,
        sep_token_id: Optional[int] = 50282,
        attention_bias: Optional[bool] = False,
        attention_dropout: Optional[float] = 0.0,
        embedding_dropout: Optional[float] = 0.0,
        mlp_bias: Optional[bool] = False,
        mlp_dropout: Optional[float] = 0.0,
        decoder_bias: Optional[bool] = True,
        classifier_dropout: Optional[float] = 0.0,
        classifier_bias: Optional[bool] = False,
        classifier_activation: Optional[str] = "gelu",
        use_cache: Optional[bool] = True,
        local_attention: Optional[int] = 128,
        global_attn_every_n_layers: Optional[int] = 3,
        layer_types: Optional[list[str]] = None,
        tie_word_embeddings: Optional[bool] = True,
        rope_parameters: Optional[RopeParameters | dict[str, RopeParameters]] = None,
        **kwargs,
    ):
<<<<<<< HEAD
        super().__init__(**kwargs)
        self.pad_token_id = pad_token_id
        self.bos_token_id = bos_token_id
        self.eos_token_id = eos_token_id
        self.cls_token_id = cls_token_id
        self.sep_token_id = sep_token_id
        self.tie_word_embeddings = tie_word_embeddings
=======
>>>>>>> 5ee9ffe3
        self.vocab_size = vocab_size
        self.max_position_embeddings = max_position_embeddings
        self.hidden_size = hidden_size
        self.intermediate_size = intermediate_size
        self.num_hidden_layers = num_hidden_layers
        self.num_attention_heads = num_attention_heads
        self.initializer_range = initializer_range
        self.initializer_cutoff_factor = initializer_cutoff_factor
        self.norm_eps = norm_eps
        self.norm_bias = norm_bias
        self.attention_bias = attention_bias
        self.attention_dropout = attention_dropout
        self.hidden_activation = hidden_activation
        self.embedding_dropout = embedding_dropout
        self.mlp_bias = mlp_bias
        self.mlp_dropout = mlp_dropout
        self.decoder_bias = decoder_bias
        self.classifier_dropout = classifier_dropout
        self.classifier_bias = classifier_bias
        self.classifier_activation = classifier_activation
        self.use_cache = use_cache
        self.global_attn_every_n_layers = global_attn_every_n_layers
        # for consistency with ModernBert
        self.reference_compile = False

        # Set up layer_types for standardized layer type detection
        self.layer_types = layer_types
        if self.layer_types is None:
            # Create layer_types based on the alternating pattern
            self.layer_types = []
            for layer_id in range(num_hidden_layers):
                if layer_id % global_attn_every_n_layers != 0:
                    self.layer_types.append("sliding_attention")
                else:
                    self.layer_types.append("full_attention")

        # NOTE: sliding window numbers matches ModernBERT but is only half of it
        self.sliding_window = local_attention // 2 if local_attention else -1
        self.rope_parameters = rope_parameters
        super().__init__(
            pad_token_id=pad_token_id,
            bos_token_id=bos_token_id,
            eos_token_id=eos_token_id,
            cls_token_id=cls_token_id,
            sep_token_id=sep_token_id,
            **kwargs,
        )

    def convert_rope_params_to_dict(self, ignore_keys_at_rope_validation=None, **kwargs):
        rope_scaling = kwargs.pop("rope_scaling", None)

        # Try to set `rope_scaling` if available, otherwise use `rope_parameters`. If we find `rope_parameters`
        # as arg in the inputs, we can safely assume that it is in the new format. New naming used -> new format
        default_rope_params = {
            "sliding_attention": {"rope_type": "default"},
            "full_attention": {"rope_type": "default"},
        }
        self.rope_parameters = self.rope_parameters if self.rope_parameters is not None else default_rope_params
        if rope_scaling is not None:
            self.rope_parameters["full_attention"].update(rope_scaling)
            self.rope_parameters["sliding_attention"].update(rope_scaling)
        self.rope_parameters["full_attention"].setdefault(
            "rope_theta", kwargs.pop("global_rope_theta", self.default_theta["global"])
        )
        self.rope_parameters["sliding_attention"].setdefault(
            "rope_theta", kwargs.pop("local_rope_theta", self.default_theta["local"])
        )

        # Standardize and validate the correctness of rotary position embeddings parameters
        self.standardize_rope_params()
        self.validate_rope(ignore_keys=ignore_keys_at_rope_validation)
        return kwargs


class ModernBertDecoderEmbeddings(ModernBertEmbeddings):
    pass


class ModernBertDecoderMLP(ModernBertMLP):
    pass


class ModernBertDecoderRotaryEmbedding(ModernBertRotaryEmbedding):
    pass


def eager_attention_forward(
    module: "ModernBertDecoderAttention",
    query: torch.Tensor,
    key: torch.Tensor,
    value: torch.Tensor,
    attention_mask: Optional[torch.Tensor],
    dropout: float = 0.0,
    scaling: Optional[float] = None,
    sliding_window: Optional[int] = None,
    **kwargs,
) -> tuple[torch.Tensor, Optional[torch.Tensor]]:
    """A simple eager attention implementation for ModernBERT decoder."""
    if scaling is None:
        scaling = module.head_dim**-0.5

    # Compute attention scores
    attn_weights = torch.matmul(query, key.transpose(2, 3)) * scaling

    # Use the pre-computed attention mask
    causal_mask = attention_mask[:, :, :, : key.shape[-2]]
    attn_weights = attn_weights + causal_mask

    # upcast attention to fp32
    attn_weights = nn.functional.softmax(attn_weights, dim=-1, dtype=torch.float32).to(query.dtype)
    attn_weights = nn.functional.dropout(attn_weights, p=dropout, training=module.training)
    attn_output = torch.matmul(attn_weights, value)
    attn_output = attn_output.transpose(1, 2).contiguous()
    return attn_output, attn_weights


class ModernBertDecoderAttention(nn.Module):
    """Performs causal multi-headed self attention for ModernBERT decoder.

    It supports both local attention (sliding window) and global attention patterns.
    """

    def __init__(self, config: ModernBertDecoderConfig, layer_idx: Optional[int] = None):
        super().__init__()
        self.is_sliding = config.layer_types[layer_idx] == "sliding_attention"
        self.config = config
        self.layer_idx = layer_idx
        self.head_dim = config.hidden_size // config.num_attention_heads
        self.num_heads = config.num_attention_heads
        self.all_head_size = self.head_dim * self.num_heads
        self.scaling = self.head_dim**-0.5
        self.attention_dropout = self.config.attention_dropout
        self.is_causal = True

        if config.hidden_size % config.num_attention_heads != 0:
            raise ValueError(
                f"The hidden size ({config.hidden_size}) is not a multiple of the number of attention heads ({config.num_attention_heads})"
            )

        # NOTE: this is different than ModernBERT (separated QKV) so be sure to adapt to this
        self.q_proj = nn.Linear(self.config.hidden_size, self.all_head_size, bias=self.config.attention_bias)
        self.k_proj = nn.Linear(self.config.hidden_size, self.all_head_size, bias=self.config.attention_bias)
        self.v_proj = nn.Linear(self.config.hidden_size, self.all_head_size, bias=self.config.attention_bias)

        self.Wo = nn.Linear(config.hidden_size, config.hidden_size, bias=config.attention_bias)
        self.out_drop = nn.Dropout(config.attention_dropout)

        self.sliding_window = config.sliding_window if config.layer_types[layer_idx] == "sliding_attention" else None

    def forward(
        self,
        hidden_states: torch.Tensor,
        position_embeddings: torch.Tensor,
        attention_mask: Optional[torch.Tensor],
        past_key_values: Optional[Cache] = None,
        cache_position: Optional[torch.LongTensor] = None,
        **kwargs: Unpack[TransformersKwargs],
    ) -> tuple[torch.Tensor, Optional[torch.Tensor]]:
        input_shape = hidden_states.shape[:-1]
        hidden_shape = (*input_shape, -1, self.head_dim)

        query_states = self.q_proj(hidden_states).view(hidden_shape).transpose(1, 2)
        key_states = self.k_proj(hidden_states).view(hidden_shape).transpose(1, 2)
        value_states = self.v_proj(hidden_states).view(hidden_shape).transpose(1, 2)

        cos, sin = position_embeddings
        query_states, key_states = apply_rotary_pos_emb(query_states, key_states, cos, sin)

        if past_key_values is not None:
            # sin and cos are specific to RoPE models; cache_position needed for the static cache
            cache_kwargs = {"sin": sin, "cos": cos, "cache_position": cache_position}
            key_states, value_states = past_key_values.update(key_states, value_states, self.layer_idx, cache_kwargs)

        attention_interface: Callable = eager_attention_forward
        if self.config._attn_implementation != "eager":
            attention_interface = ALL_ATTENTION_FUNCTIONS[self.config._attn_implementation]

        attn_output, attn_weights = attention_interface(
            self,
            query_states,
            key_states,
            value_states,
            attention_mask,
            dropout=self.attention_dropout if self.training else 0.0,
            scaling=self.scaling,
            sliding_window=self.sliding_window,
            **kwargs,
        )

        attn_output = attn_output.reshape(*input_shape, -1).contiguous()
        attn_output = self.out_drop(self.Wo(attn_output))
        return attn_output, attn_weights


class ModernBertDecoderLayer(GradientCheckpointingLayer):
    def __init__(self, config: ModernBertDecoderConfig, layer_idx: Optional[int] = None):
        super().__init__()
        self.config = config
        self.layer_idx = layer_idx
        self.attention_type = config.layer_types[layer_idx]
        self.attn_norm = (
            nn.LayerNorm(config.hidden_size, eps=config.norm_eps, bias=config.norm_bias)
            if layer_idx != 0
            else nn.Identity()
        )
        self.attn = ModernBertDecoderAttention(config=config, layer_idx=layer_idx)
        self.mlp_norm = nn.LayerNorm(config.hidden_size, eps=config.norm_eps, bias=config.norm_bias)
        self.mlp = ModernBertDecoderMLP(config)

    def forward(
        self,
        hidden_states: torch.Tensor,
        position_embeddings: torch.Tensor = None,
        attention_mask: Optional[torch.Tensor] = None,
        past_key_values: Optional[Cache] = None,
        cache_position: Optional[torch.LongTensor] = None,
        **kwargs: Unpack[TransformersKwargs],
    ) -> tuple[torch.FloatTensor, Optional[tuple[torch.FloatTensor, torch.FloatTensor]]]:
        residual = hidden_states
        hidden_states = self.attn_norm(hidden_states)

        # Self Attention
        attn_outputs = self.attn(
            hidden_states=hidden_states,
            position_embeddings=position_embeddings,
            attention_mask=attention_mask,
            past_key_values=past_key_values,
            cache_position=cache_position,
            **kwargs,
        )
        hidden_states = attn_outputs[0]

        # Add residual connection
        hidden_states = residual + hidden_states

        # MLP
        residual = hidden_states
        hidden_states = self.mlp_norm(hidden_states)
        mlp_output = self.mlp(hidden_states)
        hidden_states = residual + mlp_output
        return hidden_states


class ModernBertDecoderPredictionHead(ModernBertPredictionHead):
    pass


@auto_docstring
class ModernBertDecoderPreTrainedModel(ModernBertPreTrainedModel):
    _skip_keys_device_placement = ["past_key_values"]
    _no_split_modules = ["ModernBertDecoderLayer"]
    _supports_flex_attn = True
    _supports_attention_backend = True
    _can_record_outputs = {
        "hidden_states": ModernBertDecoderLayer,
        "attentions": ModernBertDecoderAttention,
    }

    @torch.no_grad()
    def _init_weights(self, module: nn.Module):
        cutoff_factor = self.config.initializer_cutoff_factor
        if cutoff_factor is None:
            cutoff_factor = 3

        def init_weight(module: nn.Module, std: float):
            init.trunc_normal_(
                module.weight,
                mean=0.0,
                std=std,
                a=-cutoff_factor * std,
                b=cutoff_factor * std,
            )

            if isinstance(module, nn.Linear):
                if module.bias is not None:
                    init.zeros_(module.bias)

        stds = {
            "in": self.config.initializer_range,
            "out": self.config.initializer_range / math.sqrt(2.0 * self.config.num_hidden_layers),
            "embedding": self.config.initializer_range,
            "final_out": self.config.hidden_size**-0.5,
        }

        if isinstance(module, ModernBertDecoderEmbeddings):
            init_weight(module.tok_embeddings, stds["embedding"])
        elif isinstance(module, ModernBertDecoderMLP):
            init_weight(module.Wi, stds["in"])
            init_weight(module.Wo, stds["out"])
        elif isinstance(module, ModernBertDecoderAttention):
            init_weight(module.q_proj, stds["in"])
            init_weight(module.k_proj, stds["in"])
            init_weight(module.v_proj, stds["in"])
            init_weight(module.Wo, stds["out"])
        elif isinstance(module, ModernBertDecoderPredictionHead):
            init_weight(module.dense, stds["out"])
        elif isinstance(module, ModernBertDecoderForSequenceClassification):
            init_weight(module.classifier, stds["final_out"])
        elif isinstance(module, ModernBertDecoderForCausalLM):
            init_weight(module.decoder, stds["out"])
        elif isinstance(module, nn.LayerNorm):
            init.ones_(module.weight)
            if module.bias is not None:
                init.zeros_(module.bias)

    def _check_and_adjust_attn_implementation(self, attn_implementation, is_init_check):
        raise AttributeError("No need to inherit!")

    def _maybe_set_compile(self):
        raise AttributeError("No need to inherit!")

    def resize_token_embeddings(self, *args, **kwargs):
        raise AttributeError("No need to inherit!")


@auto_docstring
class ModernBertDecoderModel(ModernBertDecoderPreTrainedModel):
    def __init__(self, config: ModernBertDecoderConfig):
        super().__init__(config)
        self.config = config
        self.embeddings = ModernBertDecoderEmbeddings(config)
        self.layers = nn.ModuleList(
            [ModernBertDecoderLayer(config, layer_idx) for layer_idx in range(config.num_hidden_layers)]
        )
        self.final_norm = nn.LayerNorm(config.hidden_size, eps=config.norm_eps, bias=config.norm_bias)
        self.rotary_emb = ModernBertDecoderRotaryEmbedding(config=config)
        self.gradient_checkpointing = False

        self.post_init()

    def get_input_embeddings(self):
        return self.embeddings.tok_embeddings

    def set_input_embeddings(self, value):
        self.embeddings.tok_embeddings = value

    @check_model_inputs
    @auto_docstring
    def forward(
        self,
        input_ids: Optional[torch.LongTensor] = None,
        attention_mask: Optional[torch.Tensor] = None,
        position_ids: Optional[torch.LongTensor] = None,
        past_key_values: Optional[Cache] = None,
        inputs_embeds: Optional[torch.Tensor] = None,
        use_cache: Optional[bool] = None,
        cache_position: Optional[torch.LongTensor] = None,
        **kwargs: Unpack[TransformersKwargs],
    ) -> Union[tuple[torch.Tensor, ...], BaseModelOutputWithPast]:
        if (input_ids is None) == (inputs_embeds is None):
            raise ValueError("You must specify exactly one of input_ids or inputs_embeds")

        if input_ids is not None:
            self.warn_if_padding_and_no_attention_mask(input_ids, attention_mask)
            batch_size, seq_length = input_ids.shape[:2]
        else:
            batch_size, seq_length = inputs_embeds.shape[:2]

        # Handle past_key_values and cache setup
        if use_cache and past_key_values is None:
            past_key_values = DynamicCache(config=self.config)

        if cache_position is None:
            past_seen_tokens = past_key_values.get_seq_length() if past_key_values is not None else 0
            cache_position = torch.arange(
                past_seen_tokens,
                past_seen_tokens + seq_length,
                device=input_ids.device if input_ids is not None else inputs_embeds.device,
            )

        if position_ids is None:
            position_ids = cache_position.unsqueeze(0).expand(batch_size, -1)

        # Calculate embeddings
        hidden_states = self.embeddings(input_ids=input_ids, inputs_embeds=inputs_embeds)

        # It may already have been prepared by e.g. `generate`
        if not isinstance(causal_mask_mapping := attention_mask, dict):
            # Prepare mask arguments
            mask_kwargs = {
                "config": self.config,
                "input_embeds": hidden_states,
                "attention_mask": attention_mask,
                "cache_position": cache_position,
                "past_key_values": past_key_values,
                "position_ids": position_ids,
            }

            causal_mask_mapping = {
                "full_attention": create_causal_mask(**mask_kwargs),
                "sliding_attention": create_sliding_window_causal_mask(**mask_kwargs),
            }

        position_embeddings = {}
        for layer_type in self.config.layer_types:
            position_embeddings[layer_type] = self.rotary_emb(hidden_states, position_ids, layer_type)

        for decoder_layer in self.layers:
            hidden_states = decoder_layer(
                hidden_states,
                attention_mask=causal_mask_mapping[decoder_layer.attention_type],
                position_embeddings=position_embeddings[decoder_layer.attention_type],
                past_key_values=past_key_values,
                cache_position=cache_position,
                position_ids=position_ids,
                **kwargs,
            )

        hidden_states = self.final_norm(hidden_states)

        return BaseModelOutputWithPast(
            last_hidden_state=hidden_states,
            past_key_values=past_key_values,
        )


@auto_docstring(
    custom_intro="""
    The ModernBert Decoder Model with a language modeling head on top for causal language modeling (CLM).
    """
)
class ModernBertDecoderForCausalLM(ModernBertDecoderPreTrainedModel, GenerationMixin):
    _tied_weights_keys = {"decoder.weight": "model.embeddings.tok_embeddings.weight"}

    def __init__(self, config: ModernBertDecoderConfig):
        super().__init__(config)
        self.config = config
        self.model = ModernBertDecoderModel(config)
        self.lm_head = ModernBertDecoderPredictionHead(config)
        self.decoder = nn.Linear(config.hidden_size, config.vocab_size, bias=config.decoder_bias)

        # Initialize weights and apply final processing
        self.post_init()

    def get_output_embeddings(self):
        return self.decoder

    def set_output_embeddings(self, new_embeddings):
        self.decoder = new_embeddings

    @can_return_tuple
    @auto_docstring
    def forward(
        self,
        input_ids: Optional[torch.LongTensor] = None,
        attention_mask: Optional[torch.Tensor] = None,
        position_ids: Optional[torch.LongTensor] = None,
        past_key_values: Optional[Cache] = None,
        inputs_embeds: Optional[torch.Tensor] = None,
        labels: Optional[torch.LongTensor] = None,
        use_cache: Optional[bool] = None,
        logits_to_keep: Union[int, torch.Tensor] = 0,
        **kwargs: Unpack[TransformersKwargs],
    ) -> Union[tuple, CausalLMOutputWithPast]:
        r"""
        labels (`torch.LongTensor` of shape `(batch_size, sequence_length)`, *optional*):
            Labels for computing the masked language modeling loss. Indices should either be in `[0, ...,
            config.vocab_size]` or -100 (see `input_ids` docstring). Tokens with indices set to `-100` are ignored
            (masked), the loss is only computed for the tokens with labels in `[0, ..., config.vocab_size]`.

        Returns:
            [`~modeling_outputs.CausalLMOutputWithPast`]
            comprising various elements depending on the configuration and inputs.

        Example:

        ```python
        >>> from transformers import AutoTokenizer, ModernBertDecoderForCausalLM

        >>> model = ModernBertDecoderForCausalLM.from_pretrained("blab-jhu/test-32m-dec")
        >>> tokenizer = AutoTokenizer.from_pretrained("blab-jhu/test-32m-dec")

        >>> prompt = "The capital of France is"
        >>> inputs = tokenizer(prompt, return_tensors="pt")

        >>> # Generate
        >>> generate_ids = model.generate(inputs.input_ids, max_length=1)
        >>> tokenizer.batch_decode(generate_ids, skip_special_tokens=True, clean_up_tokenization_spaces=False)[0]
        "The capital of France is Paris"
        ```
        """
        outputs: BaseModelOutputWithPast = self.model(
            input_ids=input_ids,
            attention_mask=attention_mask,
            position_ids=position_ids,
            past_key_values=past_key_values,
            inputs_embeds=inputs_embeds,
            use_cache=use_cache,
            **kwargs,
        )

        hidden_states = outputs.last_hidden_state
        # Only compute necessary logits
        slice_indices = slice(-logits_to_keep, None) if isinstance(logits_to_keep, int) else logits_to_keep
        logits = self.decoder(self.lm_head(hidden_states[:, slice_indices, :]))

        loss = None
        if labels is not None:
            # Shift so that tokens < n predict n
            shift_logits = logits[..., :-1, :].contiguous()
            shift_labels = labels[..., 1:].contiguous()
            # Flatten the tokens
            loss_fct = CrossEntropyLoss()
            shift_logits = shift_logits.view(-1, self.config.vocab_size)
            shift_labels = shift_labels.view(-1)
            shift_labels = shift_labels.to(shift_logits.device)
            loss = loss_fct(shift_logits, shift_labels)

        return CausalLMOutputWithPast(
            loss=loss,
            logits=logits,
            past_key_values=outputs.past_key_values,
            hidden_states=outputs.hidden_states,
            attentions=outputs.attentions,
        )


@auto_docstring(
    custom_intro="""
    The ModernBert Decoder Model with a sequence classification head on top (linear layer).

    [`ModernBertDecoderForSequenceClassification`] uses the last token in order to do the classification, as other causal models
    (e.g. GPT-1, GPT-2) do.

    Since it does classification on the last token, it requires to know the position of the last token. If a
    `pad_token_id` is defined in the configuration, it finds the last token that is not a padding token in each row. If
    no `pad_token_id` is defined, it simply takes the last value in each row of the batch. Since it cannot guess the
    padding tokens when `inputs_embeds` are passed instead of `input_ids`, it does the same (take the last value in
    each row of the batch).
    """
)
class ModernBertDecoderForSequenceClassification(ModernBertDecoderPreTrainedModel):
    def __init__(self, config: ModernBertDecoderConfig):
        super().__init__(config)
        self.num_labels = config.num_labels
        self.model = ModernBertDecoderModel(config)

        self.head = ModernBertDecoderPredictionHead(config)
        self.classifier = nn.Linear(config.hidden_size, config.num_labels, bias=config.classifier_bias)
        self.drop = torch.nn.Dropout(config.classifier_dropout)

        # Initialize weights and apply final processing
        self.post_init()

    @can_return_tuple
    @auto_docstring(checkpoint="blab-jhu/test-32m-dec")
    def forward(
        self,
        input_ids: Optional[torch.LongTensor] = None,
        attention_mask: Optional[torch.Tensor] = None,
        position_ids: Optional[torch.LongTensor] = None,
        past_key_values: Optional[Cache] = None,
        inputs_embeds: Optional[torch.Tensor] = None,
        labels: Optional[torch.LongTensor] = None,
        use_cache: Optional[bool] = None,
        **kwargs: Unpack[TransformersKwargs],
    ) -> Union[tuple, SequenceClassifierOutputWithPast]:
        r"""
        labels (`torch.LongTensor` of shape `(batch_size,)`, *optional*):
            Labels for computing the sequence classification/regression loss. Indices should be in `[0, ...,
            config.num_labels - 1]`. If `config.num_labels == 1` a regression loss is computed (Mean-Square loss), If
            `config.num_labels > 1` a classification loss is computed (Cross-Entropy).
        """
        transformer_outputs = self.model(
            input_ids,
            attention_mask=attention_mask,
            position_ids=position_ids,
            past_key_values=past_key_values,
            inputs_embeds=inputs_embeds,
            use_cache=use_cache,
            **kwargs,
        )
        hidden_states = transformer_outputs[0]
        hidden_states = self.drop(self.head(hidden_states))
        logits = self.classifier(hidden_states)

        if input_ids is not None:
            batch_size, sequence_length = input_ids.shape[:2]
        else:
            batch_size, sequence_length = inputs_embeds.shape[:2]

        if self.config.pad_token_id is None and batch_size != 1:
            raise ValueError("Cannot handle batch sizes > 1 if no padding token is defined.")
        if self.config.pad_token_id is None:
            last_non_pad_token = -1
        elif input_ids is not None:
            # To handle both left- and right- padding, we take the rightmost token that is not equal to pad_token_id
            non_pad_mask = (input_ids != self.config.pad_token_id).to(logits.device, torch.int32)
            token_indices = torch.arange(input_ids.shape[-1], device=logits.device, dtype=torch.int32)
            last_non_pad_token = (token_indices * non_pad_mask).argmax(-1)
        else:
            last_non_pad_token = -1
            logger.warning_once(
                f"{self.__class__.__name__} will not detect padding tokens in `inputs_embeds`. Results may be "
                "unexpected if using padding tokens in conjunction with `inputs_embeds.`"
            )

        pooled_logits = logits[torch.arange(batch_size, device=logits.device), last_non_pad_token]

        loss = None
        if labels is not None:
            if self.config.problem_type is None:
                if self.num_labels == 1:
                    self.config.problem_type = "regression"
                elif self.num_labels > 1 and (labels.dtype == torch.long or labels.dtype == torch.int):
                    self.config.problem_type = "single_label_classification"
                else:
                    self.config.problem_type = "multi_label_classification"

            if self.config.problem_type == "regression":
                loss_fct = MSELoss()
                if self.num_labels == 1:
                    loss = loss_fct(pooled_logits.squeeze(), labels.squeeze())
                else:
                    loss = loss_fct(pooled_logits, labels)
            elif self.config.problem_type == "single_label_classification":
                loss_fct = CrossEntropyLoss()
                loss = loss_fct(pooled_logits.view(-1, self.num_labels), labels.view(-1))
            elif self.config.problem_type == "multi_label_classification":
                loss_fct = BCEWithLogitsLoss()
                loss = loss_fct(pooled_logits, labels)

        return SequenceClassifierOutputWithPast(
            loss=loss,
            logits=pooled_logits,
            past_key_values=transformer_outputs.past_key_values,
            hidden_states=transformer_outputs.hidden_states,
            attentions=transformer_outputs.attentions,
        )


__all__ = [
    "ModernBertDecoderConfig",
    "ModernBertDecoderModel",
    "ModernBertDecoderPreTrainedModel",
    "ModernBertDecoderForCausalLM",
    "ModernBertDecoderForSequenceClassification",
]<|MERGE_RESOLUTION|>--- conflicted
+++ resolved
@@ -181,16 +181,12 @@
         rope_parameters: Optional[RopeParameters | dict[str, RopeParameters]] = None,
         **kwargs,
     ):
-<<<<<<< HEAD
-        super().__init__(**kwargs)
         self.pad_token_id = pad_token_id
         self.bos_token_id = bos_token_id
         self.eos_token_id = eos_token_id
         self.cls_token_id = cls_token_id
         self.sep_token_id = sep_token_id
         self.tie_word_embeddings = tie_word_embeddings
-=======
->>>>>>> 5ee9ffe3
         self.vocab_size = vocab_size
         self.max_position_embeddings = max_position_embeddings
         self.hidden_size = hidden_size
@@ -230,14 +226,7 @@
         # NOTE: sliding window numbers matches ModernBERT but is only half of it
         self.sliding_window = local_attention // 2 if local_attention else -1
         self.rope_parameters = rope_parameters
-        super().__init__(
-            pad_token_id=pad_token_id,
-            bos_token_id=bos_token_id,
-            eos_token_id=eos_token_id,
-            cls_token_id=cls_token_id,
-            sep_token_id=sep_token_id,
-            **kwargs,
-        )
+        super().__init__(**kwargs)
 
     def convert_rope_params_to_dict(self, ignore_keys_at_rope_validation=None, **kwargs):
         rope_scaling = kwargs.pop("rope_scaling", None)
