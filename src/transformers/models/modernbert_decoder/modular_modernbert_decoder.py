--- conflicted
+++ resolved
@@ -119,15 +119,12 @@
         layer_types (`list[str]`, *optional*):
             List of layer types, one for each layer. If not specified, will be automatically generated based on
             `global_attn_every_n_layers`. Should contain "full_attention" or "sliding_attention".
-<<<<<<< HEAD
         tie_word_embeddings (`bool`, *optional*, defaults to `True`):
             Whether to tie weight embeddings
-=======
         rope_parameters (`RopeParameters`, *optional*):
             Dictionary containing the configuration parameters for the RoPE embeddings. The dictionaty should contain
             a value for `rope_theta` and optionally parameters used for scaling in case you want to use RoPE
             with longer `max_position_embeddings`.
->>>>>>> 10de06da
 
     Examples:
 
@@ -150,40 +147,6 @@
 
     def __init__(
         self,
-<<<<<<< HEAD
-        vocab_size=50368,
-        hidden_size=768,
-        intermediate_size=1152,
-        num_hidden_layers=22,
-        num_attention_heads=12,
-        hidden_activation="gelu",
-        max_position_embeddings=8192,
-        initializer_range=0.02,
-        initializer_cutoff_factor=2.0,
-        norm_eps=1e-5,
-        norm_bias=False,
-        pad_token_id=50283,
-        eos_token_id=50282,
-        bos_token_id=50281,
-        cls_token_id=50281,
-        sep_token_id=50282,
-        global_rope_theta=160000.0,
-        attention_bias=False,
-        attention_dropout=0.0,
-        embedding_dropout=0.0,
-        mlp_bias=False,
-        mlp_dropout=0.0,
-        decoder_bias=True,
-        classifier_dropout=0.0,
-        classifier_bias=False,
-        classifier_activation="gelu",
-        use_cache=True,
-        local_attention=128,
-        global_attn_every_n_layers=3,
-        local_rope_theta=160000.0,
-        layer_types=None,
-        tie_word_embeddings=True,
-=======
         vocab_size: Optional[int] = 50368,
         hidden_size: Optional[int] = 768,
         intermediate_size: Optional[int] = 1152,
@@ -213,8 +176,8 @@
         local_attention: Optional[int] = 128,
         global_attn_every_n_layers: Optional[int] = 3,
         layer_types: Optional[list[str]] = None,
+        tie_word_embeddings: Optional[bool] = True,
         rope_parameters: Optional[RopeParameters | dict[RopeParameters]] = None,
->>>>>>> 10de06da
         **kwargs,
     ):
         super().__init__(**kwargs)
