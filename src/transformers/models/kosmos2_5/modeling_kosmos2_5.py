# coding=utf-8
# Copyright 2024 Microsoft Research and The HuggingFace Inc. team. All rights reserved.
#
# Licensed under the Apache License, Version 2.0 (the "License");
# you may not use this file except in compliance with the License.
# You may obtain a copy of the License at
#
#     http://www.apache.org/licenses/LICENSE-2.0
#
# Unless required by applicable law or agreed to in writing, software
# distributed under the License is distributed on an "AS IS" BASIS,
# WITHOUT WARRANTIES OR CONDITIONS OF ANY KIND, either express or implied.
# See the License for the specific language governing permissions and
# limitations under the License.
"""PyTorch KOSMOS-2.5 model."""

import math
from collections.abc import Callable
from dataclasses import dataclass
from typing import Any, Optional, Union

import torch
from torch import nn

from ... import initialization as init
from ...activations import ACT2FN
from ...cache_utils import Cache, DynamicCache
from ...generation import GenerationMixin
from ...modeling_attn_mask_utils import AttentionMaskConverter
from ...modeling_layers import GradientCheckpointingLayer
from ...modeling_outputs import (
    BaseModelOutput,
    BaseModelOutputWithPast,
    BaseModelOutputWithPastAndCrossAttentions,
    BaseModelOutputWithPooling,
    CausalLMOutputWithCrossAttentions,
)
from ...modeling_utils import ALL_ATTENTION_FUNCTIONS, PreTrainedModel
from ...processing_utils import Unpack
from ...utils import (
    ModelOutput,
    TransformersKwargs,
    add_start_docstrings,
    add_start_docstrings_to_model_forward,
    can_return_tuple,
    is_torch_flex_attn_available,
    logging,
    replace_return_docstrings,
)
from .configuration_kosmos2_5 import (
    Kosmos2_5Config,
    Kosmos2_5TextConfig,
    Kosmos2_5VisionConfig,
)


if is_torch_flex_attn_available():
    from torch.nn.attention.flex_attention import BlockMask

    from ...integrations.flex_attention import make_flex_block_causal_mask


logger = logging.get_logger(__name__)

_CONFIG_FOR_DOC = Kosmos2_5Config


# Copied from transformers.models.kosmos2.modeling_kosmos2._expand_mask
def _expand_mask(mask: torch.Tensor, dtype: torch.dtype, tgt_len: Optional[int] = None):
    """
    Expands attention_mask from `[bsz, seq_len]` to `[bsz, 1, tgt_seq_len, src_seq_len]`.
    """
    bsz, src_len = mask.size()
    tgt_len = tgt_len if tgt_len is not None else src_len

    expanded_mask = mask[:, None, None, :].expand(bsz, 1, tgt_len, src_len).to(dtype)

    inverted_mask = 1.0 - expanded_mask

    return inverted_mask.masked_fill(inverted_mask.to(torch.bool), torch.finfo(dtype).min)


KOSMOS2_5_START_DOCSTRING = r"""
    This model inherits from [`PreTrainedModel`]. Check the superclass documentation for the generic methods the
    library implements for all its model (such as downloading or saving, resizing the input embeddings, pruning heads
    etc.)

    This model is also a PyTorch [torch.nn.Module](https://pytorch.org/docs/stable/nn.html#torch.nn.Module) subclass.
    Use it as a regular PyTorch Module and refer to the PyTorch documentation for all matter related to general usage
    and behavior.

    Parameters:
        config ([`Kosmos2_5Config`]): Model configuration class with all the parameters of the model.
            Initializing with a config file does not load the weights associated with the model, only the
            configuration. Check out the [`~PreTrainedModel.from_pretrained`] method to load the model weights.
"""

KOSMOS2_5_VISION_INPUTS_DOCSTRING = r"""
    Args:
        flattened_patches (`torch.FloatTensor` of shape `(batch_size, max_patches, 2 + patch_height * patch_width * image_channels)`):
            Flattened patches of the images. `flattened_patches` can be obtained using [`AutoImageProcessor`]. See
            [`Kosmos2_5ImageProcessor.__call__`] for details.
        output_attentions (`bool`, *optional*):
            Whether or not to return the attentions tensors of all attention layers. See `attentions` under returned
            tensors for more detail.
        output_hidden_states (`bool`, *optional*):
            Whether or not to return the hidden states of all layers. See `hidden_states` under returned tensors for
            more detail.
"""

KOSMOS2_5_TEXT_INPUTS_DOCSTRING = r"""
    Args:
        input_ids (`torch.LongTensor` of shape `(batch_size, sequence_length)`):
            Indices of input sequence tokens in the vocabulary. Padding will be ignored by default should you provide
            it.

            Indices can be obtained using [`AutoTokenizer`]. See [`PreTrainedTokenizer.encode`] and
            [`PreTrainedTokenizer.__call__`] for details.

            [What are input IDs?](../glossary#input-ids)
        attention_mask (`torch.Tensor` of shape `(batch_size, sequence_length)`, *optional*):
            Mask to avoid performing attention on padding token indices. Mask values selected in `[0, 1]`:

            - 1 for tokens that are **not masked**,
            - 0 for tokens that are **masked**.

            [What are attention masks?](../glossary#attention-mask)
        image_embeds: (`torch.FloatTensor` of shape `(batch_size, latent_query_num, hidden_size)`, *optional*):
            Sequence of hidden-states at the output of `Kosmos2ImageToTextProjection`.
        image_embeds_position_mask (`torch.Tensor` of shape `(batch_size, sequence_length)`, *optional*):
            Mask to indicate the location in a sequence to insert the image features . Mask values selected in `[0,
            1]`:

            - 1 for places where to put the image features,
            - 0 for places that are not for image features (i.e. for text tokens).

        past_key_values (`Cache` of length `config.n_layers` with each tuple having 4 tensors of shape `(batch_size, num_heads, sequence_length - 1, embed_size_per_head)`):
            Contains precomputed key and value hidden states of the attention blocks. Can be used to speed up decoding.

            If `past_key_values` are used, the user can optionally input only the last `decoder_input_ids` (those that
            don't have their past key value states given to this model) of shape `(batch_size, 1)` instead of all
            `decoder_input_ids` of shape `(batch_size, sequence_length)`.
        inputs_embeds (`torch.FloatTensor` of shape `(batch_size, sequence_length, hidden_size)`, *optional*):
            Optionally, instead of passing `input_ids` you can choose to directly pass an embedded representation. This
            is useful if you want more control over how to convert `input_ids` indices into associated vectors than the
            model's internal embedding lookup matrix.
        position_ids (`torch.LongTensor` of shape `(batch_size, sequence_length)`, *optional*):
            Indices of positions of each input sequence tokens in the position embeddings. Selected in the range `[0,
            config.max_position_embeddings - 1]`.

            [What are position IDs?](../glossary#position-ids)
        use_cache (`bool`, *optional*):
            If set to `True`, `past_key_values` key value states are returned and can be used to speed up decoding (see
            `past_key_values`).
        output_attentions (`bool`, *optional*):
            Whether or not to return the attentions tensors of all attention layers. See `attentions` under returned
            tensors for more detail.
        output_hidden_states (`bool`, *optional*):
            Whether or not to return the hidden states of all layers. See `hidden_states` under returned tensors for
            more detail.
"""

KOSMOS2_5_INPUTS_DOCSTRING = r"""
    Args:
        input_ids (`torch.LongTensor` of shape `(batch_size, sequence_length)`):
            Indices of input sequence tokens in the vocabulary. Padding will be ignored by default should you provide
            it.

            Indices can be obtained using [`AutoTokenizer`]. See [`PreTrainedTokenizer.encode`] and
            [`PreTrainedTokenizer.__call__`] for details.

            [What are input IDs?](../glossary#input-ids)
        flattened_patches (`torch.FloatTensor` of shape `(batch_size, max_patches, 2 + patch_height * patch_width * image_channels)`):
            Flattened patches of the images. `flattened_patches` can be obtained using [`AutoImageProcessor`]. See
            [`Kosmos2_5ImageProcessor.__call__`] for details.
        width (`torch.FloatTensor` of shape `(batch_size,)`):
            The original width (before resizing) of each image in the batch. This can be obtained using
            [`AutoImageProcessor`]. See [`Kosmos2_5ImageProcessor.__call__`] for details.
        height (`torch.FloatTensor` of shape `(batch_size,)`):
            The original height (before resizing) of each image in the batch. This can be obtained using
            [`AutoImageProcessor`]. See [`Kosmos2_5ImageProcessor.__call__`] for details.
        image_embeds_position_mask (`torch.Tensor` of shape `(batch_size, sequence_length)`, *optional*):
            Mask to indicate the location in a sequence to insert the image features . Mask values selected in `[0,
            1]`:

            - 1 for places where to put the image features,
            - 0 for places that are not for image features (i.e. for text tokens).

        attention_mask (`torch.Tensor` of shape `(batch_size, sequence_length)`, *optional*):
            Mask to avoid performing attention on padding token indices. Mask values selected in `[0, 1]`:

            - 1 for tokens that are **not masked**,
            - 0 for tokens that are **masked**.

            [What are attention masks?](../glossary#attention-mask)

        past_key_values (`Cache` of length `config.n_layers` with each tuple having 4 tensors of shape `(batch_size, num_heads, sequence_length - 1, embed_size_per_head)`):
            Contains precomputed key and value hidden states of the attention blocks. Can be used to speed up decoding.

            If `past_key_values` are used, the user can optionally input only the last `decoder_input_ids` (those that
            don't have their past key value states given to this model) of shape `(batch_size, 1)` instead of all
            `decoder_input_ids` of shape `(batch_size, sequence_length)`.
        image_embeds: (`torch.FloatTensor` of shape `(batch_size, latent_query_num, hidden_size)`, *optional*):
            Sequence of hidden-states at the output of `Kosmos2ImageToTextProjection`.
        inputs_embeds (`torch.FloatTensor` of shape `(batch_size, sequence_length, hidden_size)`, *optional*):
            Optionally, instead of passing `input_ids` you can choose to directly pass an embedded representation. This
            is useful if you want more control over how to convert `input_ids` indices into associated vectors than the
            model's internal embedding lookup matrix.
        position_ids (`torch.LongTensor` of shape `(batch_size, sequence_length)`, *optional*):
            Indices of positions of each input sequence tokens in the position embeddings. Selected in the range `[0,
            config.max_position_embeddings - 1]`.

            [What are position IDs?](../glossary#position-ids)
        use_cache (`bool`, *optional*):
            If set to `True`, `past_key_values` key value states are returned and can be used to speed up decoding (see
            `past_key_values`).
        output_attentions (`bool`, *optional*):
            Whether or not to return the attentions tensors of all attention layers. See `attentions` under returned
            tensors for more detail.
        output_hidden_states (`bool`, *optional*):
            Whether or not to return the hidden states of all layers. See `hidden_states` under returned tensors for
            more detail.
"""


@dataclass
class Kosmos2_5ModelOutput(ModelOutput):
    """
    Base class for text model's outputs that also contains a pooling of the last hidden states.

    Args:
        last_hidden_state (`torch.FloatTensor` of shape `(batch_size, sequence_length, hidden_size)`):
            Sequence of hidden-states at the output of the last layer of the model.
        hidden_states (`tuple(torch.FloatTensor)`, *optional*, returned when `output_hidden_states=True` is passed or when `config.output_hidden_states=True`):
            Tuple of `torch.FloatTensor` (one for the output of the embeddings, if the model has an embedding layer, +
            one for the output of each layer) of shape `(batch_size, sequence_length, hidden_size)`.

            Hidden-states of the model at the output of each layer plus the optional initial embedding outputs.
        attentions (`tuple(torch.FloatTensor)`, *optional*, returned when `output_attentions=True` is passed or when `config.output_attentions=True`):
            Tuple of `torch.FloatTensor` (one for each layer) of shape `(batch_size, num_heads, sequence_length,
            sequence_length)`.

            Attentions weights after the attention softmax, used to compute the weighted average in the self-attention
            heads.
        width (`torch.FloatTensor` of shape `(batch_size,)`):
            The original width (before resizing) of each image in the batch.
        height (`torch.FloatTensor` of shape `(batch_size,)`):
            The original height (before resizing) of each image in the batch.
        image_embeds (`torch.FloatTensor` of shape `(batch_size, latent_query_num, hidden_size)`, *optional*):
            Sequence of hidden-states at the output of `Kosmos2ImageToTextProjection`.
        projection_attentions (`tuple(torch.FloatTensor)`, *optional*):
            Tuple of `torch.FloatTensor` (one for each layer) of shape `(batch_size, num_heads, sequence_length,
            sequence_length)`.

            Attentions weights given by `Kosmos2ImageToTextProjection`, after the attention softmax, used to compute
            the weighted average in the self-attention heads.
        vision_model_output(`BaseModelOutputWithPooling`, *optional*):
            The output of the [`Kosmos2VisionModel`].
        past_key_values (`Cache`, *optional*, returned when `use_cache=True` is passed or when `config.use_cache=True`):
            It is a [`~cache_utils.Cache`] instance. For more details, see our [kv cache guide](https://huggingface.co/docs/transformers/en/kv_cache).

            Contains pre-computed hidden-states (key and values in the self-attention blocks and optionally if
            `config.is_encoder_decoder=True` in the cross-attention blocks) that can be used (see `past_key_values`
            input) to speed up sequential decoding.
    """

    last_hidden_state: Optional[torch.FloatTensor] = None
    past_key_values: Optional[Cache] = None
    hidden_states: Optional[tuple[torch.FloatTensor]] = None
    attentions: Optional[tuple[torch.FloatTensor]] = None
    width: Optional[torch.FloatTensor] = None
    height: Optional[torch.FloatTensor] = None
    image_embeds: Optional[torch.FloatTensor] = None
    projection_attentions: Optional[tuple[torch.FloatTensor]] = None
    vision_model_output: BaseModelOutputWithPooling = None

    def to_tuple(self) -> tuple[Any]:
        return tuple((self[k] if k != "vision_model_output" else getattr(self, k).to_tuple()) for k in self.keys())


@dataclass
class Kosmos2_5ForConditionalGenerationModelOutput(ModelOutput):
    """
    Model output class for `Kosmos2_5ForConditionalGeneration`.

    Args:
        loss (`torch.FloatTensor` of shape `(1,)`, *optional*, returned when `labels` is provided):
            Language modeling loss (for next-token prediction).
        logits (`torch.FloatTensor` of shape `(batch_size, sequence_length, config.vocab_size)`):
            Prediction scores of the language modeling head (scores for each vocabulary token before SoftMax).
        hidden_states (`tuple(torch.FloatTensor)`, *optional*, returned when `output_hidden_states=True` is passed or when `config.output_hidden_states=True`):
            Tuple of `torch.FloatTensor` (one for the output of the embeddings, if the model has an embedding layer, +
            one for the output of each layer) of shape `(batch_size, sequence_length, hidden_size)`.

            Hidden-states of the model at the output of each layer plus the optional initial embedding outputs.
        attentions (`tuple(torch.FloatTensor)`, *optional*, returned when `output_attentions=True` is passed or when `config.output_attentions=True`):
            Tuple of `torch.FloatTensor` (one for each layer) of shape `(batch_size, num_heads, sequence_length,
            sequence_length)`.

            Attentions weights after the attention softmax, used to compute the weighted average in the self-attention
            heads.
        width (`torch.FloatTensor` of shape `(batch_size,)`):
            The original width (before resizing) of each image in the batch.
        height (`torch.FloatTensor` of shape `(batch_size,)`):
            The original height (before resizing) of each image in the batch.
        image_embeds (`torch.FloatTensor` of shape `(batch_size, latent_query_num, hidden_size)`, *optional*):
            Sequence of hidden-states at the output of `Kosmos2ImageToTextProjection`.
        projection_attentions (`tuple(torch.FloatTensor)`, *optional*):
            Tuple of `torch.FloatTensor` (one for each layer) of shape `(batch_size, num_heads, sequence_length,
            sequence_length)`.

            Attentions weights given by `Kosmos2ImageToTextProjection`, after the attention softmax, used to compute
            the weighted average in the self-attention heads.
        vision_model_output(`BaseModelOutputWithPooling`, *optional*):
            The output of the [`Kosmos2VisionModel`].
        past_key_values (`Cache`, *optional*, returned when `use_cache=True` is passed or when `config.use_cache=True`):
            It is a [`~cache_utils.Cache`] instance. For more details, see our [kv cache guide](https://huggingface.co/docs/transformers/en/kv_cache).

            Contains pre-computed hidden-states (key and values in the self-attention blocks and optionally if
            `config.is_encoder_decoder=True` in the cross-attention blocks) that can be used (see `past_key_values`
            input) to speed up sequential decoding.
    """

    loss: Optional[torch.FloatTensor] = None
    logits: Optional[torch.FloatTensor] = None
    past_key_values: Optional[Cache] = None
    hidden_states: Optional[tuple[torch.FloatTensor]] = None
    attentions: Optional[tuple[torch.FloatTensor]] = None
    width: Optional[torch.FloatTensor] = None
    height: Optional[torch.FloatTensor] = None
    image_embeds: Optional[torch.FloatTensor] = None
    projection_attentions: Optional[tuple[torch.FloatTensor]] = None
    vision_model_output: BaseModelOutputWithPooling = None

    def to_tuple(self) -> tuple[Any]:
        return tuple((self[k] if k != "vision_model_output" else getattr(self, k).to_tuple()) for k in self.keys())


# Copied from transformers.models.pix2struct.modeling_pix2struct.Pix2StructLayerNorm with Pix2Struct->Kosmos2_5
class Kosmos2_5LayerNorm(nn.Module):
    def __init__(self, hidden_size, eps=1e-6):
        """
        Construct a layernorm module in the T5 style. No bias and no subtraction of mean.
        """
        super().__init__()
        self.weight = nn.Parameter(torch.ones(hidden_size))
        self.variance_epsilon = eps

    def forward(self, hidden_states):
        # T5 uses a layer_norm which only scales and doesn't shift, which is also known as Root Mean
        # Square Layer Normalization https://huggingface.co/papers/1910.07467 thus variance is calculated
        # w/o mean and there is no bias. Additionally we want to make sure that the accumulation for
        # half-precision inputs is done in fp32

        variance = hidden_states.to(torch.float32).pow(2).mean(-1, keepdim=True)
        hidden_states = hidden_states * torch.rsqrt(variance + self.variance_epsilon)

        # convert into half-precision if necessary
        if self.weight.dtype in [torch.float16, torch.bfloat16]:
            hidden_states = hidden_states.to(self.weight.dtype)

        return self.weight * hidden_states


# similar to transformers.models.pix2struct.modeling_pix2struct.Pix2StructVisionEmbeddings but with `inplace=False`
# TODO: check with krip
class Kosmos2_5VisionEmbeddings(nn.Module):
    def __init__(self, config: Kosmos2_5VisionConfig) -> None:
        super().__init__()
        self.config = config
        self.patch_projection = nn.Linear(config.patch_embed_hidden_size, config.hidden_size)

        self.row_embedder = nn.Embedding(config.max_num_patches, config.hidden_size)
        self.column_embedder = nn.Embedding(config.max_num_patches, config.hidden_size)

        self.dropout = nn.Dropout(config.dropout_rate, inplace=False)

    def forward(self, flattened_patches: torch.Tensor) -> torch.Tensor:
        # the row and column indices are stored in the first and second position of the flattened_patches
        # flattened_patches: `batch_size`, `seq_len`, `hidden_size` + 2
        row_indices = flattened_patches[:, :, 0].long()
        col_indices = flattened_patches[:, :, 1].long()

        flattened_patches = flattened_patches[:, :, 2:]

        embeddings = self.patch_projection(flattened_patches)
        row_embeddings = self.row_embedder(row_indices).to(embeddings.device)
        col_embeddings = self.column_embedder(col_indices).to(embeddings.device)

        # sum all embeddings together
        embeddings = embeddings + row_embeddings + col_embeddings

        embeddings = self.dropout(embeddings)

        return embeddings


# Copied from transformers.models.t5.modeling_t5.T5DenseGatedActDense with T5DenseGatedActDense->Pix2StructVisionMlp,T5Config->Pix2StructVisionConfig,config.d_model->config.hidden_size,dropout_rate->dropout_rate
class Kosmos2_5VisionMlp(nn.Module):
    def __init__(self, config: Kosmos2_5VisionConfig):
        super().__init__()
        self.wi_0 = nn.Linear(config.hidden_size, config.intermediate_size, bias=False)
        self.wi_1 = nn.Linear(config.hidden_size, config.intermediate_size, bias=False)
        self.wo = nn.Linear(config.intermediate_size, config.hidden_size, bias=False)
        self.dropout = nn.Dropout(config.dropout_rate)
        self.act = ACT2FN[config.dense_act_fn]

        # Ignore copy
        self.config = config

    def forward(self, hidden_states):
        hidden_gelu = self.act(self.wi_0(hidden_states))
        hidden_linear = self.wi_1(hidden_states)
        hidden_states = hidden_gelu * hidden_linear
        hidden_states = self.dropout(hidden_states)

        # To make 8bit quantization work for google/flan-t5-xxl, self.wo is kept in float32.
        # See https://github.com/huggingface/transformers/issues/20287
        # we also make sure the weights are not in `int8` in case users will force `_keep_in_fp32_modules` to be `None``
        if (
            isinstance(self.wo.weight, torch.Tensor)
            and hidden_states.dtype != self.wo.weight.dtype
            and self.wo.weight.dtype != torch.int8
        ):
            hidden_states = hidden_states.to(self.wo.weight.dtype)

        hidden_states = self.wo(hidden_states)
        return hidden_states


def eager_attention_forward(
    module: nn.Module,
    query: torch.Tensor,
    key: torch.Tensor,
    value: torch.Tensor,
    attention_mask: Optional[torch.Tensor],
    scaling: float,
    dropout: float = 0.0,
    **kwargs,
):
    # this weight maybe overflow with fp16
    attn_weights = torch.matmul(query, key.transpose(2, 3)) * scaling

    if attention_mask is not None:
        causal_mask = attention_mask[:, :, :, : key.shape[-2]]
        attn_weights = attn_weights + causal_mask

    attn_weights = nn.functional.softmax(attn_weights, dim=-1, dtype=torch.float32).to(query.dtype)
    attn_weights = nn.functional.dropout(attn_weights, p=dropout, training=module.training)
    attn_output = torch.matmul(attn_weights, value)
    attn_output = attn_output.transpose(1, 2).contiguous()

    return attn_output, attn_weights


class Kosmos2_5VisionAttention(nn.Module):
    def __init__(self, config):
        super().__init__()
        self.config = config
        self.hidden_size = config.hidden_size
        self.head_dim = config.head_dim
        self.n_heads = config.num_attention_heads
        self.dropout = config.attention_dropout
        self.inner_dim = self.n_heads * self.head_dim
        self.is_causal = False
        self.scaling = self.head_dim**-0.5

        self.query = nn.Linear(self.hidden_size, self.inner_dim, bias=False)
        self.key = nn.Linear(self.hidden_size, self.inner_dim, bias=False)
        self.value = nn.Linear(self.hidden_size, self.inner_dim, bias=False)
        self.output = nn.Linear(self.inner_dim, self.hidden_size, bias=False)

        self.gradient_checkpointing = False

    def forward(
        self,
        hidden_states,
        attention_mask=None,
        **kwargs: Unpack[TransformersKwargs],
    ):
        """
        Self-attention block
        """
        input_shape = hidden_states.shape[:-1]
        hidden_shape = (*input_shape, -1, self.head_dim)

        query_states = self.query(hidden_states).view(hidden_shape).transpose(1, 2)
        key_states = self.key(hidden_states).view(hidden_shape).transpose(1, 2)
        value_states = self.value(hidden_states).view(hidden_shape).transpose(1, 2)

        attention_interface: Callable = eager_attention_forward
        if self.config._attn_implementation != "eager":
            if self.config._attn_implementation == "sdpa" and kwargs.get("output_attentions", False):
                logger.warning_once(
                    "`torch.nn.functional.scaled_dot_product_attention` does not support `output_attentions=True`. Falling back to "
                    'eager attention. This warning can be removed using the argument `attn_implementation="eager"` when loading the model.'
                )
            else:
                attention_interface = ALL_ATTENTION_FUNCTIONS[self.config._attn_implementation]

        attn_output, attn_weights = attention_interface(
            self,
            query_states,
            key_states,
            value_states,
            attention_mask,
            dropout=0.0 if not self.training else self.dropout,
            scaling=self.scaling,
            **kwargs,
        )

        attn_output = attn_output.reshape(*input_shape, -1)
        attn_output = self.output(attn_output)

        return attn_output, attn_weights


class Kosmos2_5VisionLayer(GradientCheckpointingLayer):
    def __init__(self, config: Kosmos2_5VisionConfig) -> None:
        super().__init__()
        self.config = config

        self.attention = Kosmos2_5VisionAttention(config)
        self.mlp = Kosmos2_5VisionMlp(config)
        self.pre_mlp_layer_norm = Kosmos2_5LayerNorm(config.hidden_size, eps=config.layer_norm_eps)
        self.pre_attention_layer_norm = Kosmos2_5LayerNorm(config.hidden_size, eps=config.layer_norm_eps)

    def forward(
        self,
        hidden_states: torch.Tensor,
        attention_mask: Optional[torch.Tensor] = None,
        output_attentions: bool = False,
        **kwargs: Unpack[TransformersKwargs],
    ) -> Union[tuple[torch.Tensor, torch.Tensor], tuple[torch.Tensor]]:
        residual = hidden_states

        # in  Kosmos2_5Vision, layernorm is applied before self-attention
        hidden_states = self.pre_attention_layer_norm(hidden_states)

        attention_output, self_attn_weights = self.attention(
            hidden_states,
            attention_mask=attention_mask,
            output_attentions=output_attentions,
            **kwargs,
        )

        # first residual connection
        hidden_states = attention_output + residual

        # in  Kosmos2_5Vision, layernorm is also applied after self-attention
        layer_output = self.pre_mlp_layer_norm(hidden_states)
        layer_output = self.mlp(layer_output) + hidden_states  # second residual connection

        outputs = (layer_output,)
        if output_attentions:
            outputs += (self_attn_weights,)

        return outputs


# Adapted from transformers.models.pix2struct.modeling_pix2struct.Pix2StructVisionEncoder with Pix2Struct->Kosmos2_5
class Kosmos2_5VisionEncoder(nn.Module):
    def __init__(self, config: Kosmos2_5VisionConfig) -> None:
        super().__init__()
        self.config = config
        self.layer = nn.ModuleList([Kosmos2_5VisionLayer(config) for _ in range(config.num_hidden_layers)])
        self.gradient_checkpointing = False

    def _prepare_attention_mask(self, attention_mask, input_shape, inputs_embeds):
        if self.config._attn_implementation == "flash_attention_2":
            if attention_mask is not None and 0.0 in attention_mask:
                return attention_mask
            return None
        if attention_mask is not None:
            # [bsz, seq_len] -> [bsz, 1, tgt_seq_len, src_seq_len]
            expanded_attn_mask = _expand_mask(attention_mask, inputs_embeds.dtype, tgt_len=input_shape[-1]).to(
                inputs_embeds.device
            )
        return expanded_attn_mask

    def forward(
        self,
        hidden_states: torch.Tensor,
        attention_mask: Optional[torch.Tensor] = None,
        output_attentions: bool = False,
        output_hidden_states: bool = False,
        **kwargs: Unpack[TransformersKwargs],
    ) -> BaseModelOutput:
        all_hidden_states = () if output_hidden_states else None
        all_self_attentions = () if output_attentions else None

        attention_mask = self._prepare_attention_mask(attention_mask, hidden_states.shape[:2], hidden_states)

        for i, layer_module in enumerate(self.layer):
            if output_hidden_states:
                all_hidden_states = all_hidden_states + (hidden_states,)

            layer_outputs = layer_module(hidden_states, attention_mask, output_attentions, **kwargs)
            hidden_states = layer_outputs[0]

            if output_attentions:
                all_self_attentions = all_self_attentions + (layer_outputs[1],)

        if output_hidden_states:
            all_hidden_states = all_hidden_states + (hidden_states,)

        return BaseModelOutput(
            last_hidden_state=hidden_states,
            hidden_states=all_hidden_states,
            attentions=all_self_attentions,
        )


# Copied from transformers.models.kosmos2.modeling_kosmos2.Kosmos2TextSinusoidalPositionalEmbedding with Kosmos2->Kosmos2_5
class Kosmos2_5TextSinusoidalPositionalEmbedding(nn.Module):
    """This module produces sinusoidal positional embeddings of any length."""

    # Copied from transformers.models.m2m_100.modeling_m2m_100.M2M100SinusoidalPositionalEmbedding.__init__
    def __init__(self, num_positions: int, embedding_dim: int, padding_idx: Optional[int] = None):
        super().__init__()
        self.offset = 2
        self.embedding_dim = embedding_dim
        self.padding_idx = padding_idx
        self.make_weights(num_positions + self.offset, embedding_dim, padding_idx)

    # Copied from transformers.models.m2m_100.modeling_m2m_100.M2M100SinusoidalPositionalEmbedding.make_weights
    def make_weights(self, num_embeddings: int, embedding_dim: int, padding_idx: Optional[int] = None):
        emb_weights = self.get_embedding(num_embeddings, embedding_dim, padding_idx)
        if hasattr(self, "weights"):
            # in forward put the weights on the correct dtype and device of the param
            emb_weights = emb_weights.to(dtype=self.weights.dtype, device=self.weights.device)

        self.register_buffer("weights", emb_weights, persistent=False)

    @staticmethod
    # Copied from transformers.models.m2m_100.modeling_m2m_100.M2M100SinusoidalPositionalEmbedding.get_embedding
    def get_embedding(num_embeddings: int, embedding_dim: int, padding_idx: Optional[int] = None):
        """
        Build sinusoidal embeddings.

        This matches the implementation in tensor2tensor, but differs slightly from the description in Section 3.5 of
        "Attention Is All You Need".
        """
        half_dim = embedding_dim // 2
        emb = math.log(10000) / (half_dim - 1)
        emb = torch.exp(torch.arange(half_dim, dtype=torch.int64).float() * -emb)
        emb = torch.arange(num_embeddings, dtype=torch.int64).float().unsqueeze(1) * emb.unsqueeze(0)
        emb = torch.cat([torch.sin(emb), torch.cos(emb)], dim=1).view(num_embeddings, -1)
        if embedding_dim % 2 == 1:
            # zero pad
            emb = torch.cat([emb, torch.zeros(num_embeddings, 1)], dim=1)
        if padding_idx is not None:
            emb[padding_idx, :] = 0

        return emb.to(torch.get_default_dtype())

    @torch.no_grad()
    def forward(
        self,
        input_ids: Optional[torch.Tensor] = None,
        inputs_embeds: Optional[torch.Tensor] = None,
        past_key_values_length: int = 0,
        position_ids: Optional[torch.Tensor] = None,
    ):
        if input_ids is not None:
            bsz, seq_len = input_ids.size()
            if position_ids is None:
                # Create the position ids from the input token ids. Any padded tokens remain padded.
                position_ids = self.create_position_ids_from_input_ids(
                    input_ids, self.padding_idx, past_key_values_length
                ).to(input_ids.device)
        else:
            bsz, seq_len = inputs_embeds.size()[:-1]
            if position_ids is None:
                position_ids = self.create_position_ids_from_inputs_embeds(
                    inputs_embeds, past_key_values_length, self.padding_idx
                )

        # expand embeddings if needed
        max_pos = self.padding_idx + 1 + seq_len + past_key_values_length
        if max_pos > self.weights.size(0):
            self.make_weights(max_pos + self.offset, self.embedding_dim, self.padding_idx)

        return self.weights.index_select(0, position_ids.view(-1)).view(bsz, seq_len, self.weights.shape[-1]).detach()

    @staticmethod
    # Copied from transformers.models.m2m_100.modeling_m2m_100.M2M100SinusoidalPositionalEmbedding.create_position_ids_from_inputs_embeds
    def create_position_ids_from_inputs_embeds(inputs_embeds, past_key_values_length, padding_idx):
        """
        We are provided embeddings directly. We cannot infer which are padded so just generate sequential position ids.

        Args:
            inputs_embeds: torch.Tensor

        Returns: torch.Tensor
        """
        input_shape = inputs_embeds.size()[:-1]
        sequence_length = input_shape[1]

        position_ids = torch.arange(
            padding_idx + 1, sequence_length + padding_idx + 1, dtype=torch.long, device=inputs_embeds.device
        )
        return position_ids.unsqueeze(0).expand(input_shape).contiguous() + past_key_values_length

    @staticmethod
    # Copied from transformers.models.roberta.modeling_roberta.RobertaEmbeddings.create_position_ids_from_input_ids
    def create_position_ids_from_input_ids(input_ids, padding_idx, past_key_values_length=0):
        """
        Replace non-padding symbols with their position numbers. Position numbers begin at padding_idx+1. Padding symbols
        are ignored. This is modified from fairseq's `utils.make_positions`.

        Args:
            x: torch.Tensor x:

        Returns: torch.Tensor
        """
        # The series of casts and type-conversions here are carefully balanced to both work with ONNX export and XLA.
        mask = input_ids.ne(padding_idx).int()
        incremental_indices = (torch.cumsum(mask, dim=1).type_as(mask) + past_key_values_length) * mask
        return incremental_indices.long() + padding_idx


# Copied from transformers.models.kosmos2.modeling_kosmos2.Kosmos2TextFFN with Kosmos2->Kosmos2_5
class Kosmos2_5TextFFN(nn.Module):
    def __init__(self, config: Kosmos2_5TextConfig):
        super().__init__()

        self.dropout = config.dropout
        self.activation_fn = ACT2FN[config.activation_function]
        self.activation_dropout = config.activation_dropout

        self.fc1 = nn.Linear(config.embed_dim, config.ffn_dim)
        self.fc2 = nn.Linear(config.ffn_dim, config.embed_dim)

        self.ffn_layernorm = nn.LayerNorm(config.ffn_dim, eps=config.layer_norm_eps)

    def forward(self, hidden_states):
        hidden_states = self.activation_fn(self.fc1(hidden_states))
        hidden_states = nn.functional.dropout(hidden_states, p=self.activation_dropout, training=self.training)
        hidden_states = self.ffn_layernorm(hidden_states)
        hidden_states = self.fc2(hidden_states)
        hidden_states = nn.functional.dropout(hidden_states, p=self.dropout, training=self.training)

        return hidden_states


class Kosmos2_5TextAttention(nn.Module):
    """Multi-headed attention from 'Attention Is All You Need' paper"""

    def __init__(
        self,
        config,
        embed_dim: int,
        num_heads: int,
        dropout: float = 0.0,
        is_decoder: bool = False,
        bias: bool = True,
        is_causal=True,
        layer_idx: Optional[int] = None,
    ):
        super().__init__()
        self.config = config
        self.layer_idx = layer_idx
        self.embed_dim = embed_dim
        self.num_heads = num_heads
        self.dropout = dropout
        self.head_dim = embed_dim // num_heads

        if (self.head_dim * num_heads) != self.embed_dim:
            raise ValueError(
                f"embed_dim must be divisible by num_heads (got `embed_dim`: {self.embed_dim}"
                f" and `num_heads`: {num_heads})."
            )
        self.scaling = self.head_dim**-0.5
        self.is_decoder = is_decoder

        self.k_proj = nn.Linear(embed_dim, embed_dim, bias=bias)
        self.v_proj = nn.Linear(embed_dim, embed_dim, bias=bias)
        self.q_proj = nn.Linear(embed_dim, embed_dim, bias=bias)
        self.out_proj = nn.Linear(embed_dim, embed_dim, bias=bias)
        self.is_causal = is_causal

    def forward(
        self,
        hidden_states: torch.Tensor,  # text part
        encoder_hidden_states: Optional[torch.Tensor] = None,  # image part
        attention_mask: Optional[torch.Tensor] = None,
        past_key_values: Optional[Cache] = None,
        cache_position: Optional[torch.LongTensor] = None,
        **kwargs: Unpack[TransformersKwargs],
    ) -> tuple[torch.Tensor, Optional[torch.Tensor], Optional[tuple[torch.Tensor]]]:
        input_shape = hidden_states.shape[:-1]
        hidden_shape = (*input_shape, -1, self.head_dim)

        # use encoder_hidden_states if cross attention
        is_cross_attention = encoder_hidden_states is not None
        current_states = encoder_hidden_states if is_cross_attention else hidden_states

        current_input_shape = current_states.shape[:-1]
        current_hidden_shape = (*current_input_shape, -1, self.head_dim)

        key_states = self.k_proj(current_states).view(current_hidden_shape).transpose(1, 2)
        value_states = self.v_proj(current_states).view(current_hidden_shape).transpose(1, 2)
        query_states = self.q_proj(hidden_states).view(hidden_shape).transpose(1, 2)

        # Apply `self.scaling`
        query_states = self.scaling * query_states

        if past_key_values is not None:
            # sin and cos are specific to RoPE models; cache_position needed for the static cache
            cache_kwargs = {"cache_position": cache_position}
            key_states, value_states = past_key_values.update(key_states, value_states, self.layer_idx, cache_kwargs)

        attention_interface: Callable = eager_attention_forward
        if self.config._attn_implementation != "eager":
            if self.config._attn_implementation == "sdpa" and kwargs.get("output_attentions", False):
                logger.warning_once(
                    "`torch.nn.functional.scaled_dot_product_attention` does not support `output_attentions=True`. Falling back to "
                    'eager attention. This warning can be removed using the argument `attn_implementation="eager"` when loading the model.'
                )
            else:
                attention_interface = ALL_ATTENTION_FUNCTIONS[self.config._attn_implementation]

        attn_output, attn_weights = attention_interface(
            self,
            query_states,
            key_states,
            value_states,
            attention_mask,
            dropout=0.0 if not self.training else self.dropout,
            scaling=1.0,  # We don't use `self.scaling` as it's already applied to `query_states` above .
            **kwargs,
        )

        attn_output = attn_output.reshape(*input_shape, -1).contiguous()
        attn_output = self.out_proj(attn_output)
        return attn_output, attn_weights


class Kosmos2_5TextBlock(GradientCheckpointingLayer):
    def __init__(self, config: Kosmos2_5TextConfig, layer_idx: int):
        super().__init__()
        self.embed_dim = config.embed_dim
        self.layer_idx = layer_idx
        self.self_attn = Kosmos2_5TextAttention(
            config,
            embed_dim=self.embed_dim,
            num_heads=config.attention_heads,
            dropout=config.attention_dropout,
            is_decoder=True,
            is_causal=True,
            layer_idx=layer_idx,
        )
        self.dropout = config.dropout
        self.self_attn_layer_norm = nn.LayerNorm(self.embed_dim, eps=config.layer_norm_eps)
        self.ffn = Kosmos2_5TextFFN(config)
        self.final_layer_norm = nn.LayerNorm(self.embed_dim, eps=config.layer_norm_eps)

    # Adapted from transformers.models.kosmos2.modeling_kosmos2.Kosmos2TextBlock.forward
    def forward(
        self,
        hidden_states: torch.Tensor,
        attention_mask: Optional[torch.Tensor] = None,
        past_key_values: Optional[Cache] = None,
        output_attentions: Optional[bool] = False,
        use_cache: Optional[bool] = True,
        cache_position: Optional[torch.LongTensor] = None,
        **kwargs: Unpack[TransformersKwargs],
    ) -> tuple[torch.FloatTensor, Optional[tuple[torch.FloatTensor, torch.FloatTensor]]]:
        residual = hidden_states

        hidden_states = self.self_attn_layer_norm(hidden_states)

        # Self Attention
        hidden_states, self_attn_weights = self.self_attn(
            hidden_states=hidden_states,
            attention_mask=attention_mask,
            past_key_values=past_key_values,
            output_attentions=output_attentions,
            use_cache=use_cache,
            cache_position=cache_position,
            **kwargs,
        )
        hidden_states = nn.functional.dropout(hidden_states, p=self.dropout, training=self.training)
        hidden_states = residual + hidden_states

        # Fully Connected
        residual = hidden_states
        hidden_states = self.final_layer_norm(hidden_states)
        hidden_states = self.ffn(hidden_states)
        hidden_states = residual + hidden_states

        outputs = (hidden_states,)
        if output_attentions:
            outputs += (self_attn_weights,)

        return outputs


# Adapted from transformers.models.kosmos2.modeling_kosmos2.Kosmos2TextTransformer with Kosmos2->Kosmos2_5
class Kosmos2_5TextTransformer(nn.Module):
    """
    Transformer decoder consisting of `config.layers` layers. Each layer is a [`Kosmos2_5TextBlock`].
    Here we doesn't have cross attention.
    Args:
        config: Kosmos2_5TextConfig
    """

    def __init__(self, config: Kosmos2_5TextConfig):
        super().__init__()
        self.config = config
        self.dropout = config.dropout
        self.layerdrop = config.layerdrop

        self.embed_scale = math.sqrt(config.embed_dim) if config.scale_embedding else 1.0
        self.embed_tokens = nn.Embedding(config.vocab_size, config.embed_dim, padding_idx=config.pad_token_id)

        self.embed_positions = Kosmos2_5TextSinusoidalPositionalEmbedding(
            num_positions=config.max_position_embeddings,
            embedding_dim=config.embed_dim,
            padding_idx=config.pad_token_id,
        )

        # Ignore copy
        self.segment_emb = nn.Embedding(2, config.embed_dim)
        self.layers = nn.ModuleList([Kosmos2_5TextBlock(config, layer_idx) for layer_idx in range(config.layers)])
        self.layer_norm = nn.LayerNorm(config.embed_dim, config.layer_norm_eps)
        self.gradient_checkpointing = False

    # TODO (ydshieh): Remove this (to match Llama's code)
    def _update_causal_mask(
        self,
        attention_mask: Union[torch.Tensor, "BlockMask"],
        input_tensor: torch.Tensor,
        cache_position: torch.Tensor,
        past_key_values: Cache,
        output_attentions: bool = False,
    ):
        if self.config._attn_implementation == "flash_attention_2":
            if attention_mask is not None and (attention_mask == 0.0).any():
                return attention_mask
            return None
        if self.config._attn_implementation == "flex_attention":
            if isinstance(attention_mask, torch.Tensor):
                attention_mask = make_flex_block_causal_mask(attention_mask)
            return attention_mask

        # For SDPA, when possible, we will rely on its `is_causal` argument instead of its `attn_mask` argument, in
        # order to dispatch on Flash Attention 2. This feature is not compatible with static cache, as SDPA will fail
        # to infer the attention mask.
        past_seen_tokens = past_key_values.get_seq_length() if past_key_values is not None else 0
        using_compilable_cache = past_key_values.is_compileable if past_key_values is not None else False

        # When output attentions is True, sdpa implementation's forward method calls the eager implementation's forward
        if self.config._attn_implementation == "sdpa" and not using_compilable_cache and not output_attentions:
            if AttentionMaskConverter._ignore_causal_mask_sdpa(
                attention_mask,
                inputs_embeds=input_tensor,
                past_key_values_length=past_seen_tokens,
                is_training=self.training,
            ):
                return None

        dtype = input_tensor.dtype
        sequence_length = input_tensor.shape[1]
        if using_compilable_cache:
            target_length = past_key_values.get_max_cache_shape()
        else:
            target_length = (
                attention_mask.shape[-1]
                if isinstance(attention_mask, torch.Tensor)
                else past_seen_tokens + sequence_length + 1
            )

        # In case the provided `attention` mask is 2D, we generate a causal mask here (4D).
        causal_mask = self._prepare_4d_causal_attention_mask_with_cache_position(
            attention_mask,
            sequence_length=sequence_length,
            target_length=target_length,
            dtype=dtype,
            cache_position=cache_position,
            batch_size=input_tensor.shape[0],
        )

        if (
            self.config._attn_implementation == "sdpa"
            and attention_mask is not None
            and attention_mask.device.type in ["cuda", "xpu", "npu"]
            and not output_attentions
        ):
            # Attend to all tokens in fully masked rows in the causal_mask, for example the relevant first rows when
            # using left padding. This is required by F.scaled_dot_product_attention memory-efficient attention path.
            # Details: https://github.com/pytorch/pytorch/issues/110213
            min_dtype = torch.finfo(dtype).min
            causal_mask = AttentionMaskConverter._unmask_unattended(causal_mask, min_dtype)

        return causal_mask

    @staticmethod
    # TODO (ydshieh): Remove this (to match Llama's code)
    def _prepare_4d_causal_attention_mask_with_cache_position(
        attention_mask: torch.Tensor,
        sequence_length: int,
        target_length: int,
        dtype: torch.dtype,
        cache_position: torch.Tensor,
        batch_size: int,
        **kwargs,
    ):
        """
        Creates a causal 4D mask of shape `(batch_size, 1, query_length, key_value_length)` from a 2D mask of shape
        `(batch_size, key_value_length)`, or if the input `attention_mask` is already 4D, do nothing.

        Args:
            attention_mask (`torch.Tensor`):
                A 2D attention mask of shape `(batch_size, key_value_length)` or a 4D attention mask of shape
                `(batch_size, 1, query_length, key_value_length)`.
            sequence_length (`int`):
                The sequence length being processed.
            target_length (`int`):
                The target length: when generating with static cache, the mask should be as long as the static cache,
                to account for the 0 padding, the part of the cache that is not filled yet.
            dtype (`torch.dtype`):
                The dtype to use for the 4D attention mask.
            cache_position (`torch.Tensor`):
                Indices depicting the position of the input sequence tokens in the sequence.
            batch_size (`torch.Tensor`):
                Batch size.
        """
        if attention_mask is not None and attention_mask.dim() == 4:
            # In this case we assume that the mask comes already in inverted form and requires no inversion or slicing.
            causal_mask = attention_mask
        else:
            min_dtype = torch.finfo(dtype).min
            causal_mask = torch.full(
                (sequence_length, target_length), fill_value=min_dtype, dtype=dtype, device=cache_position.device
            )
            if sequence_length != 1:
                causal_mask = torch.triu(causal_mask, diagonal=1)
            causal_mask *= torch.arange(target_length, device=cache_position.device) > cache_position.reshape(-1, 1)
            causal_mask = causal_mask[None, None, :, :].expand(batch_size, 1, -1, -1)
            if attention_mask is not None:
                causal_mask = causal_mask.clone()  # copy to contiguous memory for in-place edit
                mask_length = attention_mask.shape[-1]
                padding_mask = causal_mask[:, :, :, :mask_length] + attention_mask[:, None, None, :].to(
                    causal_mask.device
                )
                padding_mask = padding_mask == 0
                causal_mask[:, :, :, :mask_length] = causal_mask[:, :, :, :mask_length].masked_fill(
                    padding_mask, min_dtype
                )

        return causal_mask

    def forward(
        self,
        input_ids: Optional[torch.Tensor] = None,
        attention_mask: Optional[torch.Tensor] = None,
        image_embeds: Optional[torch.Tensor] = None,
        image_embeds_position_mask: Optional[torch.Tensor] = None,
        past_key_values: Optional[Cache] = None,
        inputs_embeds: Optional[torch.Tensor] = None,
        position_ids: Optional[torch.Tensor] = None,
        use_cache: Optional[bool] = None,
        output_attentions: Optional[bool] = None,
        output_hidden_states: Optional[bool] = None,
        cache_position: Optional[torch.LongTensor] = None,
        **kwargs: Unpack[TransformersKwargs],
    ) -> BaseModelOutputWithPastAndCrossAttentions:
        output_attentions = output_attentions if output_attentions is not None else self.config.output_attentions
        output_hidden_states = (
            output_hidden_states if output_hidden_states is not None else self.config.output_hidden_states
        )
        use_cache = use_cache if use_cache is not None else self.config.use_cache

        if (input_ids is None) ^ (inputs_embeds is not None):
            raise ValueError(
                "You cannot specify both input_ids and inputs_embeds at the same time, and must specify either one"
            )

        if self.gradient_checkpointing and self.training and use_cache:
            logger.warning_once(
                "`use_cache=True` is incompatible with gradient checkpointing. Setting `use_cache=False`."
            )
            use_cache = False

        # The argument `inputs_embeds` should be the one without being multiplied by `self.embed_scale`.
        if inputs_embeds is None:
            inputs_embeds = self.embed_tokens(input_ids)

        # Ignore copy
        if image_embeds is not None:
            inputs_embeds[image_embeds_position_mask == 1] = image_embeds.to(inputs_embeds.device).view(
                -1, image_embeds.size(-1)
            )

        inputs_embeds = inputs_embeds * self.embed_scale

        # embed positions
        positions = self.embed_positions(
            input_ids=input_ids,
            inputs_embeds=inputs_embeds,
            past_key_values_length=0,
            position_ids=position_ids,
        )
        positions = positions.to(inputs_embeds.device)

        # Ignore copy
        if image_embeds_position_mask is not None:
            # make every not equal 0 be 1
            image_embeds_position_mask = image_embeds_position_mask.ne(0).long()
            segment_embeds = self.segment_emb(image_embeds_position_mask).to(positions.device)
            positions += segment_embeds
        else:
            # add zero embedding for padding tokens
            bsz, seq_len, dim = positions.size()
            zero_emb = self.segment_emb(
                torch.zeros((bsz, 1), dtype=torch.long, device=self.segment_emb.weight.device)
            ).to(positions.device)
            positions += zero_emb

        hidden_states = inputs_embeds + positions

        hidden_states = nn.functional.dropout(hidden_states, p=self.dropout, training=self.training)

        if use_cache and past_key_values is None:
            past_key_values = DynamicCache(config=self.config)

        if cache_position is None:
            past_seen_tokens = past_key_values.get_seq_length() if past_key_values is not None else 0
            cache_position = torch.arange(
                past_seen_tokens, past_seen_tokens + inputs_embeds.shape[1], device=inputs_embeds.device
            )

        causal_mask = self._update_causal_mask(
            attention_mask, inputs_embeds, cache_position, past_key_values, output_attentions
        )

        hidden_states = nn.functional.dropout(hidden_states, p=self.dropout, training=self.training)

        # decoder layers
        all_hidden_states = () if output_hidden_states else None
        all_self_attns = () if output_attentions else None

        for decoder_layer in self.layers:
            if output_hidden_states:
                all_hidden_states += (hidden_states,)

            layer_outputs = decoder_layer(
                hidden_states,
                attention_mask=causal_mask,
                past_key_values=past_key_values,
                output_attentions=output_attentions,
                use_cache=use_cache,
                cache_position=cache_position,
                **kwargs,
            )
            hidden_states = layer_outputs[0]

            if output_attentions:
                all_self_attns += (layer_outputs[1],)

        # add final layer norm
        hidden_states = self.layer_norm(hidden_states)

        # add hidden states from the last decoder layer
        if output_hidden_states:
            all_hidden_states += (hidden_states,)

        output = BaseModelOutputWithPast(
            last_hidden_state=hidden_states,
            past_key_values=past_key_values if use_cache else None,
            hidden_states=all_hidden_states,
            attentions=all_self_attns,
        )
        return output


class Kosmos2_5ImageToTextProjection(nn.Module):
    """The layer that transforms the image model's output to part of the text model's input (namely, image features)"""

    def __init__(self, config: Kosmos2_5Config):
        super().__init__()
        self.dense = nn.Linear(config.vision_config.hidden_size, config.text_config.embed_dim)
        self.latent_query = nn.Parameter(torch.randn(config.latent_query_num, config.text_config.embed_dim))

        # Ignore copy
        self.x_attn = Kosmos2_5TextAttention(
            config.text_config,
            config.text_config.embed_dim,
            config.text_config.attention_heads,
            dropout=config.text_config.attention_dropout,
            is_decoder=False,
            is_causal=False,
        )

    def forward(self, features):
        hidden_states = self.dense(features)

        # shape = [batch, latent_query_num, h_dim]
        latent_query = self.latent_query.unsqueeze(0).expand(hidden_states.size(0), -1, -1)
        key_value_states = torch.cat([hidden_states, latent_query], dim=1)

        hidden_states, attn_weights = self.x_attn(
            hidden_states=latent_query,
            encoder_hidden_states=key_value_states,
            past_key_values=None,
            attention_mask=None,
            output_attentions=None,
            is_causal=False,
        )

        return hidden_states, attn_weights


class Kosmos2_5PreTrainedModel(PreTrainedModel):
    """
    An abstract class to handle weights initialization and a simple interface for downloading and loading pretrained
    models.
    """

    config_class = Kosmos2_5Config
    input_modalities = ("image", "text")
    supports_gradient_checkpointing = True
    _no_split_modules = ["Kosmos2_5VisionLayer", "Kosmos2_5TextBlock"]
    _supports_flash_attn_2 = True
    _supports_cache_class = True
    _supports_sdpa = True
    _supports_attention_backend = True

    @torch.no_grad()
    def _init_weights(self, module):
        """Initialize the weights"""
        if isinstance(self, Kosmos2_5VisionModel):
            init_factor = self.config.initializer_factor
            std = self.config.initializer_range * init_factor
        elif isinstance(self, (Kosmos2_5TextModel, Kosmos2_5TextForCausalLM)):
            std = self.config.init_std
        elif isinstance(self, (Kosmos2_5Model, Kosmos2_5ForConditionalGeneration)):
            std = self.config.text_config.init_std
        if isinstance(module, nn.Linear):
            init.normal_(module.weight, mean=0.0, std=std)
            if module.bias is not None:
                init.zeros_(module.bias)
        elif isinstance(module, nn.Embedding):
            init.normal_(module.weight, mean=0.0, std=std)
            # Here we need the check explicitly, as we slice the weight in the `zeros_` call, so it looses the flag
            if module.padding_idx is not None and not getattr(module.weight, "_is_hf_initialized", False):
                init.zeros_(module.weight[module.padding_idx])
        elif isinstance(module, (nn.LayerNorm, Kosmos2_5LayerNorm)):
            init.ones_(module.weight)
            if getattr(module, "bias", None) is not None:
                init.zeros_(module.bias)
        elif isinstance(module, Kosmos2_5ImageToTextProjection):
            init.normal_(module.latent_query, mean=0.0, std=1.0)


class Kosmos2_5VisionModel(Kosmos2_5PreTrainedModel):
    config_class = Kosmos2_5VisionConfig
    input_modalities = ("text",)

    # Copied from transformers.models.pix2struct.modeling_pix2struct.Pix2StructVisionModel.__init__ with Pix2Struct->Kosmos2_5
    def __init__(self, config: Kosmos2_5VisionConfig):
        super().__init__(config)
        self.config = config

        self.embeddings = Kosmos2_5VisionEmbeddings(config)
        self.encoder = Kosmos2_5VisionEncoder(config)

        self.layernorm = Kosmos2_5LayerNorm(config.hidden_size, eps=config.layer_norm_eps)

        # Initialize weights and apply final processing
        self.post_init()

    # Copied from transformers.models.pix2struct.modeling_pix2struct.Pix2StructVisionModel.get_input_embeddings
    def get_input_embeddings(self):
        return self.embeddings.patch_projection

    # Similar to transformers.models.pix2struct.modeling_pix2struct.Pix2StructVisionModel.forward without docstring
    def forward(
        self,
        flattened_patches: Optional[torch.Tensor] = None,
        attention_mask: Optional[torch.Tensor] = None,
        output_attentions: Optional[bool] = None,
        output_hidden_states: Optional[bool] = None,
        **kwargs: Unpack[TransformersKwargs],
    ) -> BaseModelOutputWithPooling:
        output_attentions = output_attentions if output_attentions is not None else self.config.output_attentions
        output_hidden_states = (
            output_hidden_states if output_hidden_states is not None else self.config.output_hidden_states
        )

        if flattened_patches is None:
            raise ValueError("You have to specify flattened_patches")

        if attention_mask is None:
            # check where `flattened_patches` is not 0
            attention_mask = (flattened_patches.sum(dim=-1) != 0).float()

        embedding_output = self.embeddings(flattened_patches)

        encoder_outputs = self.encoder(
            embedding_output,
            attention_mask=attention_mask,
            output_attentions=output_attentions,
            output_hidden_states=output_hidden_states,
            **kwargs,
        )
        sequence_output = encoder_outputs.last_hidden_state
        sequence_output = self.layernorm(sequence_output)

        return BaseModelOutput(
            last_hidden_state=sequence_output,
            hidden_states=encoder_outputs.hidden_states,
            attentions=encoder_outputs.attentions,
        )


# Adapted from transformers.models.kosmos2.modeling_kosmos2.Kosmos2TextModel with KOSMOS2->KOSMOS2_5
class Kosmos2_5TextModel(Kosmos2_5PreTrainedModel):
    config_class = Kosmos2_5TextConfig
    input_modalities = ("text",)

    def __init__(self, config: Kosmos2_5TextConfig):
        super().__init__(config)
        self.model = Kosmos2_5TextTransformer(config)
        # Initialize weights and apply final processing
        self.post_init()

    def get_input_embeddings(self) -> nn.Module:
        return self.model.embed_tokens

    def set_input_embeddings(self, value):
        self.model.embed_tokens = value

    @add_start_docstrings_to_model_forward(KOSMOS2_5_TEXT_INPUTS_DOCSTRING)
    @replace_return_docstrings(output_type=BaseModelOutputWithPastAndCrossAttentions, config_class=Kosmos2_5TextConfig)
    def forward(
        self,
        input_ids: Optional[torch.Tensor] = None,
        attention_mask: Optional[torch.Tensor] = None,
        image_embeds: Optional[torch.Tensor] = None,
        image_embeds_position_mask: Optional[torch.Tensor] = None,
        past_key_values: Optional[Cache] = None,
        inputs_embeds: Optional[torch.Tensor] = None,
        position_ids: Optional[torch.Tensor] = None,
        use_cache: Optional[bool] = None,
        output_attentions: Optional[bool] = None,
        output_hidden_states: Optional[bool] = None,
        cache_position: Optional[torch.LongTensor] = None,
        **kwargs: Unpack[TransformersKwargs],
    ) -> BaseModelOutputWithPastAndCrossAttentions:
        r"""
        Returns:

        """
        return self.model(
            input_ids=input_ids,
            attention_mask=attention_mask,
            image_embeds=image_embeds,
            image_embeds_position_mask=image_embeds_position_mask,
            past_key_values=past_key_values,
            inputs_embeds=inputs_embeds,
            position_ids=position_ids,
            use_cache=use_cache,
            output_attentions=output_attentions,
            output_hidden_states=output_hidden_states,
            cache_position=cache_position,
            **kwargs,
        )


@add_start_docstrings(
    """
    KOSMOS-2.5 Model for generating text and image features. The model consists of a vision encoder and a language model.
    """,
    KOSMOS2_5_START_DOCSTRING,
)
class Kosmos2_5Model(Kosmos2_5PreTrainedModel):
    config_class = Kosmos2_5Config

    def __init__(self, config: Kosmos2_5Config):
        super().__init__(config)

        self.text_model = Kosmos2_5TextModel._from_config(config.text_config)
        self.vision_model = Kosmos2_5VisionModel._from_config(config.vision_config)
        self.image_to_text_projection = Kosmos2_5ImageToTextProjection(config)

        # Initialize weights and apply final processing
        self.post_init()

    def get_input_embeddings(self) -> nn.Module:
        return self.text_model.model.embed_tokens

    def set_input_embeddings(self, value):
        self.text_model.model.embed_tokens = value

    @can_return_tuple
    @add_start_docstrings_to_model_forward(KOSMOS2_5_INPUTS_DOCSTRING)
    @replace_return_docstrings(output_type=Kosmos2_5ModelOutput, config_class=_CONFIG_FOR_DOC)
    def forward(
        self,
        input_ids: Optional[torch.Tensor] = None,
        flattened_patches: Optional[torch.Tensor] = None,
        width: Optional[torch.Tensor] = None,
        height: Optional[torch.Tensor] = None,
        image_embeds_position_mask: Optional[torch.Tensor] = None,
        attention_mask: Optional[torch.Tensor] = None,
        past_key_values: Optional[Cache] = None,
        image_embeds: Optional[torch.Tensor] = None,
        inputs_embeds: Optional[torch.Tensor] = None,
        position_ids: Optional[torch.Tensor] = None,
        use_cache: Optional[bool] = None,
        output_attentions: Optional[bool] = None,
        output_hidden_states: Optional[bool] = None,
        cache_position: Optional[torch.LongTensor] = None,
        **kwargs: Unpack[TransformersKwargs],
    ) -> Kosmos2_5ModelOutput:
        r"""
        Returns:

        Examples:

        ```python
        >>> from PIL import Image
        >>> import requests
        >>> from transformers import AutoProcessor, Kosmos2_5Model

        >>> model = Kosmos2_5Model.from_pretrained("microsoft/kosmos2.5")
        >>> processor = AutoProcessor.from_pretrained("microsoft/kosmos2.5")

        >>> url = "https://huggingface.co/microsoft/kosmos2.5/resolve/main/snowman.jpg"
        >>> image = Image.open(requests.get(url, stream=True).raw)

        >>> text = (
        ...     "<grounding> An image of<phrase> a snowman</phrase><object><patch_index_0044><patch_index_0863>"
        ...     "</object> warming himself by<phrase> a fire</phrase><object><patch_index_0005><patch_index_0911>"
        ...     "</object>"
        ... )

        >>> inputs = processor(text=text, images=image, return_tensors="pt", add_eos_token=True)

        >>> last_hidden_state = model(
        ...     pixel_values=inputs["pixel_values"],
        ...     input_ids=inputs["input_ids"],
        ...     attention_mask=inputs["attention_mask"],
        ...     image_embeds_position_mask=inputs["image_embeds_position_mask"],
        ... ).last_hidden_state
        >>> list(last_hidden_state.shape)
        [1, 91, 2048]
        ```"""
        output_attentions = output_attentions if output_attentions is not None else self.config.output_attentions
        output_hidden_states = (
            output_hidden_states if output_hidden_states is not None else self.config.output_hidden_states
        )

        vision_model_output = None
        projection_attentions = None
        if image_embeds is None:
            if flattened_patches is not None:
                vision_model_output = self.vision_model(
                    flattened_patches=flattened_patches,
                    output_attentions=output_attentions,
                    output_hidden_states=output_hidden_states,
                    **kwargs,
                )
                # normalized features
                image_embeds = nn.functional.normalize(vision_model_output.last_hidden_state, dim=-1)
                image_embeds, projection_attentions = self.image_to_text_projection(image_embeds)

        outputs = self.text_model(
            input_ids=input_ids,
            attention_mask=attention_mask,
            image_embeds=image_embeds,
            image_embeds_position_mask=image_embeds_position_mask,
            past_key_values=past_key_values,
            inputs_embeds=inputs_embeds,
            position_ids=position_ids,
            use_cache=use_cache,
            output_attentions=output_attentions,
            output_hidden_states=output_hidden_states,
            cache_position=cache_position,
            **kwargs,
        )

        return Kosmos2_5ModelOutput(
            last_hidden_state=outputs.last_hidden_state,
            past_key_values=outputs.past_key_values,
            hidden_states=outputs.hidden_states,
            attentions=outputs.attentions,
            width=width,
            height=height,
            image_embeds=image_embeds,
            projection_attentions=projection_attentions,
            vision_model_output=vision_model_output,
        )


@add_start_docstrings(
    """
    The text model from KOSMOS-2.5 with a language modeling head on top (linear layer with weights tied to the input
    embeddings).
    """,
    KOSMOS2_5_START_DOCSTRING,
)
class Kosmos2_5TextForCausalLM(Kosmos2_5PreTrainedModel):
    config_class = Kosmos2_5TextConfig
<<<<<<< HEAD
    input_modalities = ("text",)
    _tied_weights_keys = ["lm_head.weight"]
=======
    input_modalities = "text"
    _tied_weights_keys = {"lm_head.weight": "model.embed_tokens.weight"}
>>>>>>> 47227f47

    def __init__(self, config: Kosmos2_5TextConfig):
        super().__init__(config)

        self.model = Kosmos2_5TextTransformer(config)
        self.lm_head = nn.Linear(in_features=config.embed_dim, out_features=config.vocab_size, bias=False)

        # Initialize weights and apply final processing
        self.post_init()

    def get_input_embeddings(self) -> nn.Module:
        return self.model.embed_tokens

    def set_input_embeddings(self, value):
        self.model.embed_tokens = value

    def get_output_embeddings(self) -> nn.Module:
        return self.lm_head

    def set_output_embeddings(self, new_embeddings):
        self.lm_head = new_embeddings

    @add_start_docstrings_to_model_forward(KOSMOS2_5_TEXT_INPUTS_DOCSTRING)
    @replace_return_docstrings(output_type=CausalLMOutputWithCrossAttentions, config_class=Kosmos2_5TextConfig)
    def forward(
        self,
        input_ids: Optional[torch.Tensor] = None,
        attention_mask: Optional[torch.Tensor] = None,
        image_embeds: Optional[torch.Tensor] = None,
        image_embeds_position_mask: Optional[torch.Tensor] = None,
        position_ids: Optional[torch.Tensor] = None,
        past_key_values: Optional[Cache] = None,
        inputs_embeds: Optional[torch.Tensor] = None,
        labels: Optional[torch.LongTensor] = None,
        use_cache: Optional[bool] = None,
        output_attentions: Optional[bool] = None,
        output_hidden_states: Optional[bool] = None,
        logits_to_keep: Union[int, torch.Tensor] = 0,
        **kwargs: Unpack[TransformersKwargs],
    ) -> CausalLMOutputWithCrossAttentions:
        r"""
        labels (`torch.LongTensor` of shape `(batch_size, sequence_length)`, *optional*):
            Labels for computing the left-to-right language modeling loss (next word prediction). Indices should be in
            `[-100, 0, ..., config.vocab_size]` (see `input_ids` docstring) Tokens with indices set to `-100` are
            ignored (masked), the loss is only computed for the tokens with labels in `[0, ..., config.vocab_size]`

        Returns:

        """
        if labels is not None:
            if use_cache:
                logger.warning("The `use_cache` argument is changed to `False` since `labels` is provided.")
            use_cache = False

        outputs: BaseModelOutputWithPastAndCrossAttentions = self.model(
            input_ids=input_ids,
            attention_mask=attention_mask,
            image_embeds=image_embeds,
            image_embeds_position_mask=image_embeds_position_mask,
            past_key_values=past_key_values,
            inputs_embeds=inputs_embeds,
            position_ids=position_ids,
            use_cache=use_cache,
            output_attentions=output_attentions,
            output_hidden_states=output_hidden_states,
            **kwargs,
        )

        hidden_states = outputs.last_hidden_state
        # Only compute necessary logits, and do not upcast them to float if we are not computing the loss
        slice_indices = slice(-logits_to_keep, None) if isinstance(logits_to_keep, int) else logits_to_keep
        logits = self.lm_head(hidden_states[:, slice_indices, :])

        loss = None
        if labels is not None:
            loss = self.loss_function(logits=logits, labels=labels, vocab_size=self.config.vocab_size, **kwargs)

        return CausalLMOutputWithCrossAttentions(
            loss=loss,
            logits=logits,
            past_key_values=outputs.past_key_values,
            hidden_states=outputs.hidden_states,
            attentions=outputs.attentions,
        )

    def prepare_inputs_for_generation(
        self,
        input_ids,
        image_embeds=None,
        image_embeds_position_mask=None,
        past_key_values=None,
        attention_mask=None,
        use_cache=None,
        cache_position=None,
        position_ids=None,
        **model_kwargs,
    ):
        input_shape = input_ids.shape
        # if model is used as a decoder in encoder-decoder model, the decoder attention mask is created on the fly
        if attention_mask is None:
            attention_mask = input_ids.new_ones(input_shape)

        position_ids = None

        # cut input_ids if past_key_values is used
        if past_key_values is not None:
            position_ids = Kosmos2_5TextSinusoidalPositionalEmbedding.create_position_ids_from_input_ids(
                input_ids,
                padding_idx=self.config.pad_token_id,
                past_key_values_length=0,
            )[:, -cache_position.shape[0] :]

            input_ids = input_ids[:, -cache_position.shape[0] :]
            # the image info. is already encoded into the past keys/values
            if past_key_values.get_seq_length() > 0:
                image_embeds = None
                image_embeds_position_mask = None
        elif image_embeds_position_mask is not None:
            # appending `False` to `image_embeds_position_mask` (because `input_ids` grows during generation)
            batch_size, seq_len = input_ids.size()
            mask_len = image_embeds_position_mask.size()[-1]
            image_embeds_position_mask = torch.cat(
                (
                    image_embeds_position_mask,
                    torch.zeros(size=(batch_size, seq_len - mask_len), dtype=torch.bool, device=input_ids.device),
                ),
                dim=1,
            )

        model_inputs = {
            "input_ids": input_ids,
            "image_embeds": image_embeds,
            "image_embeds_position_mask": image_embeds_position_mask,
            "past_key_values": past_key_values,
            "attention_mask": attention_mask,
            "position_ids": position_ids,
            "use_cache": use_cache,
        }

        # Forward ALL kwargs that are uninitialized (e.g. `use_cache`).
        for key, value in model_kwargs.items():
            if key not in model_inputs:
                model_inputs[key] = value

        return model_inputs


@add_start_docstrings(
    """
    KOSMOS-2.5 Model for generating text and bounding boxes given an image. The model consists of a vision encoder and a
    language model.
    """,
    KOSMOS2_5_START_DOCSTRING,
)
class Kosmos2_5ForConditionalGeneration(Kosmos2_5PreTrainedModel, GenerationMixin):
    config_class = Kosmos2_5Config

    def __init__(self, config: Kosmos2_5Config):
        super().__init__(config)
        self.text_model = Kosmos2_5TextForCausalLM(config.text_config)
        self.vision_model = Kosmos2_5VisionModel(config.vision_config)
        self.image_to_text_projection = Kosmos2_5ImageToTextProjection(config)
        # Initialize weights and apply final processing
        self.post_init()

    def get_input_embeddings(self) -> nn.Module:
        return self.text_model.model.embed_tokens

    def set_input_embeddings(self, value):
        self.text_model.model.embed_tokens = value

    def get_output_embeddings(self) -> nn.Module:
        return self.text_model.get_output_embeddings()

    def set_output_embeddings(self, new_embeddings):
        self.text_model.set_output_embeddings(new_embeddings)

    @can_return_tuple
    @add_start_docstrings_to_model_forward(KOSMOS2_5_INPUTS_DOCSTRING)
    @replace_return_docstrings(
        output_type=Kosmos2_5ForConditionalGenerationModelOutput,
        config_class=_CONFIG_FOR_DOC,
    )
    def forward(
        self,
        input_ids: Optional[torch.Tensor] = None,
        flattened_patches: Optional[torch.Tensor] = None,
        width: Optional[torch.Tensor] = None,
        height: Optional[torch.Tensor] = None,
        image_embeds_position_mask: Optional[torch.Tensor] = None,
        attention_mask: Optional[torch.Tensor] = None,
        past_key_values: Optional[Cache] = None,
        image_embeds: Optional[torch.Tensor] = None,
        inputs_embeds: Optional[torch.Tensor] = None,
        position_ids: Optional[torch.Tensor] = None,
        labels: Optional[torch.LongTensor] = None,
        use_cache: Optional[bool] = None,
        output_attentions: Optional[bool] = None,
        output_hidden_states: Optional[bool] = None,
        logits_to_keep: Union[int, torch.Tensor] = 0,
        **kwargs: Unpack[TransformersKwargs],
    ) -> Kosmos2_5ForConditionalGenerationModelOutput:
        r"""
        labels (`torch.LongTensor` of shape `(batch_size, sequence_length)`, *optional*):
            Labels for computing the left-to-right language modeling loss (next word prediction). Indices should be in
            `[-100, 0, ..., config.vocab_size]` (see `input_ids` docstring) Tokens with indices set to `-100` are
            ignored (masked), the loss is only computed for the tokens with labels in `[0, ..., config.vocab_size]`

        Returns:

        Examples:

        ```python
        >>> from PIL import Image
        >>> import requests
        >>> import torch
        >>> from transformers import AutoProcessor, Kosmos2_5ForConditionalGeneration

        >>> repo = "microsoft/kosmos-2.5"
        >>> device = "cuda:0"
        >>> dtype = torch.bfloat16 # torch.float16
        >>> model = Kosmos2_5ForConditionalGeneration.from_pretrained(repo, device_map=device, dtype=dtype)
        >>> processor = AutoProcessor.from_pretrained(repo)

        >>> url = "https://huggingface.co/microsoft/kosmos-2.5/resolve/main/receipt_00008.png"

        >>> image = Image.open(requests.get(url, stream=True).raw)

        >>> prompt = "<ocr>" # <md>

        >>> inputs = processor(text=prompt, images=image, return_tensors="pt")
        >>> height, width = inputs.pop("height"), inputs.pop("width")
        >>> inputs = {k: v.to(device) if v is not None else None for k, v in inputs.items()}
        >>> inputs["flattened_patches"] = inputs["flattened_patches"].to(dtype)

        >>> generated_ids = model.generate(**inputs,max_new_tokens=1024)
        >>> generated_text = processor.batch_decode(generated_ids, skip_special_tokens=True)[0]
        >>> generated_text
        '<ocr><bbox><x_53><y_573><x_69><y_606></bbox>1\n<bbox><x_79><y_573><x_464><y_612></bbox>[REG] BLACK SAKURA\n<bbox><x_690><y_569><x_810><y_606></bbox>45,455\n<bbox><x_53><y_614><x_69><y_648></bbox>1\n<bbox><x_79><y_614><x_468><y_650></bbox>COOKIE DOH SAUCES\n<bbox><x_788><y_609><x_812><y_644></bbox>0\n<bbox><x_50><y_658><x_69><y_693></bbox>1\n<bbox><x_79><y_658><x_358><y_693></bbox>NATA DE COCO\n<bbox><x_790><y_652><x_814><y_687></bbox>0\n<bbox><x_31><y_742><x_820><y_781></bbox>Sub Total 45,455\n<bbox><x_27><y_781><x_822><y_827></bbox>PB1 (10%) 4,545\n<bbox><x_27><y_826><x_824><y_872></bbox>Rounding 0\n<bbox><x_24><y_872><x_827><y_921></bbox>Total 50,000\n<bbox><x_17><y_1056><x_836><y_1108></bbox>Card Payment 50,000\n'
        ```"""
        output_attentions = output_attentions if output_attentions is not None else self.config.output_attentions
        output_hidden_states = (
            output_hidden_states if output_hidden_states is not None else self.config.output_hidden_states
        )

        vision_model_output = None
        projection_attentions = None

        if image_embeds is None:
            if flattened_patches is not None:
                vision_model_output = self.vision_model(
                    flattened_patches=flattened_patches,
                    output_attentions=output_attentions,
                    output_hidden_states=output_hidden_states,
                    **kwargs,
                )
                image_embeds = nn.functional.normalize(vision_model_output.last_hidden_state, dim=-1)
                image_embeds, projection_attentions = self.image_to_text_projection(image_embeds)

        lm_outputs: CausalLMOutputWithCrossAttentions = self.text_model(
            input_ids=input_ids,
            attention_mask=attention_mask,
            image_embeds=image_embeds,
            image_embeds_position_mask=image_embeds_position_mask,
            past_key_values=past_key_values,
            inputs_embeds=inputs_embeds,
            position_ids=position_ids,
            labels=labels,
            use_cache=use_cache,
            output_attentions=output_attentions,
            output_hidden_states=output_hidden_states,
            logits_to_keep=logits_to_keep,
            **kwargs,
        )

        return Kosmos2_5ForConditionalGenerationModelOutput(
            loss=lm_outputs.loss,
            logits=lm_outputs.logits,
            past_key_values=lm_outputs.past_key_values,
            hidden_states=lm_outputs.hidden_states,
            attentions=lm_outputs.attentions,
            width=width,
            height=height,
            image_embeds=image_embeds,
            projection_attentions=projection_attentions,
            vision_model_output=vision_model_output,
        )

    def prepare_inputs_for_generation(
        self,
        input_ids,
        flattened_patches=None,
        image_embeds=None,
        image_embeds_position_mask=None,
        past_key_values=None,
        attention_mask=None,
        use_cache=None,
        cache_position=None,
        position_ids=None,
        **model_kwargs,
    ):
        # Overwritten -- in specific circumstances we don't want to forward image inputs to the model

        model_inputs = self.text_model.prepare_inputs_for_generation(
            input_ids,
            image_embeds=image_embeds,
            image_embeds_position_mask=image_embeds_position_mask,
            past_key_values=past_key_values,
            attention_mask=attention_mask,
            use_cache=use_cache,
            cache_position=cache_position,
            position_ids=position_ids,
            **model_kwargs,
        )

        if cache_position[0] == 0:
            # If we're in cached decoding stage, `flattened_patches` should be `None` because `input_ids` do not contain special image token anymore
            # Otherwise we need `flattened_patches` to be passed to model
            model_inputs["flattened_patches"] = flattened_patches

        return model_inputs


__all__ = [
    "Kosmos2_5ForConditionalGeneration",
    "Kosmos2_5Model",
    "Kosmos2_5PreTrainedModel",
]<|MERGE_RESOLUTION|>--- conflicted
+++ resolved
@@ -1505,13 +1505,8 @@
 )
 class Kosmos2_5TextForCausalLM(Kosmos2_5PreTrainedModel):
     config_class = Kosmos2_5TextConfig
-<<<<<<< HEAD
     input_modalities = ("text",)
-    _tied_weights_keys = ["lm_head.weight"]
-=======
-    input_modalities = "text"
     _tied_weights_keys = {"lm_head.weight": "model.embed_tokens.weight"}
->>>>>>> 47227f47
 
     def __init__(self, config: Kosmos2_5TextConfig):
         super().__init__(config)
