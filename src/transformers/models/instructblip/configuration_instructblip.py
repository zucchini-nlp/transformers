# coding=utf-8
# Copyright 2023 The HuggingFace Inc. team. All rights reserved.
#
# Licensed under the Apache License, Version 2.0 (the "License");
# you may not use this file except in compliance with the License.
# You may obtain a copy of the License at
#
#     http://www.apache.org/licenses/LICENSE-2.0
#
# Unless required by applicable law or agreed to in writing, software
# distributed under the License is distributed on an "AS IS" BASIS,
# WITHOUT WARRANTIES OR CONDITIONS OF ANY KIND, either express or implied.
# See the License for the specific language governing permissions and
# limitations under the License.
"""InstructBLIP model configuration"""

from ...configuration_utils import PreTrainedConfig
from ...models.auto.modeling_auto import MODEL_FOR_CAUSAL_LM_MAPPING_NAMES
from ...utils import logging
from ..auto import CONFIG_MAPPING, AutoConfig


logger = logging.get_logger(__name__)


class InstructBlipVisionConfig(PreTrainedConfig):
    r"""
    This is the configuration class to store the configuration of a [`InstructBlipVisionModel`]. It is used to
    instantiate a InstructBLIP vision encoder according to the specified arguments, defining the model architecture.
    Instantiating a configuration defaults will yield a similar configuration to that of the InstructBLIP
    [Salesforce/instruct-blip-flan-t5](https://huggingface.co/Salesforce/instruct-blip-flan-t5) architecture.

    Configuration objects inherit from [`PreTrainedConfig`] and can be used to control the model outputs. Read the
    documentation from [`PreTrainedConfig`] for more information.

    Args:
        hidden_size (`int`, *optional*, defaults to 1408):
            Dimensionality of the encoder layers and the pooler layer.
        intermediate_size (`int`, *optional*, defaults to 6144):
            Dimensionality of the "intermediate" (i.e., feed-forward) layer in the Transformer encoder.
        num_hidden_layers (`int`, *optional*, defaults to 39):
            Number of hidden layers in the Transformer encoder.
        num_attention_heads (`int`, *optional*, defaults to 16):
            Number of attention heads for each attention layer in the Transformer encoder.
        image_size (`int`, *optional*, defaults to 224):
            The size (resolution) of each image.
        patch_size (`int`, *optional*, defaults to 14):
            The size (resolution) of each patch.
        hidden_act (`str` or `function`, *optional*, defaults to `"gelu"`):
            The non-linear activation function (function or string) in the encoder and pooler. If string, `"gelu"`,
            `"relu"`, `"selu"` and `"gelu_new"` `"gelu"` are supported. to 1e-5): The epsilon used by the layer
            normalization layers.
        layer_norm_eps (`float`, *optional*, defaults to 1e-06):
            The epsilon used by the layer normalization layers.
        attention_dropout (`float`, *optional*, defaults to 0.0):
            The dropout ratio for the attention probabilities.
        initializer_range (`float`, *optional*, defaults to 1e-10):
            The standard deviation of the truncated_normal_initializer for initializing all weight matrices.
        qkv_bias (`bool`, *optional*, defaults to `True`):
            Whether to add a bias to the queries and values in the self-attention layers.

    Example:

    ```python
    >>> from transformers import InstructBlipVisionConfig, InstructBlipVisionModel

    >>> # Initializing a InstructBlipVisionConfig with Salesforce/instruct-blip-flan-t5 style configuration
    >>> configuration = InstructBlipVisionConfig()

    >>> # Initializing a InstructBlipVisionModel (with random weights) from the Salesforce/instruct-blip-flan-t5 style configuration
    >>> model = InstructBlipVisionModel(configuration)

    >>> # Accessing the model configuration
    >>> configuration = model.config
    ```"""

    model_type = "instructblip_vision_model"
    base_config_key = "vision_config"

    def __init__(
        self,
        hidden_size=1408,
        intermediate_size=6144,
        num_hidden_layers=39,
        num_attention_heads=16,
        image_size=224,
        patch_size=14,
        hidden_act="gelu",
        layer_norm_eps=1e-6,
        attention_dropout=0.0,
        initializer_range=1e-10,
        qkv_bias=True,
        **kwargs,
    ):
        super().__init__(**kwargs)

        self.hidden_size = hidden_size
        self.intermediate_size = intermediate_size
        self.num_hidden_layers = num_hidden_layers
        self.num_attention_heads = num_attention_heads
        self.patch_size = patch_size
        self.image_size = image_size
        self.initializer_range = initializer_range
        self.attention_dropout = attention_dropout
        self.layer_norm_eps = layer_norm_eps
        self.hidden_act = hidden_act
        self.qkv_bias = qkv_bias


class InstructBlipQFormerConfig(PreTrainedConfig):
    r"""
    This is the configuration class to store the configuration of a [`InstructBlipQFormerModel`]. It is used to
    instantiate a InstructBLIP Querying Transformer (Q-Former) model according to the specified arguments, defining the
    model architecture. Instantiating a configuration with the defaults will yield a similar configuration to that of
    the InstructBLIP [Salesforce/instruct-blip-flan-t5](https://huggingface.co/Salesforce/instruct-blip-flan-t5)
    architecture. Configuration objects inherit from [`PreTrainedConfig`] and can be used to control the model outputs.
    Read the documentation from [`PreTrainedConfig`] for more information.

    Note that [`InstructBlipQFormerModel`] is very similar to [`BertLMHeadModel`] with interleaved cross-attention.

    Args:
        vocab_size (`int`, *optional*, defaults to 30522):
            Vocabulary size of the Q-Former model. Defines the number of different tokens that can be represented by
            the `inputs_ids` passed when calling the model.
        hidden_size (`int`, *optional*, defaults to 768):
            Dimensionality of the encoder layers and the pooler layer.
        num_hidden_layers (`int`, *optional*, defaults to 12):
            Number of hidden layers in the Transformer encoder.
        num_attention_heads (`int`, *optional*, defaults to 12):
            Number of attention heads for each attention layer in the Transformer encoder.
        intermediate_size (`int`, *optional*, defaults to 3072):
            Dimensionality of the "intermediate" (often named feed-forward) layer in the Transformer encoder.
        hidden_act (`str` or `Callable`, *optional*, defaults to `"gelu"`):
            The non-linear activation function (function or string) in the encoder and pooler. If string, `"gelu"`,
            `"relu"`, `"silu"` and `"gelu_new"` are supported.
        hidden_dropout_prob (`float`, *optional*, defaults to 0.1):
            The dropout probability for all fully connected layers in the embeddings, encoder, and pooler.
        attention_probs_dropout_prob (`float`, *optional*, defaults to 0.1):
            The dropout ratio for the attention probabilities.
        max_position_embeddings (`int`, *optional*, defaults to 512):
            The maximum sequence length that this model might ever be used with. Typically set this to something large
            just in case (e.g., 512 or 1024 or 2048).
        initializer_range (`float`, *optional*, defaults to 0.02):
            The standard deviation of the truncated_normal_initializer for initializing all weight matrices.
        layer_norm_eps (`float`, *optional*, defaults to 1e-12):
            The epsilon used by the layer normalization layers.
        pad_token_id (`int`, *optional*, defaults to 0):
            Token id used for padding sequences.
        cross_attention_frequency (`int`, *optional*, defaults to 2):
            The frequency of adding cross-attention to the Transformer layers.
        encoder_hidden_size (`int`, *optional*, defaults to 1408):
            The hidden size of the hidden states for cross-attention.

    Examples:

    ```python
    >>> from transformers import InstructBlipQFormerConfig, InstructBlipQFormerModel

    >>> # Initializing a InstructBLIP Salesforce/instruct-blip-flan-t5 style configuration
    >>> configuration = InstructBlipQFormerConfig()

    >>> # Initializing a model (with random weights) from the Salesforce/instruct-blip-flan-t5 style configuration
    >>> model = InstructBlipQFormerModel(configuration)
    >>> # Accessing the model configuration
    >>> configuration = model.config
    ```"""

    model_type = "instructblip_qformer"
    base_config_key = "qformer_config"

    def __init__(
        self,
        vocab_size=30522,
        hidden_size=768,
        num_hidden_layers=12,
        num_attention_heads=12,
        intermediate_size=3072,
        hidden_act="gelu",
        hidden_dropout_prob=0.1,
        attention_probs_dropout_prob=0.1,
        max_position_embeddings=512,
        initializer_range=0.02,
        layer_norm_eps=1e-12,
        pad_token_id=0,
        cross_attention_frequency=2,
        encoder_hidden_size=1408,
        **kwargs,
    ):
        super().__init__(pad_token_id=pad_token_id, **kwargs)

        self.vocab_size = vocab_size
        self.hidden_size = hidden_size
        self.num_hidden_layers = num_hidden_layers
        self.num_attention_heads = num_attention_heads
        self.hidden_act = hidden_act
        self.intermediate_size = intermediate_size
        self.hidden_dropout_prob = hidden_dropout_prob
        self.attention_probs_dropout_prob = attention_probs_dropout_prob
        self.max_position_embeddings = max_position_embeddings
        self.initializer_range = initializer_range
        self.layer_norm_eps = layer_norm_eps
        self.cross_attention_frequency = cross_attention_frequency
        self.encoder_hidden_size = encoder_hidden_size


class InstructBlipConfig(PreTrainedConfig):
    r"""
    [`InstructBlipConfig`] is the configuration class to store the configuration of a
    [`InstructBlipForConditionalGeneration`]. It is used to instantiate a InstructBLIP model according to the specified
    arguments, defining the vision model, Q-Former model and language model configs. Instantiating a configuration with
    the defaults will yield a similar configuration to that of the InstructBLIP
    [Salesforce/instruct-blip-flan-t5](https://huggingface.co/Salesforce/instruct-blip-flan-t5) architecture.

    Configuration objects inherit from [`PreTrainedConfig`] and can be used to control the model outputs. Read the
    documentation from [`PreTrainedConfig`] for more information.

    Args:
        vision_config (`dict`, *optional*):
            Dictionary of configuration options used to initialize [`InstructBlipVisionConfig`].
        qformer_config (`dict`, *optional*):
            Dictionary of configuration options used to initialize [`InstructBlipQFormerConfig`].
        text_config (`dict`, *optional*):
            Dictionary of configuration options used to initialize any [`PreTrainedConfig`].
        num_query_tokens (`int`, *optional*, defaults to 32):
            The number of query tokens passed through the Transformer.

        image_token_index (`int`, *optional*):
            Token index of special image token.
        kwargs (*optional*):
            Dictionary of keyword arguments.

    Example:

    ```python
    >>> from transformers import (
    ...     InstructBlipVisionConfig,
    ...     InstructBlipQFormerConfig,
    ...     OPTConfig,
    ...     InstructBlipConfig,
    ...     InstructBlipForConditionalGeneration,
    ... )

    >>> # Initializing a InstructBlipConfig with Salesforce/instruct-blip-flan-t5 style configuration
    >>> configuration = InstructBlipConfig()

    >>> # Initializing a InstructBlipForConditionalGeneration (with random weights) from the Salesforce/instruct-blip-flan-t5 style configuration
    >>> model = InstructBlipForConditionalGeneration(configuration)

    >>> # Accessing the model configuration
    >>> configuration = model.config

    >>> # We can also initialize a InstructBlipConfig from a InstructBlipVisionConfig, InstructBlipQFormerConfig and any PreTrainedConfig

    >>> # Initializing InstructBLIP vision, InstructBLIP Q-Former and language model configurations
    >>> vision_config = InstructBlipVisionConfig()
    >>> qformer_config = InstructBlipQFormerConfig()
    >>> text_config = OPTConfig()

    >>> config = InstructBlipConfig(vision_config=vision_config, qformer_config=qformer_config, text_config=text_config)
    ```"""

    model_type = "instructblip"
    attribute_map = {
        "image_token_id": "image_token_index",
    }
    sub_configs = {
        "text_config": AutoConfig,
        "qformer_config": InstructBlipQFormerConfig,
        "vision_config": InstructBlipVisionConfig,
    }

    def __init__(
        self,
        vision_config=None,
        qformer_config=None,
        text_config=None,
        num_query_tokens=32,
        image_token_index=None,
        **kwargs,
    ):
        if text_config is None:
            text_config = CONFIG_MAPPING["opt"]()
            logger.info("text_config is None. Initializing the text config with default values (`OPTConfig`).")
        elif isinstance(text_config, dict):
            text_model_type = text_config.get("model_type", "opt")
            text_config = CONFIG_MAPPING[text_model_type](**text_config)

        if qformer_config is None:
            qformer_config = InstructBlipQFormerConfig()
            logger.info("qformer_config is None. Initializing the InstructBlipQFormerConfig with default values.")
        elif isinstance(qformer_config, dict):
            qformer_config = InstructBlipQFormerConfig(**qformer_config)

        if vision_config is None:
            vision_config = InstructBlipVisionConfig()
            logger.info("`vision_config` is `None`. initializing the `InstructBlipVisionConfig` with default values.")
        elif isinstance(vision_config, dict):
            vision_config = InstructBlipVisionConfig(**vision_config)

        self.text_config = text_config
        self.vision_config = vision_config
        self.qformer_config = qformer_config

        self.num_query_tokens = num_query_tokens
        self.image_token_index = image_token_index
        self.qformer_config.encoder_hidden_size = self.vision_config.hidden_size
        self.use_decoder_only_language_model = self.text_config.model_type in MODEL_FOR_CAUSAL_LM_MAPPING_NAMES
        self.initializer_factor = 1.0
        self.initializer_range = 0.02
<<<<<<< HEAD
        super().__init__(**kwargs)
=======

    @classmethod
    def from_vision_qformer_text_configs(
        cls,
        vision_config: InstructBlipVisionConfig,
        qformer_config: InstructBlipQFormerConfig,
        text_config: PreTrainedConfig,
        **kwargs,
    ):
        r"""
        Instantiate a [`InstructBlipConfig`] (or a derived class) from a InstructBLIP vision model, Q-Former and
        language model configurations.

        Returns:
            [`InstructBlipConfig`]: An instance of a configuration object
        """

        return cls(
            vision_config=vision_config.to_dict(),
            qformer_config=qformer_config.to_dict(),
            text_config=text_config.to_dict(),
            **kwargs,
        )
>>>>>>> be3fa93b


__all__ = ["InstructBlipConfig", "InstructBlipQFormerConfig", "InstructBlipVisionConfig"]<|MERGE_RESOLUTION|>--- conflicted
+++ resolved
@@ -307,33 +307,7 @@
         self.use_decoder_only_language_model = self.text_config.model_type in MODEL_FOR_CAUSAL_LM_MAPPING_NAMES
         self.initializer_factor = 1.0
         self.initializer_range = 0.02
-<<<<<<< HEAD
         super().__init__(**kwargs)
-=======
-
-    @classmethod
-    def from_vision_qformer_text_configs(
-        cls,
-        vision_config: InstructBlipVisionConfig,
-        qformer_config: InstructBlipQFormerConfig,
-        text_config: PreTrainedConfig,
-        **kwargs,
-    ):
-        r"""
-        Instantiate a [`InstructBlipConfig`] (or a derived class) from a InstructBLIP vision model, Q-Former and
-        language model configurations.
-
-        Returns:
-            [`InstructBlipConfig`]: An instance of a configuration object
-        """
-
-        return cls(
-            vision_config=vision_config.to_dict(),
-            qformer_config=qformer_config.to_dict(),
-            text_config=text_config.to_dict(),
-            **kwargs,
-        )
->>>>>>> be3fa93b
 
 
 __all__ = ["InstructBlipConfig", "InstructBlipQFormerConfig", "InstructBlipVisionConfig"]