--- conflicted
+++ resolved
@@ -14,13 +14,7 @@
 # limitations under the License.
 """DPT model configuration"""
 
-<<<<<<< HEAD
 from ...configuration_utils import PretrainedConfig
-=======
-import copy
-
-from ...configuration_utils import PreTrainedConfig
->>>>>>> 089d573a
 from ...utils import logging
 from ...utils.backbone_utils import verify_backbone_config_arguments
 from ..auto.configuration_auto import CONFIG_MAPPING, AutoConfig
@@ -280,29 +274,5 @@
         self.pooler_output_size = pooler_output_size if pooler_output_size else hidden_size
         self.pooler_act = pooler_act
 
-<<<<<<< HEAD
-=======
-    def to_dict(self):
-        """
-        Serializes this instance to a Python dictionary. Override the default [`~PreTrainedConfig.to_dict`]. Returns:
-            `dict[str, any]`: Dictionary of all the attributes that make up this configuration instance,
-        """
-        output = copy.deepcopy(self.__dict__)
-
-        if output["backbone_config"] is not None:
-            output["backbone_config"] = self.backbone_config.to_dict()
-
-        output["model_type"] = self.__class__.model_type
-        return output
-
-    @property
-    def sub_configs(self):
-        return (
-            {"backbone_config": type(self.backbone_config)}
-            if getattr(self, "backbone_config", None) is not None
-            else {}
-        )
-
->>>>>>> 089d573a
 
 __all__ = ["DPTConfig"]