--- conflicted
+++ resolved
@@ -113,12 +113,8 @@
 @auto_docstring
 class VipLlavaPreTrainedModel(PreTrainedModel):
     config: VipLlavaConfig
-<<<<<<< HEAD
+    base_model_prefix = "model"
     input_modalities = ("image", "text")
-=======
-    base_model_prefix = "model"
-    input_modalities = ["image", "text"]
->>>>>>> 122a6a3a
     supports_gradient_checkpointing = True
     _skip_keys_device_placement = "past_key_values"
 
