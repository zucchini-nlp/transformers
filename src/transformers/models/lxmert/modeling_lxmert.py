--- conflicted
+++ resolved
@@ -672,12 +672,7 @@
 class LxmertPreTrainedModel(PreTrainedModel):
     config: LxmertConfig
     base_model_prefix = "lxmert"
-<<<<<<< HEAD
     input_modalities = ("image", "text")
-    _supports_param_buffer_assignment = False
-=======
-    input_modalities = ["image", "text"]
->>>>>>> 122a6a3a
 
     @torch.no_grad()
     def _init_weights(self, module):
