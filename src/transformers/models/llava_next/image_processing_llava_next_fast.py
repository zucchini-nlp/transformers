--- conflicted
+++ resolved
@@ -41,24 +41,6 @@
     auto_docstring,
 )
 from .image_processing_llava_next import LlavaNextImageProcessorKwargs
-
-
-<<<<<<< HEAD
-if is_torchvision_v2_available():
-    from torchvision.transforms.v2 import functional as F
-else:
-    from torchvision.transforms import functional as F
-=======
-class LlavaNextFastImageProcessorKwargs(DefaultFastImageProcessorKwargs):
-    """
-    image_grid_pinpoints (`list[list[int]]`, *optional*):
-        A list of possible resolutions to use for processing high resolution images. The best resolution is selected
-        based on the original size of the image. Can be overridden by `image_grid_pinpoints` in the `preprocess`
-        method.
-    """
-
-    image_grid_pinpoints: Optional[list[list[int]]]
->>>>>>> 59eba492
 
 
 @auto_docstring
