--- conflicted
+++ resolved
@@ -53,13 +53,8 @@
     do_pad = True
     valid_kwargs = JanusImageProcessorKwargs
 
-<<<<<<< HEAD
-    def __init__(self, **kwargs: Unpack[JanusFastImageProcessorKwargs]):
+    def __init__(self, **kwargs: Unpack[JanusImageProcessorKwargs]):
         super().__init__(**kwargs)
-
-=======
-    def __init__(self, **kwargs: Unpack[JanusImageProcessorKwargs]):
->>>>>>> 5339f72b
         if kwargs.get("image_mean") is None:
             background_color = (127, 127, 127)
         else:
