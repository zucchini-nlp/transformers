# coding=utf-8
# Copyright 2025 Deepseek AI and The HuggingFace Team. All rights reserved.
#
# Licensed under the Apache License, Version 2.0 (the "License");
# you may not use this file except in compliance with the License.
# You may obtain a copy of the License at
#
#     http://www.apache.org/licenses/LICENSE-2.0
#
# Unless required by applicable law or agreed to in writing, software
# distributed under the License is distributed on an "AS IS" BASIS,
# WITHOUT WARRANTIES OR CONDITIONS OF ANY KIND, either express or implied.
# See the License for the specific language governing permissions and
# limitations under the License.

import copy
from collections.abc import Iterable
from dataclasses import dataclass
from typing import Callable, Optional, Union

import numpy as np
import torch
from torch import nn

from transformers.models.blip.image_processing_blip import BlipImageProcessor

from ...activations import ACT2FN
from ...cache_utils import Cache
from ...generation import ClassifierFreeGuidanceLogitsProcessor, GenerationMixin, GenerationMode, LogitsProcessorList
from ...generation.utils import GenerateDecoderOnlyOutput
from ...image_processing_utils import BatchFeature, get_size_dict
from ...image_transforms import resize, to_channel_dimension_format
from ...image_utils import (
    ChannelDimension,
    ImageInput,
    PILImageResampling,
    get_image_size,
    infer_channel_dimension_format,
    make_list_of_images,
    to_numpy_array,
)
from ...modeling_flash_attention_utils import FlashAttentionKwargs
from ...modeling_outputs import ModelOutput
from ...modeling_utils import ALL_ATTENTION_FUNCTIONS, PreTrainedModel
from ...processing_utils import Unpack
from ...utils import auto_docstring, can_return_tuple, is_torch_available, is_vision_available, logging
from ..auto import AutoModel
from ..blip_2.modeling_blip_2 import Blip2VisionModel
from ..chameleon.configuration_chameleon import ChameleonVQVAEConfig
from ..chameleon.modeling_chameleon import (
    ChameleonVQVAE,
    ChameleonVQVAEEncoderAttnBlock,
    ChameleonVQVAEEncoderConvDownsample,
    ChameleonVQVAEEncoderResnetBlock,
    ChameleonVQVAEVectorQuantizer,
)
from ..idefics.modeling_idefics import IdeficsBaseModelOutputWithPast, IdeficsCausalLMOutputWithPast
from ..llama.modeling_llama import eager_attention_forward
from ..siglip.configuration_siglip import SiglipVisionConfig
from ..siglip.modeling_siglip import SiglipEncoder, SiglipEncoderLayer, SiglipVisionEmbeddings


if is_torch_available():
    import torch
    import torch.nn as nn
    import torch.nn.functional as F
    import torch.utils.checkpoint

if is_vision_available():
    import PIL

from ...configuration_utils import PretrainedConfig
from ..auto import CONFIG_MAPPING, AutoConfig


logger = logging.get_logger(__name__)

# General docstring


class JanusVisionConfig(SiglipVisionConfig):
    r"""
    This is the configuration class to store the configuration of a [`JanusVisionModel`]. It is used to instantiate a
    `JanusVisionModel` according to the specified arguments, defining the model architecture.

    Configuration objects inherit from [`PretrainedConfig`] and can be used to control the model outputs. Read the
    documentation from [`PretrainedConfig`] for more information.
    Args:
        hidden_size (`int`, *optional*, defaults to 1024):
            Dimensionality of the encoder layers and the pooler layer.
        num_hidden_layers (`int`, *optional*, defaults to 24):
            Number of hidden layers in the Transformer encoder.
        num_attention_heads (`int`, *optional*, defaults to 16):
            Number of attention heads for each attention layer in the Transformer encoder.
        num_channels (`int`, *optional*, defaults to 3):
            The number of input channels.
        patch_size (`int`, *optional*, defaults to 16):
            The size (resolution) of each patch.
        image_size (`int`, *optional*, defaults to 384):
            The size (resolution) of each image.
        attention_dropout (`float`, *optional*, defaults to 0.0):
            Dropout probability for attention weights.
        layer_norm_eps (`float`, *optional*, defaults to 1e-06):
            The epsilon used by the layer normalization layers.
        hidden_act (`str` or `function`, *optional*, defaults to `"gelu"`):
            The non-linear activation function (function or string) in the encoder and pooler. If string, `"gelu"`,
            `"relu"`, `"selu"`, and `"gelu_new"` are supported.
        mlp_ratio (`float`, *optional*, defaults to 4.0):
            Ratio of MLP hidden dimensionality to embedding dimensionality.
        attention_bias (`bool`, *optional*, defaults to `True`):
            Whether to add a bias to the queries, keys, and values in the attention layers.
        hidden_dropout_rate (`float`, *optional*, defaults to 0.0):
            The dropout probability for fully connected layers in the encoder.
        projection_dim (`int`, *optional*, defaults to 2048):
            Dimensionality of the MLP projection head.
        projection_dropout (`float`, *optional*, defaults to 0.0):
            Dropout probability for the projection layer.
        use_qk_norm (`bool`, *optional*, defaults to `False`):
            Whether to normalize the query and key matrices.
        initializer_range (`float`, *optional*, defaults to 0.02):
            The standard deviation of the truncated normal initializer for initializing all weight matrices.
        depth (`int`, *optional*, defaults to 2):
            Number of hidden layers in the aligner module.
        num_image_tokens (`int`, *optional*, defaults to 576):
            Number of image tokens.
    """

    model_type = "janus_vision_model"
    base_config_key = "vision_config"

    def __init__(
        self,
        hidden_size=1024,
        num_hidden_layers=24,
        num_attention_heads=16,
        num_channels=3,
        patch_size=16,
        image_size=384,
        attention_dropout=0.0,
        layer_norm_eps=1e-6,
        hidden_act="gelu",
        mlp_ratio=4.0,
        attention_bias=True,
        hidden_dropout_rate=0.0,
        projection_dim=2048,
        projection_dropout=0.0,
        use_qk_norm=False,
        initializer_range=0.02,
        depth=2,
        num_image_tokens=576,
        **kwargs,
    ):
        super().__init__(
            hidden_size=hidden_size,
            num_hidden_layers=num_hidden_layers,
            num_attention_heads=num_attention_heads,
            num_channels=num_channels,
            patch_size=patch_size,
            image_size=image_size,
            attention_dropout=attention_dropout,
            layer_norm_eps=layer_norm_eps,
            hidden_act=hidden_act,
            **kwargs,
        )
        del self.intermediate_size

        self.mlp_ratio = mlp_ratio
        self.attention_bias = attention_bias
        self.hidden_dropout_rate = hidden_dropout_rate
        self.projection_dim = projection_dim
        self.projection_dropout = projection_dropout
        self.use_qk_norm = use_qk_norm
        self.initializer_range = initializer_range
        self.depth = depth
        self.num_image_tokens = num_image_tokens


class JanusVQVAEConfig(ChameleonVQVAEConfig):
    r"""
    This is the configuration class to store the configuration of a [`JanusVQVAEModel`]. It is used to instantiate a
    `JanusVQVAEModel` according to the specified arguments, defining the model architecture.
    Configuration objects inherit from [`PretrainedConfig`] and can be used to control the model outputs. Read the
    documentation from [`PretrainedConfig`] for more information. Instantiating a
    configuration with the defaults will yield a similar configuration to the VQModel of the
    [deepseek-community/Janus-Pro-1B](https://huggingface.co/deepseek-community/Janus-Pro-1B).

    Args:
        embed_dim (`int`, *optional*, defaults to 8):
            Dimensionality of each embedding vector.
        num_embeddings (`int`, *optional*, defaults to 16384):
            Number of codebook embeddings.
        double_latent (`bool`, *optional*, defaults to `False`):
            Whether to use double z channels.
        latent_channels (`int`, *optional*, defaults to 256):
            Number of channels for the latent space.
        num_patches (`int`, *optional*, defaults to 32):
            Num of patches the input images can be divided into.
        in_channels (`int`, *optional*, defaults to 3):
            Number of input channels.
        out_channels (`int`, *optional*, defaults to 3):
            Number of out channels.
        base_channels (`int`, *optional*, defaults to 128):
            Base channel count.
        channel_multiplier (`list[int]`, *optional*, defaults to `[1, 1, 2, 2, 4]`):
            Channel multipliers for each resolution.
        num_res_blocks (`int`, *optional*, defaults to 2):
            Number of residual blocks.
        dropout (`float`, *optional*, defaults to 0.0):
            Dropout rate.
        initializer_range (`float`, *optional*, defaults to 0.02):
            The standard deviation of the truncated_normal_initializer for initializing all weight matrices.
        projection_dim (`int`, *optional*, defaults to 2048):
            Dimensionality of the MLP projection head.
        num_hidden_layers (`int`, *optional*, defaults to 2):
            Number of hidden layers in VAVAE MLP Connecter module.
        hidden_act (`str` or `Callable`, *optional*, defaults to `"gelu"`):
            The non-linear activation function (function or string) in the encoder and pooler. If string, `"gelu"`,
            `"relu"`, `"silu"` and `"gelu_new"` are supported.
        image_token_embed_dim (`int`, *optional*, defaults to 2048):
            Dimension of image embeddings. It should be same as the dimensionality of text embeddings.
    """

    def __init__(
        self,
        embed_dim: int = 8,
        num_embeddings: int = 16384,
        double_latent: bool = False,
        latent_channels: int = 256,
        num_patches: int = 32,
        in_channels: int = 3,
        out_channels: int = 3,
        base_channels: int = 128,
        channel_multiplier: list[int] = [1, 1, 2, 2, 4],
        num_res_blocks: int = 2,
        dropout: float = 0.0,
        initializer_range=0.02,
        projection_dim=2048,
        num_hidden_layers=2,
        hidden_act="gelu",
        image_token_embed_dim=2048,
        **kwargs,
    ):
        super().__init__(
            embed_dim=embed_dim,
            num_embeddings=num_embeddings,
            double_latent=double_latent,
            latent_channels=latent_channels,
            in_channels=in_channels,
            base_channels=base_channels,
            channel_multiplier=channel_multiplier,
            num_res_blocks=num_res_blocks,
            dropout=dropout,
            initializer_range=initializer_range,
            **kwargs,
        )
        self.num_patches = num_patches
        self.out_channels = out_channels
        self.projection_dim = projection_dim
        self.num_hidden_layers = num_hidden_layers
        self.hidden_act = hidden_act
        self.image_token_embed_dim = image_token_embed_dim

        del self.resolution
        del self.attn_resolutions
        del self.attn_type


class JanusConfig(PretrainedConfig):
    r"""
    This is the configuration class to store the configuration of a [`JanusModel`]. It is used to instantiate an
    Janus model according to the specified arguments, defining the model architecture. Instantiating a configuration
    with the defaults will yield a similar configuration to that of the Janus-1B or Janus-7B models.

    e.g. [deepseek-community/Janus-Pro-1B](https://huggingface.co/deepseek-community/Janus-Pro-1B) or
    [deepseek-community/Janus-Pro-7B](https://huggingface.co/deepseek-community/Janus-Pro-7B)

    Configuration objects inherit from [`PretrainedConfig`] and can be used to control the model outputs. Read the
    documentation from [`PretrainedConfig`] for more information.

    Args:
        text_config (`Union[AutoConfig, dict]`, *optional*, defaults to `LlamaConfig`):
            The config object or dictionary of the text backbone.
        vision_config (`Union[AutoConfig, dict]`,  *optional*, defaults to `JanusVisionConfig`):
            The config object or dictionary of the vision backbone.
        vq_config (`Union[AutoConfig, dict]`,  *optional*, defaults to `JanusVQVAEConfig`):
            The config object or dictionary of the VQVAE backbone.
        image_token_id (`int`, *optional*, defaults to 100581):
            Token index of a placeholder image token.

    Example:

    ```python
    >>> from transformers import JanusForConditionalGeneration, JanusConfig, JanusVisionConfig, JanusVQVAEConfig, LlamaConfig

    >>> # Initializing a Janus vision config
    >>> vision_config = JanusVisionConfig()

    >>> # Initializing a Llama config
    >>> text_config = LlamaConfig()

    >>> # Initializing a VQ config
    >>> vq_config = JanusVQVAEConfig()

    >>> # Initializing a Janus Pro 1B style configuration
    >>> configuration = JanusConfig(vision_config=vision_config, text_config=text_config, vq_config=vq_config)

    >>> # Initializing a model from the Janus Pro 1B style configuration
    >>> model = JanusForConditionalGeneration(configuration)

    >>> # Accessing the model configuration
    >>> configuration = model.config
    ```"""

    model_type = "janus"
    sub_configs = {
        "text_config": AutoConfig,
        "vision_config": JanusVisionConfig,
        "vq_config": JanusVQVAEConfig,
    }

    def __init__(
        self,
        text_config=None,
        vision_config=None,
        vq_config=None,
        image_token_id=100581,
        **kwargs,
    ):
        if isinstance(text_config, dict):
            text_config["model_type"] = text_config.get("model_type", "llama")
            self.text_config = CONFIG_MAPPING[text_config["model_type"]](**text_config)

        elif text_config is None:
            logger.info("`text_config` is None. Initializing with default values")
            self.text_config = CONFIG_MAPPING["llama"]()
        elif isinstance(text_config, PretrainedConfig):
            self.text_config = text_config
        else:
            raise ValueError(
                f"Invalid type for `text_config`. Must be either `dict` or `LlamaConfig`."
                f" Type found: {type(text_config)}"
            )

        if vision_config is None:
            logger.info("`vision_config` is None. Initializing with default JanusVisionConfig values")
            self.vision_config = JanusVisionConfig()
        elif isinstance(vision_config, dict):
            self.vision_config = JanusVisionConfig(**vision_config)
        elif isinstance(vision_config, JanusVisionConfig):
            self.vision_config = vision_config
        else:
            raise ValueError(
                f"Invalid type for `vision_config`. Must be either `dict` or `JanusVisionConfig`."
                f" Type found: {type(vision_config)}"
            )

        if vq_config is None:
            logger.info("`vq_config` is None. Initializing with default JanusVQVAEConfig values")
            self.vq_config = JanusVQVAEConfig()
        elif isinstance(vq_config, dict):
            self.vq_config = JanusVQVAEConfig(**vq_config)
        elif isinstance(vq_config, JanusVQVAEConfig):
            self.vq_config = vq_config
        else:
            raise ValueError(
                f"Invalid type for `vq_config`. Must be either `dict` or `JanusVQVAEConfig`."
                f" Type found: {type(vq_config)}"
            )

        # This dimension is required when decoding discrete image tokens to continuous input.
        self.vq_config.num_patches = self.vision_config.image_size // self.vision_config.patch_size
        # The default is only the index for the 1B model, 7B uses a different one
        self.image_token_id = image_token_id
        super().__init__(**kwargs)


@auto_docstring
class JanusPreTrainedModel(PreTrainedModel):
    config_class = JanusConfig
    base_model_prefix = "model"
    supports_gradient_checkpointing = True
    _no_split_modules = ["LlamaDecoderLayer", "JanusVisionEncoderLayer"]
    _skip_keys_device_placement = ["past_key_values", "causal_mask"]
    _supports_flash_attn_2 = True
    _supports_sdpa = True
    _supports_quantized_cache = True
    _supports_cache_class = True
    _supports_static_cache = True
    _supports_param_buffer_assignment = False

    def _init_weights(self, module):
        std = (
            self.config.vision_config.initializer_range
            if hasattr(self.config, "vision_config")
            else self.config.initializer_range
        )
        if isinstance(module, (nn.Linear, nn.Conv2d)):
            module.weight.data.normal_(mean=0.0, std=std)
            if module.bias is not None:
                module.bias.data.zero_()
        elif isinstance(module, (nn.GroupNorm, nn.LayerNorm)):
            module.bias.data.zero_()
            module.weight.data.fill_(1.0)
        elif isinstance(module, nn.Embedding):
            module.weight.data.normal_(mean=0.0, std=std)
            if module.padding_idx is not None:
                module.weight.data[module.padding_idx].zero_()


@dataclass
class JanusVQVAEOutput(ModelOutput):
    """
    Base class for Janus VQ-VAE mode model outputs.
    Args:
        decoded_pixel_values (`torch.FloatTensor` of shape `(batch_size, num_channels, image_size, image_size)`):
            Reconstructed pixel values after encoding and decoding the input.
        embedding_loss (`torch.FloatTensor`):
            Embedding loss.
    """

    decoded_pixel_values: Optional[torch.FloatTensor] = None
    embedding_loss: torch.FloatTensor = None


@dataclass
class JanusBaseModelOutputWithPast(IdeficsBaseModelOutputWithPast):
    pass


@dataclass
class JanusCausalLMOutputWithPast(IdeficsCausalLMOutputWithPast):
    pass


class JanusVisionEmbeddings(SiglipVisionEmbeddings):
    def forward(self, pixel_values: torch.Tensor, interpolate_pos_encoding: bool = False) -> torch.Tensor:
        _, _, height, width = pixel_values.shape
        target_dtype = self.patch_embedding.weight.dtype
        patch_embeds = self.patch_embedding(pixel_values.to(dtype=target_dtype))  # shape = [*, width, grid, grid]
        embeddings = patch_embeds.flatten(2).transpose(1, 2)

        if interpolate_pos_encoding:
            pos_embeds = self.interpolate_pos_encoding(embeddings, height, width)
        else:
            pos_embeds = self.position_embedding(self.position_ids)

        embeddings = embeddings + pos_embeds

        return embeddings


class JanusVisionAttention(nn.Module):
    """Attention Class for Janus Vision Encoder"""

    def __init__(self, config: JanusVisionConfig):
        super().__init__()
        self.config = config
        self.embed_dim = config.hidden_size
        self.num_heads = config.num_attention_heads
        self.head_dim = self.embed_dim // self.num_heads
        if self.head_dim * self.num_heads != self.embed_dim:
            raise ValueError(
                f"embed_dim must be divisible by num_heads (got `embed_dim`: {self.embed_dim} and `num_heads`:"
                f" {self.num_heads})."
            )
        self.scale = self.head_dim**-0.5
        self.attention_dropout = config.attention_dropout
        proj_dropout = config.projection_dropout
        qk_norm = config.use_qk_norm
        self.is_causal = False

        # Janus has no MHA, hence for `eager_attention_forward` call setting `num_key_value_groups` to 1.
        self.num_key_value_groups = 1

        self.q_proj = nn.Linear(self.embed_dim, self.num_heads * self.head_dim, bias=config.attention_bias)
        self.k_proj = nn.Linear(self.embed_dim, self.num_heads * self.head_dim, bias=config.attention_bias)
        self.v_proj = nn.Linear(self.embed_dim, self.num_heads * self.head_dim, bias=config.attention_bias)
        self.projection_layer = nn.Linear(self.embed_dim, self.embed_dim)
        self.projection_dropout = nn.Dropout(proj_dropout) if proj_dropout > 0 else nn.Identity()

        self.q_norm = nn.LayerNorm(self.embed_dim) if qk_norm else nn.Identity()
        self.k_norm = nn.LayerNorm(self.embed_dim) if qk_norm else nn.Identity()

    def forward(
        self,
        hidden_states: torch.Tensor,
        attention_mask: Optional[torch.Tensor] = None,
        output_attentions: Optional[torch.Tensor] = None,
        **kwargs: Unpack[FlashAttentionKwargs],
    ):
        batch_size, seq_len, _ = hidden_states.size()

        query_states = self.q_proj(hidden_states)
        key_states = self.k_proj(hidden_states)
        value_states = self.v_proj(hidden_states)

        query_states = query_states.reshape(-1, self.num_heads, self.head_dim)
        query_states = self.q_norm(query_states)

        key_states = key_states.reshape(-1, self.num_heads, self.head_dim)
        key_states = self.k_norm(key_states)

        query_states = query_states.reshape(batch_size, seq_len, self.num_heads, self.head_dim).transpose(1, 2)
        key_states = key_states.reshape(batch_size, seq_len, self.num_heads, self.head_dim).transpose(1, 2)
        value_states = value_states.view(batch_size, seq_len, self.num_heads, self.head_dim).transpose(1, 2)

        attention_interface: Callable = eager_attention_forward
        if self.config._attn_implementation != "eager":
            attention_interface = ALL_ATTENTION_FUNCTIONS[self.config._attn_implementation]

        attn_output, attn_weights = attention_interface(
            self,
            query_states,
            key_states,
            value_states,
            attention_mask,
            dropout=0.0 if not self.training else self.attention_dropout,
            scaling=self.scale,
            is_causal=self.is_causal,
            **kwargs,
        )
        attn_output = attn_output.reshape(batch_size, seq_len, self.embed_dim)

        output = self.projection_layer(attn_output)
        output = self.projection_dropout(output)

        outputs = (output, attn_weights) if output_attentions else (output, None)
        return outputs


class JanusVisionMLP(nn.Module):
    def __init__(self, config: JanusVisionConfig):
        super().__init__()
        self.config = config
        self.intermediate_size = int(config.hidden_size * config.mlp_ratio)
        self.activation_fn = ACT2FN[config.hidden_act]  # Gelu act
        self.fc1 = nn.Linear(config.hidden_size, self.intermediate_size)
        self.fc2 = nn.Linear(self.intermediate_size, config.hidden_size)
        self.dropout1 = nn.Dropout(config.hidden_dropout_rate)
        self.dropout2 = nn.Dropout(config.hidden_dropout_rate)

    def forward(self, hidden_states: torch.Tensor) -> torch.Tensor:
        hidden_states = self.fc1(hidden_states)
        hidden_states = self.activation_fn(hidden_states)
        hidden_states = self.dropout1(hidden_states)
        hidden_states = self.fc2(hidden_states)
        hidden_states = self.dropout2(hidden_states)
        return hidden_states


class JanusVisionEncoderLayer(SiglipEncoderLayer):
    def __init__(self, config: JanusVisionConfig):
        super().__init__()
        self.config = config
        self.embed_dim = config.hidden_size
        self.self_attn = JanusVisionAttention(config)
        self.layer_norm1 = nn.LayerNorm(self.embed_dim, eps=config.layer_norm_eps)
        self.layer_norm2 = nn.LayerNorm(self.embed_dim, eps=config.layer_norm_eps)
        self.mlp = JanusVisionMLP(config)


class JanusVisionEncoder(SiglipEncoder):
    def __init__(self, config: JanusVisionConfig):
        super().__init__(config)
        self.layers = nn.ModuleList([JanusVisionEncoderLayer(config) for _ in range(config.num_hidden_layers)])


class JanusVisionModel(Blip2VisionModel):
    def __init__(self, config: JanusVisionConfig):
        super().__init__(config)
        self.encoder = JanusVisionEncoder(config)


class JanusVisionAlignerMLP(nn.Module):
    def __init__(self, config: JanusVisionConfig):
        super().__init__()

        self.fc1 = nn.Linear(config.hidden_size, config.projection_dim)
        self.hidden_layers = nn.ModuleList(
            [nn.Linear(config.projection_dim, config.projection_dim) for _ in range(1, config.depth)]
        )
        self.activation_fn = ACT2FN[config.hidden_act]

    def forward(self, hidden_states):
        hidden_states = self.fc1(hidden_states)
        for layer in self.hidden_layers:
            hidden_states = self.activation_fn(hidden_states)
            hidden_states = layer(hidden_states)
        return hidden_states


class JanusVQVAEVectorQuantizer(ChameleonVQVAEVectorQuantizer):
    def __init__(self, config: JanusVQVAEConfig):
        super().__init__(config)
        self.quant_state_dims = [config.num_patches] * 2

    def get_codebook_entry(self, image_tokens: torch.LongTensor) -> torch.FloatTensor:
        batch_size = image_tokens.shape[0]
        emb_dim: int = self.embedding.weight.shape[-1]

        # get quantized latent vectors
        hidden_state_quant = self.embedding(image_tokens)
        # l2 normalization on the last dimension
        hidden_state_quant = F.normalize(hidden_state_quant, p=2, dim=-1)

        # reshape back to match original input shape
        hidden_state_quant = hidden_state_quant.view((batch_size, *self.quant_state_dims, emb_dim))
        hidden_state_quant = hidden_state_quant.permute(0, 3, 1, 2).contiguous()

        return hidden_state_quant


class JanusVQVAEResnetBlock(ChameleonVQVAEEncoderResnetBlock):
    pass


class JanusVQVAEAttnBlock(ChameleonVQVAEEncoderAttnBlock):
    pass


class JanusVQVAEConvDownsample(ChameleonVQVAEEncoderConvDownsample):
    pass


class JanusVQVAEConvUpsample(nn.Module):
    def __init__(self, in_channels):
        super().__init__()
        self.conv = torch.nn.Conv2d(in_channels, in_channels, kernel_size=3, stride=1, padding=1)

    def forward(self, hidden_states):
        hidden_states = F.interpolate(hidden_states, scale_factor=2.0, mode="nearest")
        hidden_states = self.conv(hidden_states)
        return hidden_states


class JanusVQVAEMidBlock(nn.Module):
    def __init__(self, config: JanusVQVAEConfig, channels: int):
        super().__init__()
        self.block_1 = JanusVQVAEResnetBlock(
            config=config,
            in_channels=channels,
            out_channels=channels,
        )
        self.attn_1 = JanusVQVAEAttnBlock(channels)
        self.block_2 = JanusVQVAEResnetBlock(
            config=config,
            in_channels=channels,
            out_channels=channels,
        )

    def forward(self, hidden_states: torch.Tensor) -> torch.Tensor:
        hidden_states = self.block_1(hidden_states)
        hidden_states = self.attn_1(hidden_states)
        hidden_states = self.block_2(hidden_states)
        return hidden_states


class JanusVQVAEEncoder(nn.Module):
    def __init__(self, config):
        super().__init__()

        self.num_resolutions = len(config.channel_multiplier)
        self.num_res_blocks = config.num_res_blocks
        base_channels = config.base_channels
        in_channels = config.in_channels
        double_latent = config.double_latent
        latent_channels = config.latent_channels
        channel_multiplier = config.channel_multiplier

        self.conv_in = torch.nn.Conv2d(in_channels, base_channels, kernel_size=3, stride=1, padding=1)

        in_channel_multiplier = (1,) + tuple(channel_multiplier)
        self.in_channel_multiplier = in_channel_multiplier
        self.down = nn.ModuleList()
        for i_level in range(self.num_resolutions):
            block = nn.ModuleList()
            attn = nn.ModuleList()
            block_in = base_channels * in_channel_multiplier[i_level]
            block_out = base_channels * channel_multiplier[i_level]
            for i_block in range(self.num_res_blocks):
                block.append(
                    JanusVQVAEResnetBlock(
                        config=config,
                        in_channels=block_in,
                        out_channels=block_out,
                    )
                )
                block_in = block_out
                if i_level == self.num_resolutions - 1:
                    attn.append(JanusVQVAEAttnBlock(block_in))

            down = nn.Module()
            down.block = block
            down.attn = attn
            if i_level != self.num_resolutions - 1:
                down.downsample = JanusVQVAEConvDownsample(block_in)
            self.down.append(down)

        self.mid = JanusVQVAEMidBlock(config, block_in)

        self.norm_out = torch.nn.GroupNorm(num_groups=32, num_channels=block_in, eps=1e-6, affine=True)
        self.conv_out = torch.nn.Conv2d(
            block_in,
            2 * latent_channels if double_latent else latent_channels,
            kernel_size=3,
            stride=1,
            padding=1,
        )

    def forward(self, pixel_values: torch.LongTensor):
        # downsampling
        hidden_states = [self.conv_in(pixel_values)]
        for i_level in range(self.num_resolutions):
            for i_block in range(self.num_res_blocks):
                hidden_state = self.down[i_level].block[i_block](
                    hidden_states[-1],
                )
                if len(self.down[i_level].attn) > 0:
                    hidden_state = self.down[i_level].attn[i_block](hidden_state)
                hidden_states.append(hidden_state)
            if i_level != self.num_resolutions - 1:
                hidden_states.append(self.down[i_level].downsample(hidden_states[-1]))

        # middle
        last_hidden_state = hidden_states[-1]
        last_hidden_state = self.mid(last_hidden_state)

        # end
        last_hidden_state = self.norm_out(last_hidden_state)
        last_hidden_state *= torch.sigmoid(last_hidden_state)
        last_hidden_state = self.conv_out(last_hidden_state)
        return last_hidden_state


class JanusVQVAEDecoder(nn.Module):
    def __init__(self, config):
        super().__init__()

        self.num_resolutions = len(config.channel_multiplier)
        self.num_res_blocks = config.num_res_blocks
        base_channels = config.base_channels
        latent_channels = config.latent_channels
        out_channels = config.out_channels

        # compute in_ch_mult, block_in and curr_res at lowest res
        block_in = base_channels * config.channel_multiplier[self.num_resolutions - 1]

        # z to block_in
        self.conv_in = torch.nn.Conv2d(latent_channels, block_in, kernel_size=3, stride=1, padding=1)

        # middle
        self.mid = JanusVQVAEMidBlock(config, block_in)

        # upsampling
        self.up = nn.ModuleList()
        for i_level in reversed(range(self.num_resolutions)):
            block = nn.ModuleList()
            attn = nn.ModuleList()
            block_out = base_channels * config.channel_multiplier[i_level]
            for i_block in range(self.num_res_blocks + 1):
                block.append(
                    JanusVQVAEResnetBlock(
                        config=config,
                        in_channels=block_in,
                        out_channels=block_out,
                    )
                )
                block_in = block_out
                if i_level == self.num_resolutions - 1:
                    attn.append(JanusVQVAEAttnBlock(block_in))
            up = nn.Module()
            up.block = block
            up.attn = attn
            if i_level != 0:
                up.upsample = JanusVQVAEConvUpsample(block_in)
            self.up.append(up)

        # end
        self.norm_out = torch.nn.GroupNorm(num_groups=32, num_channels=block_in, eps=1e-6, affine=True)
        self.conv_out = torch.nn.Conv2d(block_in, out_channels, kernel_size=3, stride=1, padding=1)

    def forward(self, hidden_state: torch.FloatTensor) -> torch.FloatTensor:
        hidden_state = self.conv_in(hidden_state)

        # middle
        hidden_state = self.mid(hidden_state)

        # upsampling
        for i_level in range(self.num_resolutions):
            for i_block in range(self.num_res_blocks + 1):
                hidden_state = self.up[i_level].block[i_block](hidden_state)
                if len(self.up[i_level].attn) > 0:
                    hidden_state = self.up[i_level].attn[i_block](hidden_state)
            if i_level != self.num_resolutions - 1:
                hidden_state = self.up[i_level].upsample(hidden_state)

        hidden_state = self.norm_out(hidden_state)
        hidden_state *= torch.sigmoid(hidden_state)
        hidden_state = self.conv_out(hidden_state)
        return hidden_state


class JanusVQVAE(ChameleonVQVAE):
    _no_split_modules = [
        "JanusVQVAEAttnBlock",
        "JanusVQVAEResnetBlock",
        "JanusVQVAEVectorQuantizer",
    ]
    main_input_name = "pixel_values"

    def __init__(self, config: JanusVQVAEConfig):
        super().__init__(config)
        self.decoder = JanusVQVAEDecoder(config)
        self.gradient_checkpointing = False

        # Initialize the VQVAE model.
        self.post_init()

    def decode(self, image_tokens: torch.LongTensor) -> torch.FloatTensor:
        """
        Decodes quantized token IDs into pixel values.
        Args:
            image_tokens (torch.LongTensor): Batch of token IDs.
        Returns:
            pixel_values (`torch.FloatTensor` of shape `(batch_size, num_channels, image_size, image_size)`):
                Pixel values decoded from the token IDs.
        """
        if image_tokens.shape[1] != self.quantize.quant_state_dims[0] * self.quantize.quant_state_dims[1]:
            raise ValueError(
                f"Expected `image_tokens` to have shape `(batch_size, {self.quantize.quant_state_dims[0] * self.quantize.quant_state_dims[1]})`, "
                f"but got shape `{image_tokens.shape}`."
            )
        codebook_entry = self.quantize.get_codebook_entry(image_tokens)
        hidden_states = self.post_quant_conv(codebook_entry)
        pixel_values = self.decoder(hidden_states)
        return pixel_values

    @can_return_tuple
    @auto_docstring
    def forward(
        self,
        pixel_values: torch.FloatTensor,
    ) -> tuple[torch.FloatTensor, torch.FloatTensor]:
        batch_size = pixel_values.shape[0]
        quant, embedding_loss, indices = self.encode(pixel_values)
        decoded_pixel_values = self.decode(indices.view(batch_size, -1))

        return JanusVQVAEOutput(decoded_pixel_values, embedding_loss)


class JanusVQVAEAlignerMLP(nn.Module):
    def __init__(self, config: JanusVQVAEConfig):
        super().__init__()

        self.fc1 = nn.Linear(config.embed_dim, config.projection_dim)
        self.hidden_layers = nn.ModuleList(
            [nn.Linear(config.projection_dim, config.projection_dim) for _ in range(1, config.num_hidden_layers)]
        )
        self.activation_fn = ACT2FN[config.hidden_act]

    def forward(self, hidden_states):
        hidden_states = self.fc1(hidden_states)
        for layer in self.hidden_layers:
            hidden_states = self.activation_fn(hidden_states)
            hidden_states = layer(hidden_states)
        return hidden_states


class JanusVQVAEHead(nn.Module):
    """Head used for sampling tokens in image generation, replacing the usual lm head."""

    def __init__(self, config: JanusVQVAEConfig):
        super().__init__()
        self.proj_out = nn.Linear(config.image_token_embed_dim, config.projection_dim)
        self.activation_fn = ACT2FN[config.hidden_act]
        self.vision_head = nn.Linear(config.projection_dim, config.num_embeddings)

    def forward(self, hidden_states: torch.Tensor) -> torch.tensor:
        hidden_states = self.proj_out(hidden_states)
        hidden_states = self.activation_fn(hidden_states)
        hidden_states = self.vision_head(hidden_states)
        return hidden_states


@auto_docstring(
    custom_intro="""
    The Janus model which consists of a siglip vision backbone, a Llama language model and a VQ model.
    """
)
class JanusModel(JanusPreTrainedModel):
    def __init__(self, config: JanusConfig):
        super().__init__(config)
        self.config = config
        # This is necessary for backward compatibility, see SiglipModel initialization
        self.vision_model = JanusVisionModel._from_config(config.vision_config)
        self.aligner = JanusVisionAlignerMLP(self.vision_model.config)

        self.vqmodel = JanusVQVAE._from_config(config.vq_config)

        # Below generation_* modules are used for Image generation.
        # Embeddings used for image generation, instead of Janus vision embeddings.
        self.generation_embeddings = nn.Embedding(self.vqmodel.config.num_embeddings, self.vqmodel.config.embed_dim)
        self.generation_aligner = JanusVQVAEAlignerMLP(self.vqmodel.config)
        self.generation_head = JanusVQVAEHead(self.vqmodel.config)

        self.language_model = AutoModel.from_config(config=config.text_config)

        self.gradient_checkpointing = False
        # Initialize weights and apply final processing.
        self.post_init()

    def get_input_embeddings(self):
        return self.language_model.get_input_embeddings()

    def set_input_embeddings(self, value):
        self.language_model.set_input_embeddings(value)

    def get_image_features(self, pixel_values):
        image_embeds = self.vision_model(pixel_values)
        image_embeds = self.aligner(image_embeds.last_hidden_state)
        return image_embeds

    @can_return_tuple
    @auto_docstring
    def forward(
        self,
        input_ids: torch.LongTensor = None,
        pixel_values: torch.FloatTensor = None,
        attention_mask: Optional[torch.Tensor] = None,
        position_ids: Optional[torch.LongTensor] = None,
        past_key_values: Optional[Cache] = None,
        cache_position: Optional[torch.LongTensor] = None,
        inputs_embeds: Optional[torch.FloatTensor] = None,
        use_cache: Optional[bool] = None,
        output_attentions: Optional[bool] = None,
        output_hidden_states: Optional[bool] = None,
        logits_to_keep: Union[int, torch.Tensor] = 0,
        **kwargs,
    ):
        output_attentions = output_attentions if output_attentions is not None else self.config.output_attentions
        output_hidden_states = (
            output_hidden_states if output_hidden_states is not None else self.config.output_hidden_states
        )

        if (input_ids is None) ^ (inputs_embeds is not None):
            raise ValueError(
                "You cannot specify both input_ids and inputs_embeds at the same time, and must specify either one"
            )

        if self.gradient_checkpointing and self.training:
            if use_cache:
                logger.warning_once(
                    "`use_cache=True` is incompatible with gradient checkpointing. Setting `use_cache=False`..."
                )
                use_cache = False

        if inputs_embeds is None:
            inputs_embeds = self.get_input_embeddings()(input_ids)

        if pixel_values is not None:
            if input_ids is None:
                image_attention_mask = inputs_embeds == self.get_input_embeddings()(
                    torch.tensor(self.config.image_token_id, dtype=torch.long, device=inputs_embeds.device)
                )
                image_attention_mask = image_attention_mask.all(-1)
            else:
                image_attention_mask = input_ids == self.config.image_token_id

<<<<<<< HEAD
            image_attention_mask = image_attention_mask.unsqueeze(-1).expand_as(inputs_embeds).to(inputs_embeds.device)
            image_embeds = self.get_image_features(pixel_values)
            image_features = image_embeds.reshape(-1, inputs_embeds.shape[-1])
=======
            image_attention_mask = image_attention_mask.to(inputs_embeds.device)
>>>>>>> 11738f85
            image_features = image_features.to(inputs_embeds.device, inputs_embeds.dtype)
            inputs_embeds = inputs_embeds.masked_scatter(image_attention_mask, image_features)

        lm_output = self.language_model(
            inputs_embeds=inputs_embeds,
            attention_mask=attention_mask,
            position_ids=position_ids,
            past_key_values=past_key_values,
            use_cache=use_cache,
            output_attentions=output_attentions,
            output_hidden_states=output_hidden_states,
            cache_position=cache_position,
            logits_to_keep=logits_to_keep,
            **kwargs,
        )

        return JanusBaseModelOutputWithPast(
            last_hidden_state=lm_output.last_hidden_state,
            past_key_values=lm_output.past_key_values,
            hidden_states=lm_output.hidden_states,
            attentions=lm_output.attentions,
            image_hidden_states=image_embeds if pixel_values is not None else None,
        )


class JanusForConditionalGeneration(JanusPreTrainedModel, GenerationMixin):
    _tied_weights_keys = ["model.language_model.embed_tokens.weight", "lm_head.weight"]
    _supports_static_cache = True

    def __init__(self, config: JanusConfig):
        super().__init__(config)
        self.config = config
        self.model = JanusModel(config)
        self.lm_head = nn.Linear(config.text_config.hidden_size, config.text_config.vocab_size, bias=False)

        # Initialize weights and apply final processing.
        self.post_init()

    def get_input_embeddings(self):
        return self.model.language_model.get_input_embeddings()

    def set_input_embeddings(self, value):
        self.model.language_model.set_input_embeddings(value)

    def prepare_embeddings_for_image_generation(self, inputs: torch.Tensor) -> torch.Tensor:
        hidden_state = self.model.generation_embeddings(inputs)
        hidden_state = self.model.generation_aligner(hidden_state)
        return hidden_state

    def get_output_embeddings(self):
        return self.lm_head

    def set_output_embeddings(self, new_embeddings):
        self.lm_head = new_embeddings

    def set_decoder(self, decoder):
        self.model = decoder

    def get_decoder(self):
        return self.model

    @can_return_tuple
    @auto_docstring
    def forward(
        self,
        input_ids: torch.LongTensor = None,
        pixel_values: torch.FloatTensor = None,
        attention_mask: Optional[torch.Tensor] = None,
        position_ids: Optional[torch.LongTensor] = None,
        past_key_values: Optional[Cache] = None,
        cache_position: Optional[torch.LongTensor] = None,
        inputs_embeds: Optional[torch.FloatTensor] = None,
        labels: Optional[torch.LongTensor] = None,
        use_cache: Optional[bool] = None,
        output_attentions: Optional[bool] = None,
        output_hidden_states: Optional[bool] = None,
        logits_to_keep: Union[int, torch.Tensor] = 0,
        **kwargs,
    ):
        r"""
        labels (`torch.LongTensor` of shape `(batch_size, sequence_length)`, *optional*):
            Labels for computing the masked language modeling loss. Indices should either be in `[0, ...,
            config.vocab_size]` or -100 (see `input_ids` docstring). Tokens with indices set to `-100` are ignored
            (masked), the loss is only computed for the tokens with labels in `[0, ..., config.vocab_size]`.
        """
        output_attentions = output_attentions if output_attentions is not None else self.config.output_attentions
        output_hidden_states = (
            output_hidden_states if output_hidden_states is not None else self.config.output_hidden_states
        )

        outputs = self.model(
            input_ids=input_ids,
            pixel_values=pixel_values,
            attention_mask=attention_mask,
            position_ids=position_ids,
            past_key_values=past_key_values,
            inputs_embeds=inputs_embeds,
            use_cache=use_cache,
            output_attentions=output_attentions,
            output_hidden_states=output_hidden_states,
            cache_position=cache_position,
            **kwargs,
        )
        hidden_states = outputs.last_hidden_state
        # Only compute necessary logits, and do not upcast them to float if we are not computing the loss
        slice_indices = slice(-logits_to_keep, None) if isinstance(logits_to_keep, int) else logits_to_keep
        logits = self.lm_head(hidden_states[:, slice_indices, :])

        loss = None
        if labels is not None:
            loss = self.loss_function(logits=logits, labels=labels, vocab_size=self.config.text_config.vocab_size)

        return JanusCausalLMOutputWithPast(
            loss=loss,
            logits=logits,
            past_key_values=outputs.past_key_values,
            hidden_states=outputs.hidden_states,
            attentions=outputs.attentions,
            image_hidden_states=outputs.image_hidden_states,
        )

    def prepare_inputs_for_generation(
        self,
        input_ids,
        pixel_values=None,
        past_key_values=None,
        attention_mask=None,
        inputs_embeds=None,
        cache_position=None,
        logits_to_keep=None,
        **kwargs,
    ):
        # Overwritten -- extra custom processing

        model_inputs = super().prepare_inputs_for_generation(
            input_ids,
            past_key_values=past_key_values,
            inputs_embeds=inputs_embeds,
            attention_mask=attention_mask,
            cache_position=cache_position,
            logits_to_keep=logits_to_keep,
            **kwargs,
        )

        # If we're in cached decoding stage, pixel values should be None because input ids do not contain special image token anymore
        # Otherwise we need pixel values to be passed to model
        if cache_position[0] == 0:
            model_inputs["pixel_values"] = pixel_values

        return model_inputs

    def decode_image_tokens(self, image_tokens: torch.Tensor):
        """
        Decodes generated image tokens from language model to continuous pixel values
        with VQGAN module via upsampling.
        Args:
            image_tokens (`torch.LongTensor` of shape `(batch_size, num_of_tokens)`):
                The tensors corresponding to the input images.
        """
        decoded_image = self.model.vqmodel.decode(image_tokens)
        decoded_image = decoded_image.permute(0, 2, 3, 1)
        return decoded_image

    @torch.no_grad
    def generate(
        self,
        inputs: torch.Tensor = None,
        attention_mask: Optional[torch.LongTensor] = None,
        logits_processor: Optional[LogitsProcessorList] = None,
        **kwargs,
    ):
        # 1. Handle generation config and model kwargs
        generation_config = kwargs.pop("generation_config", self.generation_config)
        generation_config = copy.deepcopy(generation_config)

        # Default to "text" generation if mode isn't provided
        generation_mode = kwargs.pop("generation_mode", "text")
        if generation_mode == "text":
            # Set guidance_scale=None to prevent running UnbatchedCFG processor.
            return super().generate(
                inputs=inputs,
                attention_mask=attention_mask,
                generation_config=generation_config,
                guidance_scale=None,
                **kwargs,
            )

        model_kwargs = generation_config.update(**kwargs)  # All unused kwargs must be model kwargs

        # Validate generation mode
        if generation_config.get_generation_mode() not in (GenerationMode.SAMPLE, GenerationMode.GREEDY_SEARCH):
            raise ValueError(
                "Got incompatible mode for Image Generation, should be one of greedy or sampling. "
                "Ensure that beam search is de-activated by setting `num_beams=1` and `num_beam_groups=1`."
            )

        # Validate the configuration and model kwargs
        generation_config.validate()
        self._validate_model_kwargs(model_kwargs.copy())

        # 2. Initialize logit processors
        logits_processor = logits_processor if logits_processor is not None else LogitsProcessorList()

        # Set `use_cache=True` as we will be using input embeds for generation.
        model_kwargs["use_cache"] = True

        if generation_config.guidance_scale is None:
            logger.warning("`guidance_scale` is required for CFG but not provided. Setting to default value of 5.")
            generation_config.guidance_scale = 5
        model_kwargs["guidance_scale"] = generation_config.guidance_scale

        # 3. Prepare model inputs
        input_ids, model_input_name, model_kwargs = self._prepare_model_inputs(
            inputs, generation_config.bos_token_id, model_kwargs
        )
        dtype, device = input_ids.dtype, input_ids.device

        if len(input_ids.shape) != 2:
            raise ValueError(
                f"Expected input ids of shape (batch_size, seq_len), but got {input_ids.shape}"
                "Passing `inputs embeds` is not supported currently."
            )

        # Prepare special tokens which will be used generate internally.
        kwargs_has_attention_mask = attention_mask is not None
        self._prepare_special_tokens(generation_config, kwargs_has_attention_mask, device=input_ids.device)

        # 4. Add CFG processor along with user passed logit processor.
        if generation_config.guidance_scale and generation_config.guidance_scale > 1:
            logits_processor.append(ClassifierFreeGuidanceLogitsProcessor(generation_config.guidance_scale))
            generation_config.guidance_scale = None  # Reset to prevent processor duplication.

        # 5. Prepare logits processor
        logits_processor = self._get_logits_processor(
            generation_config=generation_config,
            input_ids_seq_length=input_ids.shape[1],
            encoder_input_ids=input_ids,
            prefix_allowed_tokens_fn=None,
            logits_processor=logits_processor,
            device=device,
        )

        # 6. Expand inputs for multiple image generations per prompt.
        input_ids, model_kwargs = self._expand_inputs_for_generation(
            input_ids=input_ids,
            attention_mask=attention_mask,
            expand_size=generation_config.num_return_sequences,
            **model_kwargs,
        )

        # 7. Prepare input and model caches
        num_image_tokens = self.model.vision_model.config.num_image_tokens
        batch_size, seq_len = input_ids.shape

        input_tokens = input_ids.repeat(2, 1)  # Double batch size for conditional/unconditional logits
        attention_mask = model_kwargs.pop("attention_mask", None)
        attention_mask = attention_mask.repeat(2, 1)
        model_kwargs["attention_mask"] = attention_mask

        # Mask all the tokens that are neither BOS nor BOI with pad token in the unconditional logits.
        mask = (input_tokens[batch_size:, :] != generation_config.bos_token_id) & (
            input_tokens[batch_size:, :] != generation_config.generation_kwargs["boi_token_id"]
        )
        input_tokens[batch_size:, :].masked_fill_(mask, generation_config.pad_token_id)

        inputs_embeds = self.get_input_embeddings()(input_tokens)

        model_kwargs = self._get_initial_cache_position(seq_len, device, model_kwargs)

        if model_kwargs.get("past_key_values", None) is None:
            # Prepare cache if not provided.
            model_kwargs["past_key_values"] = self._get_cache(
                cache_implementation=generation_config.cache_implementation or "static",
                # batch_size should account for both conditional/unconditional input; hence multiplied by 2.
                batch_size=batch_size * 2,
                # we should have at least a cache len of seq_len + num_image_tokens.
                max_cache_len=max(generation_config.max_length, num_image_tokens + seq_len),
                device=device,
                model_kwargs=model_kwargs,
            )

        # Placeholder for generated tokens.
        generated_tokens = torch.zeros((batch_size, num_image_tokens), dtype=dtype, device=device)

        # 8. init attention / hidden states / scores tuples
        output_attentions = generation_config.output_attentions
        output_hidden_states = generation_config.output_hidden_states
        output_scores = generation_config.output_scores
        output_logits = generation_config.output_logits
        return_dict_in_generate = generation_config.return_dict_in_generate

        raw_scores = () if (return_dict_in_generate and output_scores) else None
        raw_logits = () if (return_dict_in_generate and output_logits) else None
        decoder_hidden_states = () if (return_dict_in_generate and output_hidden_states) else None
        decoder_attentions = () if (return_dict_in_generate and output_attentions) else None

        for i in range(num_image_tokens):
            model_inputs = self.prepare_inputs_for_generation(
                inputs_embeds=inputs_embeds, input_ids=input_tokens, **model_kwargs
            )

            model_inputs["attention_mask"] = model_inputs["attention_mask"].to(inputs_embeds.device)
            model_inputs["cache_position"] = model_inputs["cache_position"].to(inputs_embeds.device)

            outputs = self.model.language_model(
                **model_inputs,
                output_attentions=output_attentions,
                output_hidden_states=output_hidden_states,
            )

            # Update model_kwargs like cache_position for next generation.
            model_kwargs = self._update_model_kwargs_for_generation(outputs, model_kwargs)
            hidden_state = outputs.last_hidden_state[:, -1, :].clone()

            # Generate scores using the generation head (Not using above defined LM Head)
            scores = self.model.generation_head(hidden_state)
            next_token_scores = logits_processor(input_ids, scores)

            # Sample next token.
            if generation_config.do_sample:
                probs = torch.softmax(next_token_scores, dim=-1)
                next_token = torch.multinomial(probs, num_samples=1).squeeze(-1)
            else:
                next_token = torch.argmax(next_token_scores, dim=-1)

            generated_tokens[:, i] = next_token

            # Prepare embeddings for the next step.
            next_token = torch.cat([next_token, next_token])
            next_token = next_token.unsqueeze(-1)

            inputs_embeds = self.prepare_embeddings_for_image_generation(next_token)

        if return_dict_in_generate:
            if output_scores:
                raw_scores += (scores,)
            if output_logits:
                raw_logits += (hidden_state.float(),)
            if output_attentions:
                decoder_attentions += outputs.attentions
            if output_hidden_states:
                decoder_hidden_states += outputs.hidden_states

        if return_dict_in_generate:
            return GenerateDecoderOnlyOutput(
                sequences=generated_tokens,
                scores=scores,
                logits=raw_logits,
                attentions=decoder_attentions,
                hidden_states=decoder_hidden_states,
                past_key_values=outputs.past_key_values,
            )
        else:
            return generated_tokens


class JanusImageProcessor(BlipImageProcessor):
    r"""
    Constructs a JANUS image processor.

    Args:
        do_resize (`bool`, *optional*, defaults to `True`):
            Whether to resize the image's (height, width) dimensions to the specified `size`. Can be overridden by the
            `do_resize` parameter in the `preprocess` method.
        size (`dict`, *optional*, defaults to `{"height": 384, "width": 384}`):
            Size of the output image after resizing. Can be overridden by the `size` parameter in the `preprocess`
            method.
        min_size (`int`, *optional*, defaults to 14):
            The minimum allowed size for the resized image. Ensures that neither the height nor width
            falls below this value after resizing.
        resample (`PILImageResampling`, *optional*, defaults to `Resampling.BICUBIC`):
            Resampling filter to use if resizing the image. Only has an effect if `do_resize` is set to `True`. Can be
            overridden by the `resample` parameter in the `preprocess` method.
        do_rescale (`bool`, *optional*, defaults to `True`):
            Whether to rescale the image by the specified scale `rescale_factor`. Can be overridden by the
            `do_rescale` parameter in the `preprocess` method.
        rescale_factor (`int` or `float`, *optional*, defaults to `1/255`):
            Scale factor to use if rescaling the image. Only has an effect if `do_rescale` is set to `True`. Can be
            overridden by the `rescale_factor` parameter in the `preprocess` method.
        do_normalize (`bool`, *optional*, defaults to `True`):
            Whether to normalize the image. Can be overridden by the `do_normalize` parameter in the `preprocess`
            method. Can be overridden by the `do_normalize` parameter in the `preprocess` method.
        image_mean (`float` or `list[float]`, *optional*, defaults to `IMAGENET_STANDARD_MEAN`):
            Mean to use if normalizing the image. This is a float or list of floats the length of the number of
            channels in the image. Can be overridden by the `image_mean` parameter in the `preprocess` method. Can be
            overridden by the `image_mean` parameter in the `preprocess` method.
        image_std (`float` or `list[float]`, *optional*, defaults to `IMAGENET_STANDARD_STD`):
            Standard deviation to use if normalizing the image. This is a float or list of floats the length of the
            number of channels in the image. Can be overridden by the `image_std` parameter in the `preprocess` method.
            Can be overridden by the `image_std` parameter in the `preprocess` method.
        do_convert_rgb (`bool`, *optional*, defaults to `True`):
            Whether to convert the image to RGB.
    """

    def __init__(
        self,
        do_resize: bool = True,
        size: Optional[dict[str, int]] = None,
        min_size: int = 14,
        resample: PILImageResampling = PILImageResampling.BICUBIC,
        do_rescale: bool = True,
        rescale_factor: Union[int, float] = 1 / 255,
        do_normalize: bool = True,
        image_mean: Optional[Union[float, list[float]]] = None,
        image_std: Optional[Union[float, list[float]]] = None,
        do_convert_rgb: Optional[bool] = None,
        **kwargs,
    ):
        super().__init__(**kwargs)

        self.min_size = min_size
        if image_mean is None:
            self.background_color = (127, 127, 127)
        else:
            self.background_color = tuple([int(x * 255) for x in image_mean])

    def pad_to_square(
        self,
        image: np.ndarray,
        background_color: Union[int, tuple[int, int, int]] = 0,
        data_format: Optional[Union[str, ChannelDimension]] = None,
        input_data_format: Optional[Union[str, ChannelDimension]] = None,
    ) -> np.array:
        """
        Pads an image to a square based on the longest edge.

        Args:
            image (`np.ndarray`):
                The image to pad.
            background_color (`int` or `tuple[int, int, int]`, *optional*, defaults to 0):
                The color to use for the padding. Can be an integer for single channel or a
                tuple of integers representing for multi-channel images. If passed as integer
                in mutli-channel mode, it will default to `0` in subsequent channels.
            data_format (`str` or `ChannelDimension`, *optional*):
                The channel dimension format for the output image. Can be one of:
                    - `"channels_first"` or `ChannelDimension.FIRST`: image in (num_channels, height, width) format.
                    - `"channels_last"` or `ChannelDimension.LAST`: image in (height, width, num_channels) format.
                If unset, will use same as the input image.
            input_data_format (`str` or `ChannelDimension`, *optional*):
                The channel dimension format for the input image. Can be one of:
                    - `"channels_first"` or `ChannelDimension.FIRST`: image in (num_channels, height, width) format.
                    - `"channels_last"` or `ChannelDimension.LAST`: image in (height, width, num_channels) format.

        Returns:
            `np.ndarray`: The padded image.
        """
        height, width = get_image_size(image, input_data_format)
        num_channels = image.shape[0] if input_data_format == ChannelDimension.FIRST else image.shape[-1]

        if height == width:
            image = (
                to_channel_dimension_format(image, data_format, input_data_format)
                if data_format is not None
                else image
            )
            return image

        max_dim = max(height, width)

        # Ensure background_color is the correct shape
        if isinstance(background_color, int):
            background_color = [background_color]
        elif len(background_color) != num_channels:
            raise ValueError(
                f"background_color must have no more than {num_channels} elements to match the number of channels"
            )

        if input_data_format == ChannelDimension.FIRST:
            result = np.zeros((num_channels, max_dim, max_dim), dtype=image.dtype)
            for i, color in enumerate(background_color):
                result[i, :, :] = color
            if width > height:
                start = (max_dim - height) // 2
                result[:, start : start + height, :] = image
            else:
                start = (max_dim - width) // 2
                result[:, :, start : start + width] = image
        else:
            result = np.zeros((max_dim, max_dim, num_channels), dtype=image.dtype)
            for i, color in enumerate(background_color):
                result[:, :, i] = color
            if width > height:
                start = (max_dim - height) // 2
                result[start : start + height, :, :] = image
            else:
                start = (max_dim - width) // 2
                result[:, start : start + width, :] = image

        return result

    def resize(
        self,
        image: np.ndarray,
        size: Union[dict[str, int], int],
        resample: PILImageResampling = PILImageResampling.BICUBIC,
        data_format: Optional[Union[str, ChannelDimension]] = None,
        input_data_format: Optional[Union[str, ChannelDimension]] = None,
        **kwargs,
    ) -> np.ndarray:
        """
        Resize an image to dynamically calculated size.

        Args:
            image (`np.ndarray`):
                Image to resize.
            resample (`PILImageResampling`, *optional*, defaults to `PILImageResampling.BICUBIC`):
                `PILImageResampling` filter to use when resizing the image e.g. `PILImageResampling.BICUBIC`.
            data_format (`ChannelDimension` or `str`, *optional*):
                The channel dimension format for the output image. If unset, the channel dimension format of the input
                image is used. Can be one of:
                - `"channels_first"` or `ChannelDimension.FIRST`: image in (num_channels, height, width) format.
                - `"channels_last"` or `ChannelDimension.LAST`: image in (height, width, num_channels) format.
                - `None`: will be inferred from input
            input_data_format (`ChannelDimension` or `str`, *optional*):
                The channel dimension format for the input image. If unset, the channel dimension format is inferred
                from the input image. Can be one of:
                - `"channels_first"` or `ChannelDimension.FIRST`: image in (num_channels, height, width) format.
                - `"channels_last"` or `ChannelDimension.LAST`: image in (height, width, num_channels) format.
                - `"none"` or `ChannelDimension.NONE`: image in (height, width) format.

        Returns:
            `np.ndarray`: The resized image.
        """
        if input_data_format is None:
            input_data_format = infer_channel_dimension_format(image)

        height, width = get_image_size(image, input_data_format)
        max_size = max(height, width)

        size = get_size_dict(size, default_to_square=True)
        if size["height"] != size["width"]:
            raise ValueError(
                f"Output height and width must be the same. Got height={size['height']} and width={size['width']}"
            )
        size = size["height"]

        delta = size / max_size
        # Largest side becomes `size` and the other side is scaled according to the aspect ratio.
        output_size_nonpadded = [
            max(int(height * delta), self.min_size),
            max(int(width * delta), self.min_size),
        ]

        image = resize(
            image,
            size=output_size_nonpadded,
            resample=resample,
            data_format=data_format,
            input_data_format=input_data_format,
            **kwargs,
        )
        # Expand and pad the images to obtain a square image of dimensions `size x size`
        image = self.pad_to_square(
            image=image,
            background_color=self.background_color,
            input_data_format=input_data_format,
        )
        return image

    def postprocess(
        self,
        images: ImageInput,
        do_rescale: Optional[bool] = None,
        rescale_factor: Optional[float] = None,
        do_normalize: Optional[bool] = None,
        image_mean: Optional[list[float]] = None,
        image_std: Optional[list[float]] = None,
        input_data_format: Optional[str] = None,
        return_tensors: Optional[str] = None,
    ):
        """Applies post-processing to the decoded image tokens by reversing transformations applied during preprocessing."""
        do_rescale = do_rescale if do_rescale is not None else self.do_rescale
        rescale_factor = 1.0 / self.rescale_factor if rescale_factor is None else rescale_factor
        do_normalize = do_normalize if do_normalize is not None else self.do_normalize
        image_mean = image_mean if image_mean is not None else self.image_mean
        image_std = image_std if image_std is not None else self.image_std

        images = make_list_of_images(images)  # Ensures input is a list

        if isinstance(images[0], PIL.Image.Image):
            return images if len(images) > 1 else images[0]

        if input_data_format is None:
            input_data_format = infer_channel_dimension_format(images[0])  # Determine format dynamically

        pixel_values = []

        for image in images:
            image = to_numpy_array(image)  # Ensure NumPy format

            if do_normalize:
                image = self.unnormalize(
                    image=image, image_mean=image_mean, image_std=image_std, input_data_format=input_data_format
                )

            if do_rescale:
                image = self.rescale(image, scale=rescale_factor, input_data_format=input_data_format)
                image = image.clip(0, 255).astype(np.uint8)

            if do_normalize and do_rescale and return_tensors == "PIL.Image.Image":
                image = to_channel_dimension_format(image, ChannelDimension.LAST, input_channel_dim=input_data_format)
                image = PIL.Image.fromarray(image)

            pixel_values.append(image)

        data = {"pixel_values": pixel_values}
        return_tensors = return_tensors if return_tensors != "PIL.Image.Image" else None

        return BatchFeature(data=data, tensor_type=return_tensors)

    def unnormalize(
        self,
        image: np.array,
        image_mean: Union[float, Iterable[float]],
        image_std: Union[float, Iterable[float]],
        input_data_format: Optional[Union[str, ChannelDimension]] = None,
    ) -> np.array:
        """
        Unnormalizes `image` using the mean and standard deviation specified by `mean` and `std`.
        image = (image * image_std) + image_mean
        Args:
            image (`torch.Tensor` of shape `(batch_size, num_channels, image_size, image_size)` or `(num_channels, image_size, image_size)`):
                Batch of pixel values to postprocess.
            image_mean (`float` or `Iterable[float]`):
                The mean to use for unnormalization.
            image_std (`float` or `Iterable[float]`):
                The standard deviation to use for unnormalization.
            input_data_format (`ChannelDimension` or `str`, *optional*):
                The channel dimension format for the input image. If unset, the channel dimension format is inferred
                from the input image. Can be one of:
                - `"channels_first"` or `ChannelDimension.FIRST`: image in (num_channels, height, width) format.
                - `"channels_last"` or `ChannelDimension.LAST`: image in (height, width, num_channels) format.
                - `"none"` or `ChannelDimension.NONE`: image in (height, width) format.
        """
        num_channels = 3

        if isinstance(image_mean, Iterable):
            if len(image_mean) != num_channels:
                raise ValueError(f"mean must have {num_channels} elements if it is an iterable, got {len(image_mean)}")
        else:
            image_mean = [image_mean] * num_channels

        if isinstance(image_std, Iterable):
            if len(image_std) != num_channels:
                raise ValueError(f"std must have {num_channels} elements if it is an iterable, got {len(image_std)}")
        else:
            image_std = [image_std] * num_channels

        rev_image_mean = tuple(-mean / std for mean, std in zip(image_mean, image_std))
        rev_image_std = tuple(1 / std for std in image_std)
        image = self.normalize(
            image=image, mean=rev_image_mean, std=rev_image_std, input_data_format=input_data_format
        )
        return image


__all__ = [
    "JanusImageProcessor",
    "JanusPreTrainedModel",
    "JanusForConditionalGeneration",
    "JanusModel",
    "JanusVQVAE",
    "JanusVisionModel",
    "JanusVQVAEConfig",
    "JanusVisionConfig",
    "JanusConfig",
]<|MERGE_RESOLUTION|>--- conflicted
+++ resolved
@@ -966,13 +966,9 @@
             else:
                 image_attention_mask = input_ids == self.config.image_token_id
 
-<<<<<<< HEAD
             image_attention_mask = image_attention_mask.unsqueeze(-1).expand_as(inputs_embeds).to(inputs_embeds.device)
             image_embeds = self.get_image_features(pixel_values)
             image_features = image_embeds.reshape(-1, inputs_embeds.shape[-1])
-=======
-            image_attention_mask = image_attention_mask.to(inputs_embeds.device)
->>>>>>> 11738f85
             image_features = image_features.to(inputs_embeds.device, inputs_embeds.dtype)
             inputs_embeds = inputs_embeds.masked_scatter(image_attention_mask, image_features)
 
