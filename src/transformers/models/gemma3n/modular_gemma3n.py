--- conflicted
+++ resolved
@@ -1872,10 +1872,7 @@
 
 class Gemma3nPreTrainedModel(Gemma2PreTrainedModel):
     config: Gemma3nConfig
-<<<<<<< HEAD
     base_model_prefix = "model"
-=======
->>>>>>> ce40ca0d
     input_modalities = ["image", "text", "audio"]
     _no_split_modules = ["Gemma3nTextDecoderLayer"]
 
