--- conflicted
+++ resolved
@@ -37,16 +37,6 @@
     TensorType,
     auto_docstring,
 )
-
-
-<<<<<<< HEAD
-if is_torchvision_v2_available():
-    from torchvision.transforms.v2 import functional as F
-else:
-    from torchvision.transforms import functional as F
-=======
-class LlavaFastImageProcessorKwargs(DefaultFastImageProcessorKwargs): ...
->>>>>>> 59eba492
 
 
 @auto_docstring
