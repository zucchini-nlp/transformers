# coding=utf-8
# Copyright 2023 Microsoft Research & University of Wisconsin-Madison and the HuggingFace Inc. team. All rights reserved.
# Licensed under the Apache License, Version 2.0 (the "License");
# you may not use this file except in compliance with the License.
# You may obtain a copy of the License at
#
#     http://www.apache.org/licenses/LICENSE-2.0
#
# Unless required by applicable law or agreed to in writing, software
# distributed under the License is distributed on an "AS IS" BASIS,
# WITHOUT WARRANTIES OR CONDITIONS OF ANY KIND, either express or implied.
# See the License for the specific language governing permissions and
# limitations under the License.
"""Llava model configuration"""

from ...configuration_utils import PretrainedConfig
from ...utils import logging
from ..auto import CONFIG_MAPPING


logger = logging.get_logger(__name__)


class LlavaConfig(PretrainedConfig):
    r"""
    This is the configuration class to store the configuration of a [`LlavaForConditionalGeneration`]. It is used to instantiate an
    Llava model according to the specified arguments, defining the model architecture. Instantiating a configuration
    with the defaults will yield a similar configuration to that of the Llava-9B.

    e.g. [llava-hf/llava-9b](https://huggingface.co/llava-hf/llava-9b)

    Configuration objects inherit from [`PretrainedConfig`] and can be used to control the model outputs. Read the
    documentation from [`PretrainedConfig`] for more information.

    Args:
        vision_config (`Union[AutoConfig, dict]`,  *optional*, defaults to `CLIPVisionConfig`):
            The config object or dictionary of the vision backbone.
        text_config (`Union[AutoConfig, dict]`, *optional*, defaults to `LlamaConfig`):
            The config object or dictionary of the text backbone.
        ignore_index (`int`, *optional*, defaults to -100):
            The ignore index for the loss function.
        image_token_index (`int`, *optional*, defaults to 32000):
            The image token index to encode the image prompt.
        projector_hidden_act (`str`, *optional*, defaults to `"gelu"`):
            The activation function used by the multimodal projector.
        vision_feature_select_strategy (`str`, *optional*, defaults to `"default"`):
            The feature selection strategy used to select the vision feature from the vision backbone.
            Can be one of `"default"` or `"full"`.
        vision_feature_layer (`int`, *optional*, defaults to -2):
            The index of the layer to select the vision feature.
        image_seq_length (`int`, *optional*, defaults to 576):
            Sequence length of one image embedding.

    Example:

    ```python
    >>> from transformers import LlavaForConditionalGeneration, LlavaConfig, CLIPVisionConfig, LlamaConfig

    >>> # Initializing a CLIP-vision config
    >>> vision_config = CLIPVisionConfig()

    >>> # Initializing a Llama config
    >>> text_config = LlamaConfig()

    >>> # Initializing a Llava llava-1.5-7b style configuration
    >>> configuration = LlavaConfig(vision_config, text_config)

    >>> # Initializing a model from the llava-1.5-7b style configuration
    >>> model = LlavaForConditionalGeneration(configuration)

    >>> # Accessing the model configuration
    >>> configuration = model.config
    ```"""

    model_type = "llava"
<<<<<<< HEAD
    is_composition = True
=======
    is_composition = False
    keys_to_ignore_at_inference = ["past_key_values"]
>>>>>>> ae6000c6

    def __init__(
        self,
        vision_config=None,
        text_config=None,
        ignore_index=-100,
        image_token_index=32000,
        projector_hidden_act="gelu",
        vision_feature_select_strategy="default",
        vision_feature_layer=-2,
        image_seq_length=576,
        **kwargs,
    ):
        self.ignore_index = ignore_index
        self.image_token_index = image_token_index
        self.projector_hidden_act = projector_hidden_act
        self.image_seq_length = image_seq_length

        if vision_feature_select_strategy not in ["default", "full"]:
            raise ValueError(
                "vision_feature_select_strategy should be one of 'default', 'full'."
                f"Got: {vision_feature_select_strategy}"
            )

        self.vision_feature_select_strategy = vision_feature_select_strategy
        self.vision_feature_layer = vision_feature_layer

        if isinstance(vision_config, dict):
            vision_config["model_type"] = (
                vision_config["model_type"] if "model_type" in vision_config else "clip_vision_model"
            )
            vision_config = CONFIG_MAPPING[vision_config["model_type"]](**vision_config)
        elif vision_config is None:
            vision_config = CONFIG_MAPPING["clip_vision_model"](
                intermediate_size=4096,
                hidden_size=1024,
                patch_size=14,
                image_size=336,
                num_hidden_layers=24,
                num_attention_heads=16,
                vocab_size=32000,
                projection_dim=768,
            )

        self.vision_config = vision_config

        if isinstance(text_config, dict):
            text_config["model_type"] = text_config["model_type"] if "model_type" in text_config else "llama"
            text_config = CONFIG_MAPPING[text_config["model_type"]](**text_config)
        elif text_config is None:
            text_config = CONFIG_MAPPING["llama"]()

        self.text_config = text_config

        super().__init__(**kwargs)<|MERGE_RESOLUTION|>--- conflicted
+++ resolved
@@ -73,12 +73,8 @@
     ```"""
 
     model_type = "llava"
-<<<<<<< HEAD
     is_composition = True
-=======
-    is_composition = False
     keys_to_ignore_at_inference = ["past_key_values"]
->>>>>>> ae6000c6
 
     def __init__(
         self,
