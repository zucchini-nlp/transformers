--- conflicted
+++ resolved
@@ -23,12 +23,8 @@
 
 from ...activations import ACT2FN
 from ...generation import GenerationMixin
-<<<<<<< HEAD
 from ...modeling_flash_attention_utils import FlashAttentionKwargs
-from ...modeling_outputs import ModelOutput
-=======
 from ...modeling_outputs import BaseModelOutputWithPast, ModelOutput
->>>>>>> 17742bd9
 from ...modeling_utils import PreTrainedModel
 from ...processing_utils import Unpack
 from ...utils import (
@@ -495,13 +491,8 @@
         return_dict: Optional[bool] = None,
         cache_position: Optional[torch.LongTensor] = None,
         logits_to_keep: Union[int, torch.Tensor] = 0,
-<<<<<<< HEAD
         image_sizes: Optional[torch.Tensor] = None,
         **kwargs: Unpack[KwargsForCausalLM],
-=======
-        image_sizes: torch.Tensor = None,
-        **lm_kwargs,
->>>>>>> 17742bd9
     ) -> Union[Tuple, LlavaCausalLMOutputWithPast]:
         r"""
             labels (`torch.LongTensor` of shape `(batch_size, sequence_length)`, *optional*):
@@ -568,13 +559,8 @@
             output_hidden_states=output_hidden_states,
             return_dict=True,
             cache_position=cache_position,
-<<<<<<< HEAD
-            logits_to_keep=logits_to_keep,
+            image_sizes=image_sizes,
             **kwargs,
-=======
-            image_sizes=image_sizes,
-            **lm_kwargs,
->>>>>>> 17742bd9
         )
 
         hidden_states = outputs[0]
