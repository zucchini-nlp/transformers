--- conflicted
+++ resolved
@@ -15,14 +15,10 @@
 
 """Phi-3 model configuration"""
 
-<<<<<<< HEAD
 from typing import Optional
 
 from ...configuration_utils import PretrainedConfig
 from ...modeling_rope_utils import RopeParameters, rope_config_validation, standardize_rope_params
-=======
-from ...configuration_utils import PreTrainedConfig
->>>>>>> 93464a02
 from ...utils import logging
 
 
@@ -203,34 +199,11 @@
         """
         Validate the `rope_parameters` configuration.
         """
-<<<<<<< HEAD
         if not isinstance(self.rope_parameters, dict):
             raise ValueError(f"`rope_parameters` must be a dictionary but got {self.rope_parameters}")
         rope_parameters_type = self.rope_parameters.get("rope_type", None)
         rope_parameters_short_factor = self.rope_parameters.get("short_factor", None)
         rope_parameters_long_factor = self.rope_parameters.get("long_factor", None)
-=======
-        if self.rope_scaling is None:
-            return
-
-        if not isinstance(self.rope_scaling, dict) or len(self.rope_scaling) != 3:
-            raise ValueError(
-                "`rope_scaling` must be a dictionary with three fields, `type`, `short_factor` and `long_factor`, "
-                f"got {self.rope_scaling}"
-            )
-        rope_scaling_type = self.rope_scaling.get("type", None)
-        rope_scaling_short_factor = self.rope_scaling.get("short_factor", None)
-        rope_scaling_long_factor = self.rope_scaling.get("long_factor", None)
-        if rope_scaling_type is None or rope_scaling_type != "longrope":
-            raise ValueError(f"`rope_scaling`'s type field must be one of ['longrope'], got {rope_scaling_type}")
-        if not (
-            isinstance(rope_scaling_short_factor, list)
-            and all(isinstance(x, (int, float)) for x in rope_scaling_short_factor)
-        ):
-            raise ValueError(
-                f"`rope_scaling`'s short_factor field must be a list of numbers, got {rope_scaling_short_factor}"
-            )
->>>>>>> 93464a02
         rotary_ndims = int(self.hidden_size // self.num_attention_heads * self.partial_rotary_factor)
         if rope_parameters_type not in ["default", "longrope"]:
             raise ValueError(f"`rope_parameters`'s type field must be one of ['longrope'], got {rope_parameters_type}")
