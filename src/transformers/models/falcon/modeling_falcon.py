--- conflicted
+++ resolved
@@ -1121,33 +1121,6 @@
             attentions=transformer_outputs.attentions,
         )
 
-<<<<<<< HEAD
-=======
-    def _reorder_cache(
-        self, past: tuple[tuple[torch.Tensor, torch.Tensor], ...], beam_idx: torch.LongTensor
-    ) -> tuple[tuple[torch.Tensor, torch.Tensor], ...]:
-        """
-        This function is used to re-order the `past_key_values` cache if [`~PreTrainedModel.beam_search`] or
-        [`~PreTrainedModel.beam_sample`] is called. This is required to match `past_key_values` with the correct
-        beam_idx at every generation step.
-
-        Output shares the same memory storage as `past`.
-        """
-
-        # Get a copy of `beam_idx` on all the devices where we need those indices.
-        device_to_beam_idx = {
-            past_state.device: beam_idx.to(past_state.device) for layer_past in past for past_state in layer_past
-        }
-        reordered_past = tuple(
-            (
-                layer_past[0].index_select(0, device_to_beam_idx[layer_past[0].device]),
-                layer_past[1].index_select(0, device_to_beam_idx[layer_past[0].device]),
-            )
-            for layer_past in past
-        )
-        return reordered_past
-
->>>>>>> 12838775
 
 @auto_docstring(
     custom_intro="""
