--- conflicted
+++ resolved
@@ -50,30 +50,6 @@
 )
 
 
-<<<<<<< HEAD
-if is_torchvision_v2_available():
-    from torchvision.transforms.v2 import functional as F
-else:
-    from torchvision.transforms import functional as F
-
-
-class EomtImageProcessorFastKwargs(DefaultFastImageProcessorKwargs):
-    """
-    do_split_image (`bool`, *optional*, defaults to `False`):
-        Whether to split the input images into overlapping patches for semantic segmentation. If set to `True`, the
-        input images will be split into patches of size `size["shortest_edge"]` with an overlap between patches.
-        Otherwise, the input images will be padded to the target size.
-    ignore_index (`int`, *optional*):
-        Label to be assigned to background pixels in segmentation maps. If provided, segmentation map pixels
-        denoted with 0 (background) will be replaced with `ignore_index`.
-    """
-
-    do_split_image: Optional[bool]
-    ignore_index: Optional[int] = None
-
-
-=======
->>>>>>> 217ff1e4
 def get_target_size(size_dict: dict[str, int]) -> tuple[int, int]:
     """Returns the height and width from a size dict."""
     target_height = size_dict["shortest_edge"]
