--- conflicted
+++ resolved
@@ -34,12 +34,8 @@
     VideoInput,
     infer_channel_dimension_format,
     is_scaled_image,
-<<<<<<< HEAD
-=======
     make_batched_videos,
->>>>>>> d8080d55
     make_list_of_images,
-    make_list_of_videos,
     to_numpy_array,
     valid_images,
     validate_preprocess_arguments,
@@ -50,13 +46,10 @@
 logger = logging.get_logger(__name__)
 
 
-<<<<<<< HEAD
 if is_vision_available():
     import PIL
 
 
-=======
->>>>>>> d8080d55
 class VideoLlavaImageProcessor(BaseImageProcessor):
     r"""
     Constructs a CLIP image processor.
@@ -284,7 +277,7 @@
                 "This is a deprecated behavior and will be removed in v5.0. "
                 "Your videos should be forwarded to `VideoLlavaVideoProcessor`. "
             )
-            videos = make_list_of_videos(videos)
+            videos = make_batched_videos(videos)
             pixel_values_videos = [
                 [
                     self._preprocess_image(
