--- conflicted
+++ resolved
@@ -158,21 +158,8 @@
             raise ValueError("Invalid input text. Please provide a string, or a list of strings")
 
         prompt_strings = text
-<<<<<<< HEAD
 
         if encoded_images is not None:
-=======
-        if encoded_images is not None and (self.patch_size is None or self.vision_feature_select_strategy is None):
-            logger.warning_once(
-                "Expanding inputs for image tokens in Video-LLaVa should be done in processing. "
-                "Please add `patch_size` and `vision_feature_select_strategy` to the model's processing config or set "
-                "directly with `processor.patch_size = {{patch_size}}` and processor.vision_feature_select_strategy = "
-                "{{vision_feature_select_strategy}}`. Using processors without these attributes in the config is "
-                "deprecated and will throw an error in v4.50."
-            )
-        # Replace the image/video tokens with the expanded token sequence
-        elif encoded_images is not None:
->>>>>>> 597efd21
             if "pixel_values_images" in encoded_images.keys():
                 height, width = get_image_size(to_numpy_array(encoded_images.get("pixel_values_images")[0]))
                 num_frames = 1
