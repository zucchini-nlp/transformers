# coding=utf-8
# Copyright 2024 the HuggingFace Inc. team. All rights reserved.
#
# Licensed under the Apache License, Version 2.0 (the "License");
# you may not use this file except in compliance with the License.
# You may obtain a copy of the License at
#
#     http://www.apache.org/licenses/LICENSE-2.0
#
# Unless required by applicable law or agreed to in writing, software
# distributed under the License is distributed on an "AS IS" BASIS,
# WITHOUT WARRANTIES OR CONDITIONS OF ANY KIND, either express or implied.
# See the License for the specific language governing permissions and
# limitations under the License.
"""PyTorch VideoLlava model."""

from dataclasses import dataclass
from typing import List, Optional, Tuple, Union

import torch
import torch.utils.checkpoint
from torch import nn

from ...activations import ACT2FN
from ...generation import GenerationMixin
from ...modeling_outputs import ModelOutput
from ...modeling_utils import PreTrainedModel
from ...utils import (
    add_start_docstrings,
    add_start_docstrings_to_model_forward,
    logging,
    replace_return_docstrings,
)
from ..auto import AutoModel, AutoModelForCausalLM
from .configuration_video_llava import VideoLlavaConfig


logger = logging.get_logger(__name__)

_CONFIG_FOR_DOC = "VideoLlavaConfig"


@dataclass
class VideoLlavaCausalLMOutputWithPast(ModelOutput):
    """
    Base class for VideoLlava causal language model (or autoregressive) outputs.

    Args:
        loss (`torch.FloatTensor` of shape `(1,)`, *optional*, returned when `labels` is provided):
            Language modeling loss (for next-token prediction).
        logits (`torch.FloatTensor` of shape `(batch_size, sequence_length, config.vocab_size)`):
            Prediction scores of the language modeling head (scores for each vocabulary token before SoftMax).
        past_key_values (`tuple(tuple(torch.FloatTensor))`, *optional*, returned when `use_cache=True` is passed or when `config.use_cache=True`):
            Tuple of `tuple(torch.FloatTensor)` of length `config.n_layers`, with each tuple having 2 tensors of shape
            `(batch_size, num_heads, sequence_length, embed_size_per_head)`)

            Contains pre-computed hidden-states (key and values in the self-attention blocks) that can be used (see
            `past_key_values` input) to speed up sequential decoding.
        hidden_states (`tuple(torch.FloatTensor)`, *optional*, returned when `output_hidden_states=True` is passed or when `config.output_hidden_states=True`):
            Tuple of `torch.FloatTensor` (one for the output of the embeddings, if the model has an embedding layer, +
            one for the output of each layer) of shape `(batch_size, sequence_length, hidden_size)`.

            Hidden-states of the model at the output of each layer plus the optional initial embedding outputs.
        attentions (`tuple(torch.FloatTensor)`, *optional*, returned when `output_attentions=True` is passed or when `config.output_attentions=True`):
            Tuple of `torch.FloatTensor` (one for each layer) of shape `(batch_size, num_heads, sequence_length,
            sequence_length)`.

            Attentions weights after the attention softmax, used to compute the weighted average in the self-attention
            heads.
        image_hidden_states (`torch.FloatTensor`, *optional*):
            A `torch.FloatTensor` of size (batch_size, num_images, sequence_length, hidden_size)`.
            image_hidden_states of the model produced by the vision encoder and after projecting the last hidden state.
        video_hidden_states (`torch.FloatTensor`, *optional*):
            A `torch.FloatTensor`  of size `(batch_size * num_frames, num_videos, sequence_length, hidden_size)`.
            video_hidden_states of the model produced by the vision encoder and after projecting the last hidden state.
    """

    loss: Optional[torch.FloatTensor] = None
    logits: torch.FloatTensor = None
    past_key_values: Optional[List[torch.FloatTensor]] = None
    hidden_states: Optional[Tuple[torch.FloatTensor]] = None
    attentions: Optional[Tuple[torch.FloatTensor]] = None
    image_hidden_states: Optional[torch.FloatTensor] = None
    video_hidden_states: Optional[torch.FloatTensor] = None


# Copied from transformers.models.llava.modeling_llava.LlavaMultiModalProjector with Llava->VideoLlava
class VideoLlavaMultiModalProjector(nn.Module):
    def __init__(self, config: VideoLlavaConfig):
        super().__init__()

        self.linear_1 = nn.Linear(config.vision_config.hidden_size, config.text_config.hidden_size, bias=True)
        self.act = ACT2FN[config.projector_hidden_act]
        self.linear_2 = nn.Linear(config.text_config.hidden_size, config.text_config.hidden_size, bias=True)

    def forward(self, image_features):
        hidden_states = self.linear_1(image_features)
        hidden_states = self.act(hidden_states)
        hidden_states = self.linear_2(hidden_states)
        return hidden_states


VIDEO_LLAVA_START_DOCSTRING = r"""
    This model inherits from [`PreTrainedModel`]. Check the superclass documentation for the generic methods the
    library implements for all its model (such as downloading or saving, resizing the input embeddings, pruning heads
    etc.)

    This model is also a PyTorch [torch.nn.Module](https://pytorch.org/docs/stable/nn.html#torch.nn.Module) subclass.
    Use it as a regular PyTorch Module and refer to the PyTorch documentation for all matter related to general usage
    and behavior.

    Parameters:
        config ([`VideoLlavaConfig`] or [`VideoLlavaVisionConfig`]):
            Model configuration class with all the parameters of the model. Initializing with a config file does not
            load the weights associated with the model, only the configuration. Check out the
            [`~PreTrainedModel.from_pretrained`] method to load the model weights.
"""


@add_start_docstrings(
    VIDEO_LLAVA_START_DOCSTRING,
)
class VideoLlavaPreTrainedModel(PreTrainedModel):
    config_class = VideoLlavaConfig
    base_model_prefix = "model"
    supports_gradient_checkpointing = True
    _no_split_modules = ["VideoLlavaVisionAttention"]
    _skip_keys_device_placement = "past_key_values"
    _supports_cache_class = True
    _supports_flash_attn_2 = True
    _supports_sdpa = True

    def _init_weights(self, module):
        std = (
            self.config.initializer_range
            if hasattr(self.config, "initializer_range")
            else self.config.text_config.initializer_range
        )

        if hasattr(module, "class_embedding"):
            module.class_embedding.data.normal_(mean=0.0, std=std)

        if isinstance(module, (nn.Linear, nn.Conv2d)):
            module.weight.data.normal_(mean=0.0, std=std)
            if module.bias is not None:
                module.bias.data.zero_()
        elif isinstance(module, nn.Embedding):
            module.weight.data.normal_(mean=0.0, std=std)
            if module.padding_idx is not None:
                module.weight.data[module.padding_idx].zero_()


VIDEO_LLAVA_INPUTS_DOCSTRING = r"""
    Args:
        input_ids (`torch.LongTensor` of shape `(batch_size, sequence_length)`):
            Indices of input sequence tokens in the vocabulary. Padding will be ignored by default should you provide
            it.

            Indices can be obtained using [`AutoTokenizer`]. See [`PreTrainedTokenizer.encode`] and
            [`PreTrainedTokenizer.__call__`] for details.

            [What are input IDs?](../glossary#input-ids)
        pixel_values_images (`torch.FloatTensor` of shape `(batch_size, num_channels, image_size, image_size)):
            The tensors corresponding to the input images. Pixel values can be obtained using
            [`AutoImageProcessor`]. See [`VideoLlavaImageProcessor.__call__`] for details ([]`LlavaProcessor`] uses
            [`VideoLlavaImageProcessor`] for processing images).
        pixel_values_videos (`torch.FloatTensor` of shape `(batch_size, num_frames, num_channels, image_size, image_size)):
            The tensors corresponding to the input video. Pixel values can be obtained using
            [`AutoImageProcessor`]. See [`VideoLlavaImageProcessor.__call__`] for details ([]`LlavaProcessor`] uses
            [`VideoLlavaImageProcessor`] for processing videos).
        attention_mask (`torch.Tensor` of shape `(batch_size, sequence_length)`, *optional*):
            Mask to avoid performing attention on padding token indices. Mask values selected in `[0, 1]`:

            - 1 for tokens that are **not masked**,
            - 0 for tokens that are **masked**.

            [What are attention masks?](../glossary#attention-mask)

            Indices can be obtained using [`AutoTokenizer`]. See [`PreTrainedTokenizer.encode`] and
            [`PreTrainedTokenizer.__call__`] for details.

            If `past_key_values` is used, optionally only the last `decoder_input_ids` have to be input (see
            `past_key_values`).

            If you want to change padding behavior, you should read [`modeling_opt._prepare_decoder_attention_mask`]
            and modify to your needs. See diagram 1 in [the paper](https://arxiv.org/abs/1910.13461) for more
            information on the default strategy.

            - 1 indicates the head is **not masked**,
            - 0 indicates the head is **masked**.
        position_ids (`torch.LongTensor` of shape `(batch_size, sequence_length)`, *optional*):
            Indices of positions of each input sequence tokens in the position embeddings. Selected in the range `[0,
            config.n_positions - 1]`. [What are position IDs?](../glossary#position-ids)
        past_key_values (`tuple(tuple(torch.FloatTensor))`, *optional*, returned when `use_cache=True` is passed or when `config.use_cache=True`):
            Tuple of `tuple(torch.FloatTensor)` of length `config.n_layers`, with each tuple having 2 tensors of shape
            `(batch_size, num_heads, sequence_length, embed_size_per_head)`) and 2 additional tensors of shape
            `(batch_size, num_heads, encoder_sequence_length, embed_size_per_head)`.

            Contains pre-computed hidden-states (key and values in the self-attention blocks and in the cross-attention
            blocks) that can be used (see `past_key_values` input) to speed up sequential decoding.

            If `past_key_values` are used, the user can optionally input only the last `decoder_input_ids` (those that
            don't have their past key value states given to this model) of shape `(batch_size, 1)` instead of all
            `decoder_input_ids` of shape `(batch_size, sequence_length)`.
        inputs_embeds (`torch.FloatTensor` of shape `(batch_size, sequence_length, hidden_size)`, *optional*):
            Optionally, instead of passing `input_ids` you can choose to directly pass an embedded representation. This
            is useful if you want more control over how to convert `input_ids` indices into associated vectors than the
            model's internal embedding lookup matrix.
        vision_feature_layer (`int`, *optional*, defaults to -2):
            The index of the layer to select the vision feature.
        vision_feature_select_strategy (`str`, *optional*, defaults to `"default"`):
            The feature selection strategy used to select the vision feature from the vision backbone.
            Can be one of `"default"` or `"full"`
        use_cache (`bool`, *optional*):
            If set to `True`, `past_key_values` key value states are returned and can be used to speed up decoding (see
            `past_key_values`).
        output_attentions (`bool`, *optional*):
            Whether or not to return the attentions tensors of all attention layers. See `attentions` under returned
            tensors for more detail.
        output_hidden_states (`bool`, *optional*):
            Whether or not to return the hidden states of all layers. See `hidden_states` under returned tensors for
            more detail.
        return_dict (`bool`, *optional*):
            Whether or not to return a [`~utils.ModelOutput`] instead of a plain tuple.
        cache_position (`torch.LongTensor` of shape `(sequence_length)`, *optional*):
            Indices depicting the position of the input sequence tokens in the sequence. Contrarily to `position_ids`,
            this tensor is not affected by padding. It is used to update the cache in the correct position and to infer
            the complete sequence length.
"""


@add_start_docstrings(
    """The VideoLlava model which consists of a vision backbone and a language model.""",
    VIDEO_LLAVA_START_DOCSTRING,
)
class VideoLlavaForConditionalGeneration(VideoLlavaPreTrainedModel, GenerationMixin):
    def __init__(self, config: VideoLlavaConfig):
        super().__init__(config)
        self.video_tower = AutoModel.from_config(config.vision_config)
        self.image_tower = AutoModel.from_config(config.vision_config)

        self.multi_modal_projector = VideoLlavaMultiModalProjector(config)
        self.vocab_size = config.text_config.vocab_size
        self.language_model = AutoModelForCausalLM.from_config(config.text_config)
        self.pad_token_id = self.config.pad_token_id if self.config.pad_token_id is not None else -1
        self.post_init()

    def get_input_embeddings(self):
        return self.language_model.get_input_embeddings()

    def set_input_embeddings(self, value):
        self.language_model.set_input_embeddings(value)

    def get_output_embeddings(self):
        return self.language_model.get_output_embeddings()

    def set_output_embeddings(self, new_embeddings):
        self.language_model.set_output_embeddings(new_embeddings)

    def set_decoder(self, decoder):
        self.language_model.set_decoder(decoder)

    def get_decoder(self):
        return self.language_model.get_decoder()

    def tie_weights(self):
        return self.language_model.tie_weights()

    def resize_token_embeddings(self, new_num_tokens: Optional[int] = None, pad_to_multiple_of=None) -> nn.Embedding:
        model_embeds = self.language_model.resize_token_embeddings(new_num_tokens, pad_to_multiple_of)
        # update vocab size
        self.config.text_config.vocab_size = model_embeds.num_embeddings
        self.config.vocab_size = model_embeds.num_embeddings
        self.vocab_size = model_embeds.num_embeddings
        return model_embeds

    def _merge_input_ids_with_visual_features(
        self, visual_features, inputs_embeds, input_ids, attention_mask, labels, num_frames=1
    ):
        num_images, num_image_patches, embed_dim = visual_features.shape
        batch_size, sequence_length = input_ids.shape
        left_padding = not torch.sum(input_ids[:, -1] == torch.tensor(self.pad_token_id))
        special_vision_token = self.config.video_token_index if num_frames > 1 else self.config.image_token_index

        # 1. Create a mask to know where special image tokens are
        special_image_token_mask = input_ids == special_vision_token
        num_special_image_tokens = torch.sum(special_image_token_mask, dim=-1)
        # Compute the maximum embed dimension
        max_seq_len = (num_special_image_tokens.max() * (num_image_patches * num_frames - 1)) + sequence_length
        batch_indices, non_image_indices = torch.where(input_ids != special_vision_token)

        # 2. Compute the positions where text should be written
        # Calculate new positions for text tokens in merged image-text sequence.
        # `special_image_token_mask` identifies image tokens. Each image token will be replaced by `nb_text_tokens_per_images - 1` text tokens.
        # `torch.cumsum` computes how each image token shifts subsequent text token positions.
        # - 1 to adjust for zero-based indexing, as `cumsum` inherently increases indices by one.
        new_token_positions = (
            torch.cumsum((special_image_token_mask * (num_image_patches * num_frames - 1) + 1), dim=-1) - 1
        )
        nb_image_pad = max_seq_len - 1 - new_token_positions[:, -1]
        if left_padding:
            new_token_positions += nb_image_pad[:, None]  # offset for left padding
        text_to_overwrite = new_token_positions[batch_indices, non_image_indices]

        # 3. Create the full embedding, already padded to the maximum position
        # expand input ids so that the second "merge" with videos does not fail
        final_embedding = torch.zeros(
            batch_size, max_seq_len, embed_dim, dtype=inputs_embeds.dtype, device=inputs_embeds.device
        )
        final_attention_mask = torch.zeros(
            batch_size, max_seq_len, dtype=attention_mask.dtype, device=inputs_embeds.device
        )
        final_input_ids = torch.full(
            (batch_size, max_seq_len), self.pad_token_id, dtype=input_ids.dtype, device=inputs_embeds.device
        )
        # In case the Vision model or the Language model has been offloaded to CPU, we need to manually
        # set the corresponding tensors into their correct target device.
        target_device = inputs_embeds.device
        batch_indices, non_image_indices, text_to_overwrite = (
            batch_indices.to(target_device),
            non_image_indices.to(target_device),
            text_to_overwrite.to(target_device),
        )
        attention_mask = attention_mask.to(target_device)

        # 4. Fill the embeddings based on the mask. If we have ["hey" "<image>", "how", "are"]
        # we need to index copy on [0, 577, 578, 579] for the text and [1:576] for the image features
        final_embedding[batch_indices, text_to_overwrite] = inputs_embeds[batch_indices, non_image_indices]
        final_attention_mask[batch_indices, text_to_overwrite] = attention_mask[batch_indices, non_image_indices]
        final_input_ids[batch_indices, text_to_overwrite] = input_ids[batch_indices, non_image_indices]
        if labels is not None:
            final_labels = torch.full(
                (batch_size, max_seq_len), self.config.ignore_index, dtype=input_ids.dtype, device=input_ids.device
            )
            final_labels[batch_indices, text_to_overwrite] = labels[batch_indices, non_image_indices]
        else:
            final_labels = None

        # 5. Fill the embeddings corresponding to the images. Anything that is still zeros needs filling
        image_to_overwrite = torch.full((batch_size, max_seq_len), True, dtype=torch.bool, device=inputs_embeds.device)
        image_to_overwrite[batch_indices, text_to_overwrite] = False
        image_to_overwrite &= image_to_overwrite.cumsum(-1) - 1 >= nb_image_pad[:, None].to(target_device)

        if image_to_overwrite.sum() != visual_features.shape[:-1].numel():
            visual_type = "videos" if num_frames == 8 else "images"
            num_images //= num_frames
            raise ValueError(
                f"The input provided to the model are wrong. The number of {visual_type} tokens is {torch.sum(special_image_token_mask)} while"
                f" the number of {visual_type} given to the model is {num_images}. This prevents correct indexing and breaks batch generation."
            )

        final_embedding[image_to_overwrite] = visual_features.contiguous().reshape(-1, embed_dim).to(target_device)
        final_attention_mask |= image_to_overwrite
        position_ids = (final_attention_mask.cumsum(-1) - 1).masked_fill_((final_attention_mask == 0), 1)

        return final_embedding, final_attention_mask, final_labels, position_ids, final_input_ids

    def get_image_features(
        self, pixel_values_images: torch.FloatTensor, vision_feature_layer: int, vision_feature_select_strategy: str
    ):
        """
        Obtains image last hidden states from the vision tower and apply multimodal projection.

        Args:
            pixel_values_images (`torch.FloatTensor]` of shape `(batch_size, channels, height, width)`)
               The tensors corresponding to the input images.
            vision_feature_layer (`int`):
                The index of the layer to select the vision feature.
            vision_feature_select_strategy (`str`):
                The feature selection strategy used to select the vision feature from the vision backbone.
                Can be one of `"default"` or `"full"`
        Returns:
            image_features (`torch.Tensor`): Image feature tensor of shape `(num_images, image_length, embed_dim)`).
        """

        image_outputs = self.image_tower(pixel_values_images, output_hidden_states=True)
        image_outputs = image_outputs.hidden_states[vision_feature_layer].squeeze(1)

        if vision_feature_select_strategy == "default":
            image_outputs = image_outputs[:, 1:]
        elif vision_feature_select_strategy == "full":
            image_outputs = image_outputs
        else:
            raise ValueError(f"Unexpected select feature strategy: {self.config.vision_feature_select_strategy}")

        image_features = self.multi_modal_projector(image_outputs)

        return image_features

    def get_video_features(self, pixel_values_videos: torch.FloatTensor, vision_feature_layer: int):
        """
        Obtains video last hidden states from the vision tower and apply multimodal projection.

        Args:
            pixel_values_videos (`torch.FloatTensor]` of shape `(batch_size, num_frames, channels, height, width)`)
               The tensors corresponding to the input videos.
            vision_feature_layer (`int`):
                The index of the layer to select the vision feature.
        Returns:
            video_features (`torch.Tensor`): Video feature tensor of shape `(num_videos * num_frames, image_length, embed_dim)`).
            frames (`int`): Number of frames the videos have.
        """
        batch_size_vid, num_frames, channels, height, width = pixel_values_videos.shape

        pixel_values = pixel_values_videos.reshape(batch_size_vid * num_frames, channels, height, width)
        video_outputs = self.video_tower(pixel_values, output_hidden_states=True)
        video_features = video_outputs.hidden_states[vision_feature_layer].squeeze(1)
        video_features = self.multi_modal_projector(video_features)

        return video_features, num_frames

    @add_start_docstrings_to_model_forward(VIDEO_LLAVA_INPUTS_DOCSTRING)
    @replace_return_docstrings(output_type=VideoLlavaCausalLMOutputWithPast, config_class=_CONFIG_FOR_DOC)
    def forward(
        self,
        input_ids: torch.LongTensor = None,
        pixel_values_images: torch.FloatTensor = None,
        pixel_values_videos: torch.FloatTensor = None,
        attention_mask: Optional[torch.Tensor] = None,
        position_ids: Optional[torch.LongTensor] = None,
        past_key_values: Optional[List[torch.FloatTensor]] = None,
        inputs_embeds: Optional[torch.FloatTensor] = None,
        vision_feature_layer: Optional[int] = None,
        vision_feature_select_strategy: Optional[str] = None,
        labels: Optional[torch.LongTensor] = None,
        use_cache: Optional[bool] = None,
        output_attentions: Optional[bool] = None,
        output_hidden_states: Optional[bool] = None,
        return_dict: Optional[bool] = None,
        cache_position: Optional[torch.LongTensor] = None,
        num_logits_to_keep: int = 0,
    ) -> Union[Tuple, VideoLlavaCausalLMOutputWithPast]:
        r"""
        Args:
            labels (`torch.LongTensor` of shape `(batch_size, sequence_length)`, *optional*):
                Labels for computing the masked language modeling loss. Indices should either be in `[0, ...,
                config.vocab_size]` or -100 (see `input_ids` docstring). Tokens with indices set to `-100` are ignored
                (masked), the loss is only computed for the tokens with labels in `[0, ..., config.vocab_size]`.

            num_logits_to_keep (`int`, *optional*):
                Calculate logits for the last `num_logits_to_keep` tokens. If `0`, calculate logits for all
                `input_ids` (special case). Only last token logits are needed for generation, and calculating them only for that
                token can save memory, which becomes pretty significant for long sequences or large vocabulary size.

        Returns:

        Example:

        ```python
        >>> from PIL import Image
        >>> import requests
        >>> import numpy as np
        >>> import av
        >>> from huggingface_hub import hf_hub_download
        >>> from transformers import VideoLlavaProcessor, VideoLlavaForConditionalGeneration


        >>> def read_video_pyav(container, indices):
        ...     '''
        ...     Decode the video with PyAV decoder.
        ...     Args:
        ...         container (`av.container.input.InputContainer`): PyAV container.
        ...         indices (`List[int]`): List of frame indices to decode.
        ...     Returns:
        ...         result (np.ndarray): np array of decoded frames of shape (num_frames, height, width, 3).
        ...     '''
        ...     frames = []
        ...     container.seek(0)
        ...     start_index = indices[0]
        ...     end_index = indices[-1]
        ...     for i, frame in enumerate(container.decode(video=0)):
        ...         if i > end_index:
        ...             break
        ...         if i >= start_index and i in indices:
        ...             frames.append(frame)
        ...     return np.stack([x.to_ndarray(format="rgb24") for x in frames])

        >>> model = VideoLlavaForConditionalGeneration.from_pretrained("LanguageBind/Video-LLaVA-7B-hf")
        >>> processor = VideoLlavaProcessor.from_pretrained("LanguageBind/Video-LLaVA-7B-hf")

        >>> prompt = "USER: <video>\nWhy is this video funny? ASSISTANT:"
        >>> video_path = hf_hub_download(repo_id="raushan-testing-hf/videos-test", filename="sample_demo_1.mp4", repo_type="dataset")
        >>> container = av.open(video_path)

        >>> # sample uniformly 8 frames from the video
        >>> total_frames = container.streams.video[0].frames
        >>> indices = np.arange(0, total_frames, total_frames / 8).astype(int)
        >>> clip = read_video_pyav(container, indices)

        >>> inputs = processor(text=prompt, videos=clip, return_tensors="pt")

        >>> # Generate
        >>> generate_ids = model.generate(**inputs, max_length=80)
        >>> processor.batch_decode(generate_ids, skip_special_tokens=True, clean_up_tokenization_spaces=False)[0]
        "USER:  Why is this video funny? ASSISTANT: The video is funny because the baby is playing with a Wii remote while sitting on the floor, and the baby is wearing glasses.Ъ. The baby's actions are amusing because it is a young child trying to interact with a video game, which is not a typical activity for a"

        >>> # to generate from image and video mix
        >>> url = "http://images.cocodataset.org/val2017/000000039769.jpg"
        >>> image = Image.open(requests.get(url, stream=True).raw)
        >>> prompt = [
        ...     "USER: <image>\nHow many cats do you see? ASSISTANT:",
        ...     "USER: <video>\nWhy is this video funny? ASSISTANT:"
        ... ]
        >>> inputs = processor(text=prompt, images=image, videos=clip, padding=True, return_tensors="pt")

        >>> # Generate
        >>> generate_ids = model.generate(**inputs, max_length=50)
        >>> processor.batch_decode(generate_ids, skip_special_tokens=True, clean_up_tokenization_spaces=True)
        ['USER:   How many cats do you see? ASSISTANT: There are two cats visible in the image. (or three, if you count the one in the background).', 'USER:  Why is this video funny? ASSISTANT: The video is funny because it shows a baby sitting on a bed and playing with a Wii remote.Ъ. The baby is holding the remote']
        ```
        """

        output_attentions = output_attentions if output_attentions is not None else self.config.output_attentions
        output_hidden_states = (
            output_hidden_states if output_hidden_states is not None else self.config.output_hidden_states
        )
        return_dict = return_dict if return_dict is not None else self.config.use_return_dict
        vision_feature_layer = (
            vision_feature_layer if vision_feature_layer is not None else self.config.vision_feature_layer
        )
        vision_feature_select_strategy = (
            vision_feature_select_strategy
            if vision_feature_select_strategy is not None
            else self.config.vision_feature_select_strategy
        )

        if (input_ids is None) ^ (inputs_embeds is not None):
            raise ValueError("You must specify exactly one of input_ids or inputs_embeds")

        if (pixel_values_images is not None or pixel_values_videos is not None) and inputs_embeds is not None:
            raise ValueError(
                "You cannot specify both pixel_values and inputs_embeds at the same time, and must specify either one"
            )

        legacy_processing = False
        if inputs_embeds is None:
            inputs_embeds = self.get_input_embeddings()(input_ids)

            # if the number of image/video tokens is more than image embeddings seq length, then prob we expanded it in processing
            # not very reliable, but we don't expect one to actually pass 500+ images for one prompt
            img_token_not_enough = (input_ids == self.config.image_token_index).sum(
                1
            ).max() < self.config.image_seq_length
            video_token_not_enough = (input_ids == self.config.video_token_index).sum(
                1
            ).max() < self.config.video_seq_length
            inputs_not_expanded = (img_token_not_enough and pixel_values_images is not None) or (
                video_token_not_enough and pixel_values_videos is not None
            )
            pixels_present = input_ids.shape[-1] == 1 and (
                pixel_values_images is not None or pixel_values_videos is not None
            )
            legacy_processing = inputs_not_expanded or pixels_present

        image_features = None
        if pixel_values_images is not None:
            image_features = self.get_image_features(
                pixel_values_images,
                vision_feature_layer=vision_feature_layer,
                vision_feature_select_strategy=vision_feature_select_strategy,
            )

        video_features = None
        if pixel_values_videos is not None:
            video_features, num_frames = self.get_video_features(
                pixel_values_videos=pixel_values_videos, vision_feature_layer=vision_feature_layer
            )

        if legacy_processing:
            logger.warning_once(
                "Expanding inputs for image tokens in Video-LLaVa should be done in processing. "
                "Please add `patch_size` and `vision_feature_select_strategy` to the model's processing config or set directly "
                "with `processor.patch_size = {{patch_size}}` and processor.vision_feature_select_strategy = {{vision_feature_select_strategy}}`. "
                "Using processors without these attributes in the config is deprecated and will throw an error in v4.47."
            )
            if input_ids.shape[1] != 1:
                for features, frames in ((image_features, 1), (video_features, num_frames)):
                    if features is not None:
                        (
                            inputs_embeds,
                            attention_mask,
                            labels,
                            position_ids,
                            input_ids,
                        ) = self._merge_input_ids_with_visual_features(
                            features,
                            inputs_embeds,
                            input_ids,
                            attention_mask,
                            labels,
                            num_frames=frames,
                        )
                cache_position = torch.arange(attention_mask.shape[1], device=attention_mask.device)
            else:
                # Retrieve the first layer to inspect the logits and mask out the hidden states
                # that are set to 0
                first_layer_past_key_value = past_key_values[0][0][:, :, :, 0]

                # Sum all dimensions of head_dim (-2) to avoid random errors such as: https://github.com/huggingface/transformers/pull/28032#issuecomment-1863691941
                batch_index, non_attended_tokens = torch.where(first_layer_past_key_value.float().sum(-2) == 0)
                target_length = input_ids.shape[1]
                past_length = first_layer_past_key_value.shape[-1]
                extended_attention_mask = torch.ones(
                    (attention_mask.shape[0], past_length),
                    dtype=attention_mask.dtype,
                    device=attention_mask.device,
                )

                # Filter out only the tokens that can be un-attended, this can happen
                # if one uses Llava + Fused modules where the cache on the
                # first iteration is already big enough, or if one passes custom cache
                valid_indices = non_attended_tokens < extended_attention_mask.size(-1)
                new_batch_index = batch_index[valid_indices]
                new_non_attended_tokens = non_attended_tokens[valid_indices]

                # Zero-out the places where we don't need to attend
                extended_attention_mask[new_batch_index, new_non_attended_tokens] = 0
                attention_mask = torch.cat((extended_attention_mask, attention_mask[:, -target_length:]), dim=1)
                position_ids = torch.sum(attention_mask, dim=1).unsqueeze(-1) - 1
                cache_position = torch.arange(attention_mask.shape[1], device=attention_mask.device)[-target_length:]

<<<<<<< HEAD
            # TODO: @raushan retain only the new behavior after v4.47
            else:
                if image_outputs is not None:
                    n_image_tokens = (input_ids == self.config.image_token_index).sum().item()
                    n_image_features = image_features.shape[0] * image_features.shape[1]

                    if n_image_tokens != n_image_features:
                        raise ValueError(
                            f"Image features and image tokens do not match: tokens: {n_image_tokens}, features {n_image_features}"
                        )
                    special_image_mask = (
                        (input_ids == self.config.image_token_index)
                        .unsqueeze(-1)
                        .expand_as(inputs_embeds)
                        .to(inputs_embeds.device)
                    )
                    image_features = image_features.to(inputs_embeds.device, inputs_embeds.dtype)
                    inputs_embeds = inputs_embeds.masked_scatter(special_image_mask, image_features)
                if video_outputs is not None:
                    n_video_tokens = (input_ids == self.config.video_token_index).sum().item()
                    n_video_features = video_features.shape[0] * video_features.shape[1]

                    if n_video_tokens != n_video_features:
                        raise ValueError(
                            f"Video features and video tokens do not match: tokens: {n_video_tokens}, features {n_video_features}"
                        )
                    special_image_mask = (
                        (input_ids == self.config.video_token_index)
                        .unsqueeze(-1)
                        .expand_as(inputs_embeds)
                        .to(inputs_embeds.device)
=======
        # TODO: @raushan retain only the new behavior after v4.47
        else:
            if pixel_values_images is not None:
                n_image_tokens = (input_ids == self.config.image_token_index).sum(dim=-1)[0].item()
                n_image_features = image_features.shape[1]
                if n_image_tokens != n_image_features:
                    raise ValueError(
                        f"Image features and image tokens do not match: tokens: {n_image_tokens}, features {n_image_features}"
                    )
                special_image_mask = (
                    (input_ids == self.config.image_token_index)
                    .unsqueeze(-1)
                    .expand_as(inputs_embeds)
                    .to(inputs_embeds.device)
                )
                image_features = image_features.to(inputs_embeds.device, inputs_embeds.dtype)
                inputs_embeds = inputs_embeds.masked_scatter(special_image_mask, image_features)

            if pixel_values_videos is not None:
                n_video_tokens = (input_ids == self.config.video_token_index).sum(dim=-1)[0].item()
                n_video_features = video_features.shape[1]
                if n_video_tokens != n_video_features:
                    raise ValueError(
                        f"Video features and video tokens do not match: tokens: {n_video_tokens}, features {n_video_features}"
>>>>>>> f0b3ef9e
                    )
                special_image_mask = (
                    (input_ids == self.config.video_token_index)
                    .unsqueeze(-1)
                    .expand_as(inputs_embeds)
                    .to(inputs_embeds.device)
                )
                video_features = video_features.to(inputs_embeds.device, inputs_embeds.dtype)
                inputs_embeds = inputs_embeds.masked_scatter(special_image_mask, video_features)

        outputs = self.language_model(
            attention_mask=attention_mask,
            position_ids=position_ids,
            past_key_values=past_key_values,
            inputs_embeds=inputs_embeds,
            use_cache=use_cache,
            output_attentions=output_attentions,
            output_hidden_states=output_hidden_states,
            return_dict=return_dict,
            cache_position=cache_position,
            num_logits_to_keep=num_logits_to_keep,
        )

        logits = outputs[0]

        loss = None
        if labels is not None:
            # Shift so that tokens < n predict n
            if attention_mask is not None:
                # we use the input attention mask to shift the logits and labels, because it is 2D.
                # we also crop attn mask in case it is longer, which happens in PrefixTuning with peft
                shift_attention_mask = attention_mask[:, -(logits.shape[1] - 1) :].to(logits.device)
                shift_logits = logits[..., :-1, :][shift_attention_mask.to(logits.device) != 0].contiguous()
                shift_labels = labels[..., 1:][shift_attention_mask.to(labels.device) != 0].contiguous()
            else:
                shift_logits = logits[..., :-1, :].contiguous()
                shift_labels = labels[..., 1:].contiguous()
            # Flatten the tokens
            loss_fct = nn.CrossEntropyLoss()
            loss = loss_fct(
                shift_logits.view(-1, shift_logits.size(-1)), shift_labels.view(-1).to(shift_logits.device)
            )

        if not return_dict:
            output = (logits,) + outputs[1:]
            return (loss,) + output if loss is not None else output

        return VideoLlavaCausalLMOutputWithPast(
            loss=loss,
            logits=logits,
            past_key_values=outputs.past_key_values,
            hidden_states=outputs.hidden_states,
            attentions=outputs.attentions,
            image_hidden_states=image_features if pixel_values_images is not None else None,
            video_hidden_states=video_features if pixel_values_videos is not None else None,
        )

    def prepare_inputs_for_generation(
        self,
        input_ids,
        past_key_values=None,
        inputs_embeds=None,
        pixel_values_images=None,
        pixel_values_videos=None,
        attention_mask=None,
        cache_position=None,
        num_logits_to_keep=None,
        **kwargs,
    ):
        # Overwritten -- in specific circumstances we don't want to forward image inputs to the model

        if input_ids is not None:
            img_token_not_enough = (input_ids == self.config.image_token_index).sum(
                1
            ).max() < self.config.image_seq_length
            video_token_not_enough = (input_ids == self.config.video_token_index).sum(
                1
            ).max() < self.config.video_seq_length
            legacy_processing = (img_token_not_enough and pixel_values_images is not None) or (
                video_token_not_enough and pixel_values_videos is not None
            )

        model_inputs = self.language_model.prepare_inputs_for_generation(
            input_ids,
            past_key_values=past_key_values,
            inputs_embeds=inputs_embeds,
            attention_mask=attention_mask,
            cache_position=cache_position,
            num_logits_to_keep=num_logits_to_keep,
            **kwargs,
        )

        if legacy_processing or cache_position[0] == 0:
            # If we're in cached decoding stage, pixel values should be None because input ids do not contain special image token anymore
            # Otherwise we need pixel values to be passed to model
            model_inputs["pixel_values_images"] = pixel_values_images
            model_inputs["pixel_values_videos"] = pixel_values_videos

        return model_inputs<|MERGE_RESOLUTION|>--- conflicted
+++ resolved
@@ -619,44 +619,11 @@
                 position_ids = torch.sum(attention_mask, dim=1).unsqueeze(-1) - 1
                 cache_position = torch.arange(attention_mask.shape[1], device=attention_mask.device)[-target_length:]
 
-<<<<<<< HEAD
-            # TODO: @raushan retain only the new behavior after v4.47
-            else:
-                if image_outputs is not None:
-                    n_image_tokens = (input_ids == self.config.image_token_index).sum().item()
-                    n_image_features = image_features.shape[0] * image_features.shape[1]
-
-                    if n_image_tokens != n_image_features:
-                        raise ValueError(
-                            f"Image features and image tokens do not match: tokens: {n_image_tokens}, features {n_image_features}"
-                        )
-                    special_image_mask = (
-                        (input_ids == self.config.image_token_index)
-                        .unsqueeze(-1)
-                        .expand_as(inputs_embeds)
-                        .to(inputs_embeds.device)
-                    )
-                    image_features = image_features.to(inputs_embeds.device, inputs_embeds.dtype)
-                    inputs_embeds = inputs_embeds.masked_scatter(special_image_mask, image_features)
-                if video_outputs is not None:
-                    n_video_tokens = (input_ids == self.config.video_token_index).sum().item()
-                    n_video_features = video_features.shape[0] * video_features.shape[1]
-
-                    if n_video_tokens != n_video_features:
-                        raise ValueError(
-                            f"Video features and video tokens do not match: tokens: {n_video_tokens}, features {n_video_features}"
-                        )
-                    special_image_mask = (
-                        (input_ids == self.config.video_token_index)
-                        .unsqueeze(-1)
-                        .expand_as(inputs_embeds)
-                        .to(inputs_embeds.device)
-=======
         # TODO: @raushan retain only the new behavior after v4.47
         else:
             if pixel_values_images is not None:
-                n_image_tokens = (input_ids == self.config.image_token_index).sum(dim=-1)[0].item()
-                n_image_features = image_features.shape[1]
+                n_image_tokens = (input_ids == self.config.image_token_index).sum().item()
+                n_image_features = image_features.shape[0] * image_features.shape[1]
                 if n_image_tokens != n_image_features:
                     raise ValueError(
                         f"Image features and image tokens do not match: tokens: {n_image_tokens}, features {n_image_features}"
@@ -671,12 +638,11 @@
                 inputs_embeds = inputs_embeds.masked_scatter(special_image_mask, image_features)
 
             if pixel_values_videos is not None:
-                n_video_tokens = (input_ids == self.config.video_token_index).sum(dim=-1)[0].item()
-                n_video_features = video_features.shape[1]
+                n_video_tokens = (input_ids == self.config.video_token_index).sum().item()
+                n_video_features = video_features.shape[0] * video_features.shape[1]
                 if n_video_tokens != n_video_features:
                     raise ValueError(
                         f"Video features and video tokens do not match: tokens: {n_video_tokens}, features {n_video_features}"
->>>>>>> f0b3ef9e
                     )
                 special_image_mask = (
                     (input_ids == self.config.video_token_index)
