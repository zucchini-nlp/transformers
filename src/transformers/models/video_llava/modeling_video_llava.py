--- conflicted
+++ resolved
@@ -125,13 +125,8 @@
 @auto_docstring
 class VideoLlavaPreTrainedModel(PreTrainedModel):
     config: VideoLlavaConfig
-<<<<<<< HEAD
-    base_model_prefix = ""
+    base_model_prefix = "model"
     input_modalities = ("image", "video", "text")
-=======
-    base_model_prefix = "model"
-    input_modalities = ["image", "video", "text"]
->>>>>>> 122a6a3a
     supports_gradient_checkpointing = True
     _no_split_modules = ["VideoLlavaVisionAttention"]
     _skip_keys_device_placement = "past_key_values"
