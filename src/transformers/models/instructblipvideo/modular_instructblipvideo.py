# coding=utf-8
# Copyright 2024 HuggingFace Inc. team. All rights reserved.
#
# Licensed under the Apache License, Version 2.0 (the "License");
# you may not use this file except in compliance with the License.
# You may obtain a copy of the License at
#
#     http://www.apache.org/licenses/LICENSE-2.0
#
# Unless required by applicable law or agreed to in writing, software
# distributed under the License is distributed on an "AS IS" BASIS,
# WITHOUT WARRANTIES OR CONDITIONS OF ANY KIND, either express or implied.
# See the License for the specific language governing permissions and
# limitations under the License.

from dataclasses import dataclass
from typing import Optional, Tuple, Union

import torch
import torch.utils.checkpoint
from torch.nn import CrossEntropyLoss

from transformers.models.instructblip.configuration_instructblip import (
    InstructBlipQFormerConfig,
    InstructBlipVisionConfig,
)
from transformers.models.instructblip.modeling_instructblip import (
    InstructBlipForConditionalGeneration,
    InstructBlipForConditionalGenerationModelOutput,
    InstructBlipPreTrainedModel,
    InstructBlipQFormerModel,
    InstructBlipVisionModel,
)

from ...configuration_utils import PretrainedConfig
from ...models.auto.modeling_auto import MODEL_FOR_CAUSAL_LM_MAPPING_NAMES
from ...utils import logging
from ..auto import CONFIG_MAPPING, AutoConfig


logger = logging.get_logger(__name__)


class InstructBlipVideoVisionConfig(InstructBlipVisionConfig):
    pass


class InstructBlipVideoQFormerConfig(InstructBlipQFormerConfig):
    pass


class InstructBlipVideoConfig(PretrainedConfig):
    r"""
    [`InstructBlipVideoConfig`] is the configuration class to store the configuration of a
    [`InstructBlipVideoForConditionalGeneration`]. It is used to instantiate a Instructblipvideo model according to the specified
    arguments, defining the vision model, Q-Former model and language model configs. Instantiating a configuration with
    the defaults will yield a similar configuration to that of the Instructblipvideo
    [Salesforce/instruct-blip-flan-t5](https://huggingface.co/Salesforce/instruct-blip-flan-t5) architecture.

    Configuration objects inherit from [`PretrainedConfig`] and can be used to control the model outputs. Read the
    documentation from [`PretrainedConfig`] for more information.

    Args:
        vision_config (`dict`, *optional*):
            Dictionary of configuration options used to initialize [`InstructBlipVideoVisionConfig`].
        qformer_config (`dict`, *optional*):
            Dictionary of configuration options used to initialize [`InstructBlipVideoQFormerConfig`].
        text_config (`dict`, *optional*):
            Dictionary of configuration options used to initialize any [`PretrainedConfig`].
        num_query_tokens (`int`, *optional*, defaults to 32):
            The number of query tokens passed through the Transformer.

        video_token_index (`int`, *optional*):
            Token index of special video token.
        kwargs (*optional*):
            Dictionary of keyword arguments.

    Example:

    ```python
    >>> from transformers import (
    ...     InstructBlipVideoVisionConfig,
    ...     InstructBlipVideoQFormerConfig,
    ...     OPTConfig,
    ...     InstructBlipVideoConfig,
    ...     InstructBlipVideoForConditionalGeneration,
    ... )

    >>> # Initializing a InstructBlipVideoConfig with Salesforce/instruct-blip-flan-t5 style configuration
    >>> configuration = InstructBlipVideoConfig()

    >>> # Initializing a InstructBlipVideoForConditionalGeneration (with random weights) from the Salesforce/instruct-blip-flan-t5 style configuration
    >>> model = InstructBlipVideoForConditionalGeneration(configuration)

    >>> # Accessing the model configuration
    >>> configuration = model.config

    >>> # We can also initialize a InstructBlipVideoConfig from a InstructBlipVideoVisionConfig, InstructBlipVideoQFormerConfig and any PretrainedConfig

    >>> # Initializing Instructblipvideo vision, Instructblipvideo Q-Former and language model configurations
    >>> vision_config = InstructBlipVideoVisionConfig()
    >>> qformer_config = InstructBlipVideoQFormerConfig()
    >>> text_config = OPTConfig()

    >>> config = InstructBlipVideoConfig.from_text_vision_configs(vision_config, qformer_config, text_config)
    ```"""

    model_type = "instructblipvideo"
    sub_configs = {
        "text_config": AutoConfig,
        "qformer_config": InstructBlipVideoQFormerConfig,
        "vision_config": InstructBlipVideoVisionConfig,
    }

    def __init__(
        self,
        vision_config=None,
        qformer_config=None,
        text_config=None,
        num_query_tokens=32,
        video_token_index=None,
        **kwargs,
    ):
        super().__init__(**kwargs)

        if vision_config is None:
            vision_config = {}
            logger.info("vision_config is None. initializing the InstructBlipVideoVisionConfig with default values.")

        if qformer_config is None:
            qformer_config = {}
            logger.info("qformer_config is None. Initializing the InstructBlipVideoQFormerConfig with default values.")

        if text_config is None:
            text_config = {}
            logger.info("text_config is None. Initializing the text config with default values (`OPTConfig`).")

        self.vision_config = InstructBlipVideoVisionConfig(**vision_config)
        self.qformer_config = InstructBlipVideoQFormerConfig(**qformer_config)
        text_model_type = text_config["model_type"] if "model_type" in text_config else "opt"
        self.text_config = CONFIG_MAPPING[text_model_type](**text_config)

        self.num_query_tokens = num_query_tokens
        self.video_token_index = video_token_index
        self.qformer_config.encoder_hidden_size = self.vision_config.hidden_size
        self.use_decoder_only_language_model = self.text_config.model_type in MODEL_FOR_CAUSAL_LM_MAPPING_NAMES
        self.initializer_factor = 1.0
        self.initializer_range = 0.02

    @classmethod
    def from_vision_qformer_text_configs(
        cls,
        vision_config: InstructBlipVideoVisionConfig,
        qformer_config: InstructBlipVideoQFormerConfig,
        text_config: PretrainedConfig,
        **kwargs,
    ):
        r"""
        Instantiate a [`InstructBlipVideoConfig`] (or a derived class) from a InstructBlipVideo vision model, Q-Former and
        language model configurations.

        Returns:
            [`InstructBlipVideoConfig`]: An instance of a configuration object
        """

        return cls(
            vision_config=vision_config.to_dict(),
            qformer_config=qformer_config.to_dict(),
            text_config=text_config.to_dict(),
            **kwargs,
        )


class InstructBlipVideoPreTrainedModel(InstructBlipPreTrainedModel):
    pass


class InstructBlipVideoVisionModel(InstructBlipVisionModel):
    pass


class InstructBlipVideoQFormerModel(InstructBlipQFormerModel):
    pass


@dataclass
class InstructBlipVideoForConditionalGenerationModelOutput(InstructBlipForConditionalGenerationModelOutput):
    pass


class InstructBlipVideoPreTrainedModel(InstructBlipPreTrainedModel):
    pass


class InstructBlipVideoQFormerModel(InstructBlipQFormerModel):
    pass


class InstructBlipVideoVisionModel(InstructBlipVisionModel):
    pass


class InstructBlipVideoForConditionalGeneration(InstructBlipForConditionalGeneration):
    def forward(
        self,
        pixel_values: torch.FloatTensor,
        qformer_input_ids: torch.FloatTensor,
        qformer_attention_mask: Optional[torch.LongTensor] = None,
        input_ids: Optional[torch.FloatTensor] = None,
        attention_mask: Optional[torch.LongTensor] = None,
        decoder_input_ids: Optional[torch.LongTensor] = None,
        decoder_attention_mask: Optional[torch.LongTensor] = None,
        output_attentions: Optional[bool] = None,
        output_hidden_states: Optional[bool] = None,
        labels: Optional[torch.LongTensor] = None,
        return_dict: Optional[bool] = None,
        interpolate_pos_encoding: bool = False,
        use_cache: Optional[bool] = None,
    ) -> Union[Tuple, InstructBlipVideoForConditionalGenerationModelOutput]:
        r"""
        ```python
        >>> from transformers import InstructBlipVideoProcessor, InstructBlipVideoForConditionalGeneration
        >>> import torch
        >>> from huggingface_hub import hf_hub_download
        >>> import av
        >>> import numpy as np

        >>> def read_video_pyav(container, indices):
        ...     '''
        ...     Decode the video with PyAV decoder.
        ...     Args:
        ...         container (`av.container.input.InputContainer`): PyAV container.
        ...         indices (`List[int]`): List of frame indices to decode.
        ...     Returns:
        ...         result (np.ndarray): np array of decoded frames of shape (num_frames, height, width, 3).
        ...     '''
        ...     frames = []
        ...     container.seek(0)
        ...     start_index = indices[0]
        ...     end_index = indices[-1]
        ...     for i, frame in enumerate(container.decode(video=0)):
        ...         if i > end_index:
        ...             break
        ...         if i >= start_index and i in indices:
        ...             frames.append(frame)
        ...     return np.stack([x.to_ndarray(format="rgb24") for x in frames])

        >>> model = InstructBlipVideoForConditionalGeneration.from_pretrained("Salesforce/instructblip-vicuna-7b", device_map="auto")
        >>> processor = InstructBlipVideoProcessor.from_pretrained("Salesforce/instructblip-vicuna-7b")

        >>> file_path = hf_hub_download(
        ...       repo_id="nielsr/video-demo", filename="eating_spaghetti.mp4", repo_type="dataset"
        ... )
        >>> container = av.open(file_path)

        >>> # sample uniformly 4 frames from the videWhy is this video funny?o
        >>> total_frames = container.streams.video[0].frames
        >>> indices = np.arange(0, total_frames, total_frames / 4).astype(int)
        >>> clip = read_video_pyav(container, indices)

        >>> prompt = "What is happening in the video?"
        >>> inputs = processor(text=prompt, images=clip, return_tensors="pt").to(model.device)

        >>> outputs = model.generate(
        ...     **inputs,
        ...     do_sample=False,
        ...     num_beams=5,
        ...     max_length=256,
        ...     repetition_penalty=1.5,
        ...     length_penalty=1.0,
        ... )
        >>> generated_text = processor.batch_decode(outputs, skip_special_tokens=True)[0].strip()
        >>> print(generated_text)
        "A person is eating a bowl of pasta, and they are using a fork to eat it. The person is sitting at a table, and the plate of pasta is on the table in front"
        ```"""
        return_dict = return_dict if return_dict is not None else self.config.use_return_dict

        # step 1: forward the images through the vision encoder,
        # we process in a batched way, later unbatch it back (video has frames=4 always)
        batch_size, frames, channel, height, width = pixel_values.shape
        pixel_values = pixel_values.reshape(batch_size * frames, channel, height, width)

        vision_outputs = self.vision_model(
            pixel_values=pixel_values,
            output_attentions=output_attentions,
            output_hidden_states=output_hidden_states,
            return_dict=return_dict,
            interpolate_pos_encoding=interpolate_pos_encoding,
        )
        image_embeds = vision_outputs[0]

        # step 2: forward the query tokens through the QFormer, using the image embeddings for cross-attention
        image_attention_mask = torch.ones(image_embeds.size()[:-1], dtype=torch.long, device=image_embeds.device)

        # difference with BLIP-2 here: we also feed the instruction prompt to the Q-Former
        query_tokens = self.query_tokens.expand(image_embeds.shape[0], -1, -1)
        query_attention_mask = torch.ones(query_tokens.size()[:-1], dtype=torch.long, device=image_embeds.device)

        if qformer_attention_mask is None:
            qformer_attention_mask = torch.ones_like(qformer_input_ids)

        qformer_input_ids = qformer_input_ids.repeat_interleave(frames, dim=0)
        qformer_attention_mask = qformer_attention_mask.repeat_interleave(frames, dim=0)
        qformer_attention_mask = torch.cat([query_attention_mask, qformer_attention_mask], dim=1)
        query_outputs = self.qformer(
            input_ids=qformer_input_ids,
            attention_mask=qformer_attention_mask,
            query_embeds=query_tokens,
            encoder_hidden_states=image_embeds,
            encoder_attention_mask=image_attention_mask,
            output_attentions=output_attentions,
            output_hidden_states=output_hidden_states,
            return_dict=return_dict,
        )
        query_output = query_outputs[0][:, : query_tokens.size(1), :]

        # step 3: use the language model, conditioned on the query outputs and the prompt
        language_model_inputs = self.language_projection(query_output)

        # unbatch inputs back, each video-frame gets `num_query_tokens` seq length
        language_model_inputs = language_model_inputs.reshape(batch_size, self.config.num_query_tokens * frames, -1)
        language_model_attention_mask = torch.ones(
            language_model_inputs.size()[:-1], dtype=torch.long, device=language_model_inputs.device
        )

        inputs_embeds = self.language_model.get_input_embeddings()(input_ids)
        if attention_mask is None:
            attention_mask = torch.ones_like(input_ids)

        # if the model already has "video_token_index" then the input is expanded to account for image embeds
        # otherwise we expand manually by concatenating
        if getattr(self.config, "video_token_index", None) is not None:
            special_image_mask = (input_ids == self.config.video_token_index).unsqueeze(-1).expand_as(inputs_embeds)
            inputs_embeds[special_image_mask] = language_model_inputs.flatten().to(inputs_embeds.device)
        else:
            logger.warning_once(
                "Expanding inputs for video tokens in InstructBLIPVideo should be done in processing. "
                "Please follow instruction here (https://gist.github.com/zucchini-nlp/65f22892b054dc0d68228af56fbeaac2) to update your InstructBLIPVideo model. "
                "Using processors without these attributes in the config is deprecated and will throw an error in v4.47."
            )
            inputs_embeds = torch.cat([language_model_inputs, inputs_embeds.to(language_model_inputs.device)], dim=1)
            attention_mask = torch.cat(
                [language_model_attention_mask, attention_mask.to(language_model_attention_mask.device)], dim=1
            )

        if self.config.use_decoder_only_language_model:
            outputs = self.language_model(
                inputs_embeds=inputs_embeds,
                attention_mask=attention_mask,
                output_attentions=output_attentions,
                output_hidden_states=output_hidden_states,
                return_dict=return_dict,
                use_cache=use_cache,
            )
            logits = outputs.logits if return_dict else outputs[0]
            loss = None
            # we compute the loss here since we need to take into account the sequence length of the query embeds
            if labels is not None:
                labels = labels.to(logits.device)
                logits = logits[:, -labels.size(1) :, :]
                # Shift so that tokens < n predict n
                shift_logits = logits[..., :-1, :].contiguous()
                shift_labels = labels[..., 1:].contiguous().to(logits.device)

                # Flatten the tokens
                loss_fct = CrossEntropyLoss(reduction="mean")

                loss = loss_fct(shift_logits.view(-1, self.config.text_config.vocab_size), shift_labels.view(-1))
        else:
            outputs = self.language_model(
                inputs_embeds=inputs_embeds,
                attention_mask=attention_mask,
                decoder_input_ids=decoder_input_ids,
                decoder_attention_mask=decoder_attention_mask,
                output_attentions=output_attentions,
                output_hidden_states=output_hidden_states,
                return_dict=return_dict,
                labels=labels,
                use_cache=use_cache,
            )
            loss = outputs.loss if return_dict else outputs[0]
            logits = outputs.logits if return_dict else outputs[1]

        if not return_dict:
            output = (logits, vision_outputs, query_outputs, outputs)
            return ((loss,) + output) if loss is not None else output

        return InstructBlipVideoForConditionalGenerationModelOutput(
            loss=loss,
            logits=logits,
            vision_outputs=vision_outputs,
            qformer_outputs=query_outputs,
            language_model_outputs=outputs,
        )

    @torch.no_grad()
    def generate(
        self,
        pixel_values: torch.FloatTensor,
        qformer_input_ids: Optional[torch.LongTensor] = None,
        qformer_attention_mask: Optional[torch.LongTensor] = None,
        input_ids: Optional[torch.LongTensor] = None,
        attention_mask: Optional[torch.LongTensor] = None,
        interpolate_pos_encoding: bool = False,
        **generate_kwargs,
    ) -> torch.LongTensor:
        r"""
        Overrides `generate` function to be able to use the model as a conditional generator.

        Args:
            pixel_values (`torch.FloatTensor` of shape (batch_size, num_channels, height, width) or
                (batch_size, num_frames, num_channels, height, width)): Input images or videos to be processed.
            qformer_input_ids (`torch.LongTensor` of shape (batch_size, sequence_length), *optional*):
                The sequence used as a prompt to be fed to the Q-Former module.
            qformer_attention_mask (`torch.LongTensor` of shape (batch_size, sequence_length), *optional*):
                Mask to avoid performing attention on padding token indices.
            input_ids (`torch.LongTensor` of shape (batch_size, sequence_length), *optional*):
                The sequence used as a prompt for the generation.
            attention_mask (`torch.LongTensor` of shape (batch_size, sequence_length), *optional*):
                Mask to avoid performing attention on padding token indices.
            interpolate_pos_encoding (`bool`, *optional*, defaults to `False`):
                Whether to interpolate the positional encoding of the image embeddings.

        Returns:
            captions (list): A list of strings of length batch_size * num_captions.
        """
        if hasattr(self, "hf_device_map"):
            # preprocess for `accelerate`
            self._preprocess_accelerate()

        # we process in a batched way, later unbatch it back (video has frames=4)
        batch_size, frames, channel, height, width = pixel_values.shape
        pixel_values = pixel_values.reshape(batch_size * frames, channel, height, width)

        image_embeds = self.vision_model(
            pixel_values,
            return_dict=True,
            interpolate_pos_encoding=interpolate_pos_encoding,
        ).last_hidden_state
        image_attention_mask = torch.ones(image_embeds.size()[:-1], dtype=torch.long, device=image_embeds.device)

        query_tokens = self.query_tokens.expand(image_embeds.shape[0], -1, -1)
        query_attention_mask = torch.ones(query_tokens.size()[:-1], dtype=torch.long, device=image_embeds.device)
        if qformer_attention_mask is None:
            qformer_attention_mask = torch.ones_like(qformer_input_ids)

        qformer_input_ids = qformer_input_ids.repeat_interleave(frames, dim=0)
        qformer_attention_mask = qformer_attention_mask.repeat_interleave(frames, dim=0)
        qformer_attention_mask = torch.cat([query_attention_mask, qformer_attention_mask], dim=1)
        query_outputs = self.qformer(
            input_ids=qformer_input_ids,
            attention_mask=qformer_attention_mask,
            query_embeds=query_tokens,
            encoder_hidden_states=image_embeds,
            encoder_attention_mask=image_attention_mask,
            return_dict=True,
        )
        query_output = query_outputs.last_hidden_state[:, : query_tokens.size(1), :]

        language_model_inputs = self.language_projection(query_output)

        # unbatch the embeddings back by moving frames to seq-len
        language_model_inputs = language_model_inputs.reshape(batch_size, self.config.num_query_tokens * frames, -1)
        language_attention_mask = torch.ones(
            language_model_inputs.size()[:-1], dtype=torch.long, device=language_model_inputs.device
        )

        if input_ids is None:
            start_tokens = [self.config.text_config.bos_token_id]
            if getattr(self.config, "video_token_index", None) is not None:
                start_tokens = [self.config.video_token_index] * self.config.num_query_tokens * 4 + start_tokens
            input_ids = torch.tensor([start_tokens], dtype=torch.long, device=image_embeds.device)
            input_ids = input_ids.repeat(batch_size, 1)

        if attention_mask is None:
            attention_mask = torch.ones_like(input_ids)

        inputs_embeds = self.get_input_embeddings()(input_ids)

        # if the model already has "video_token_index" then the input is expanded to account for image embeds
        # otherwise we expand manually by concatenating
        if getattr(self.config, "video_token_index", None) is not None:
            special_image_mask = (input_ids == self.config.video_token_index).unsqueeze(-1).expand_as(inputs_embeds)
            inputs_embeds[special_image_mask] = language_model_inputs.flatten().to(inputs_embeds.device)
        else:
            logger.warning_once(
                "Expanding inputs for video tokens in InstructBLIPVideo should be done in processing. "
                "Please follow instruction here (https://gist.github.com/zucchini-nlp/65f22892b054dc0d68228af56fbeaac2) to update your InstructBLIPVideo model. "
                "Using processors without these attributes in the config is deprecated and will throw an error in v4.47."
            )
            inputs_embeds = torch.cat([language_model_inputs, inputs_embeds.to(language_model_inputs.device)], dim=1)
            attention_mask = torch.cat(
                [language_attention_mask, attention_mask.to(language_attention_mask.device)], dim=1
            )

            # add image_embeds length to max_length, so that the final max_length in counted only on token embeds
            # -1 is to account for the prepended BOS after `generate.`
            if not self.language_model.config.is_encoder_decoder:
                generate_kwargs["max_length"] = (
                    generate_kwargs.get("max_length", 20) + language_model_inputs.shape[1] - 1
                )
                generate_kwargs["min_length"] = generate_kwargs.get("min_length", 0) + language_model_inputs.shape[1]

        inputs = {"inputs_embeds": inputs_embeds, "attention_mask": attention_mask}
        if not self.language_model.config.is_encoder_decoder:
            inputs["input_ids"] = input_ids

        outputs = self.language_model.generate(**inputs, **generate_kwargs)

        return outputs


__all__ = [
    "InstructBlipVideoConfig",
    "InstructBlipVideoQFormerConfig",
    "InstructBlipVideoVisionConfig",
<<<<<<< HEAD
    "InstructBlipVideoQFormerModel",
    "InstructBlipVideoPreTrainedModel",
    "InstructBlipVideoVisionModel",
=======
    "InstructBlipVideoVisionModel",
    "InstructBlipVideoPreTrainedModel",
    "InstructBlipVideoQFormerModel",
>>>>>>> 78cea3e2
    "InstructBlipVideoForConditionalGeneration",
]<|MERGE_RESOLUTION|>--- conflicted
+++ resolved
@@ -514,14 +514,8 @@
     "InstructBlipVideoConfig",
     "InstructBlipVideoQFormerConfig",
     "InstructBlipVideoVisionConfig",
-<<<<<<< HEAD
-    "InstructBlipVideoQFormerModel",
-    "InstructBlipVideoPreTrainedModel",
-    "InstructBlipVideoVisionModel",
-=======
     "InstructBlipVideoVisionModel",
     "InstructBlipVideoPreTrainedModel",
     "InstructBlipVideoQFormerModel",
->>>>>>> 78cea3e2
     "InstructBlipVideoForConditionalGeneration",
 ]