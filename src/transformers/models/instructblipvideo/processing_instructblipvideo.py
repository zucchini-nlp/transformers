# coding=utf-8
# Copyright 2023 The HuggingFace Inc. team.
#
# Licensed under the Apache License, Version 2.0 (the "License");
# you may not use this file except in compliance with the License.
# You may obtain a copy of the License at
#
#     http://www.apache.org/licenses/LICENSE-2.0
#
# Unless required by applicable law or agreed to in writing, software
# distributed under the License is distributed on an "AS IS" BASIS,
# WITHOUT WARRANTIES OR CONDITIONS OF ANY KIND, either express or implied.
# See the License for the specific language governing permissions and
# limitations under the License.
"""
Processor class for InstructBLIP. Largely copy of Blip2Processor with addition of a tokenizer for the Q-Former.
"""

<<<<<<< HEAD
import os
from typing import Union

import numpy as np
=======
from typing import Optional, Union
>>>>>>> 5d2f82b5

from ...image_processing_utils import BatchFeature
from ...processing_utils import ProcessingKwargs, ProcessorMixin, Unpack
from ...tokenization_utils_base import (
    AddedToken,
    PreTokenizedInput,
    TextInput,
)
from ...utils import logging
from ...video_utils import VideoInput


logger = logging.get_logger(__name__)


class InstructBlipVideoProcessorKwargs(ProcessingKwargs, total=False):
    _defaults = {
        "text_kwargs": {
            "add_special_tokens": True,
            "padding": False,
            "stride": 0,
            "return_overflowing_tokens": False,
            "return_special_tokens_mask": False,
            "return_offsets_mapping": False,
            "return_token_type_ids": False,
            "return_length": False,
            "verbose": True,
            "return_mm_token_type_ids": False,
        },
        "images_kwargs": {},
    }


class InstructBlipVideoProcessor(ProcessorMixin):
    r"""
    Constructs an InstructBLIPVideo processor which wraps a InstructBLIP image processor and a LLaMa/T5 tokenizer into a single
    processor.

    [`InstructBlipVideoProcessor`] offers all the functionalities of [`InstructBlipVideoVideoProcessor`] and [`AutoTokenizer`]. See the
    docstring of [`~InstructBlipVideoProcessor.__call__`] and [`~InstructBlipVideoProcessor.decode`] for more information.

    Args:
        video_processor (`InstructBlipVideoVideoProcessor`):
            An instance of [`InstructBlipVideoVideoProcessor`]. The video processor is a required input.
        tokenizer (`AutoTokenizer`):
            An instance of ['PreTrainedTokenizer`]. The tokenizer is a required input.
        qformer_tokenizer (`AutoTokenizer`):
            An instance of ['PreTrainedTokenizer`]. The Q-Former tokenizer is a required input.
        num_query_tokens (`int`, *optional*):
            Number of tokens used by the Qformer as queries, should be same as in model's config.
    """

    def __init__(self, video_processor, tokenizer, qformer_tokenizer, num_query_tokens=None, **kwargs):
        if not hasattr(tokenizer, "video_token"):
            self.video_token = "<video>"
            tokenizer.add_tokens([AddedToken(self.video_token, normalized=False, special=True)], special_tokens=True)
        else:
            self.video_token = tokenizer.video_token
        self.num_query_tokens = num_query_tokens
        self.video_token_id = tokenizer.convert_tokens_to_ids(self.video_token)
        super().__init__(video_processor, tokenizer, qformer_tokenizer)

    def __call__(
        self,
        images: Optional[VideoInput] = None,
        text: Union[TextInput, PreTokenizedInput, list[TextInput], list[PreTokenizedInput]] = None,
        **kwargs: Unpack[InstructBlipVideoProcessorKwargs],
    ) -> BatchFeature:
        """
        This method uses [`InstructBlipVideoVideoProcessor.__call__`] method to prepare image(s) or video(s) for the model, and
        [`BertTokenizerFast.__call__`] to prepare text for the model.

        Please refer to the docstring of the above two methods for more information.
        """
        if images is None and text is None:
            raise ValueError("You have to specify at least one of images or text.")

        output_kwargs = self._merge_kwargs(
            InstructBlipVideoProcessorKwargs,
            tokenizer_init_kwargs=self.tokenizer.init_kwargs,
            **kwargs,
        )

        # BC for explicit return_tensors
        return_tensors = output_kwargs["text_kwargs"].pop("return_tensors", None)
        return_mm_token_type_ids = output_kwargs["return_mm_token_type_ids"].pop("return_mm_token_type_ids", None)
        max_length = output_kwargs["text_kwargs"].pop("max_length", None)
        if max_length is not None:
            output_kwargs["text_kwargs"]["max_length"] = max_length - self.num_query_tokens

        encoding = {}
        if text is not None:
            if isinstance(text, str):
                text = [text]
            elif not isinstance(text, list) and not isinstance(text[0], str):
                raise ValueError("Invalid input text. Please provide a string, or a list of strings")

            qformer_text_encoding = self.qformer_tokenizer(text=text, **output_kwargs["text_kwargs"])
            encoding["qformer_input_ids"] = qformer_text_encoding.pop("input_ids")
            encoding["qformer_attention_mask"] = qformer_text_encoding.pop("attention_mask")

            text_encoding = self.tokenizer(text=text, **output_kwargs["text_kwargs"])

            if images is not None:
                video_tokens = self.video_token * self.num_query_tokens * 4
                output_kwargs["text_kwargs"]["add_special_tokens"] = False
                output_kwargs["text_kwargs"]["padding"] = False
                output_kwargs["text_kwargs"]["truncation"] = False
                video_text_encoding = self.tokenizer(video_tokens, **output_kwargs["text_kwargs"])
                for k in text_encoding:
                    text_encoding[k] = [video_text_encoding[k] + sample for sample in text_encoding[k]]
            encoding.update(text_encoding)

        if images is not None:
            image_encoding = self.video_processor(images, **output_kwargs["images_kwargs"])
            encoding.update(image_encoding)

        if text is not None and return_mm_token_type_ids:
            array_ids = np.array(encoding["input_ids"])
            mm_token_type_ids = np.zeros_like(array_ids)
            mm_token_type_ids[array_ids == self.video_token_id] = 2
            encoding["mm_token_type_ids"] = mm_token_type_ids.tolist()

        encoding = BatchFeature(encoding, tensor_type=return_tensors)
        return encoding

    @property
    def model_input_names(self):
        tokenizer_input_names = self.tokenizer.model_input_names
        video_processor_input_names = self.video_processor.model_input_names
        qformer_input_names = ["qformer_input_ids", "qformer_attention_mask"]
        return tokenizer_input_names + video_processor_input_names + qformer_input_names


__all__ = ["InstructBlipVideoProcessor"]<|MERGE_RESOLUTION|>--- conflicted
+++ resolved
@@ -16,14 +16,9 @@
 Processor class for InstructBLIP. Largely copy of Blip2Processor with addition of a tokenizer for the Q-Former.
 """
 
-<<<<<<< HEAD
-import os
-from typing import Union
+from typing import Optional, Union
 
 import numpy as np
-=======
-from typing import Optional, Union
->>>>>>> 5d2f82b5
 
 from ...image_processing_utils import BatchFeature
 from ...processing_utils import ProcessingKwargs, ProcessorMixin, Unpack
