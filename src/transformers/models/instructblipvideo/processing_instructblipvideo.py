--- conflicted
+++ resolved
@@ -62,18 +62,12 @@
     tokenizer_class = "AutoTokenizer"
     qformer_tokenizer_class = "AutoTokenizer"
 
-<<<<<<< HEAD
     def __init__(self, video_processor, tokenizer, qformer_tokenizer, num_query_tokens=None, **kwargs):
-        self.video_token = AddedToken("<video>", normalized=False, special=True)
-        tokenizer.add_tokens([self.video_token], special_tokens=True)
-=======
-    def __init__(self, image_processor, tokenizer, qformer_tokenizer, num_query_tokens=None, **kwargs):
         if not hasattr(tokenizer, "video_token"):
             self.video_token = AddedToken("<video>", normalized=False, special=True)
             tokenizer.add_tokens([self.video_token], special_tokens=True)
         else:
             self.video_token = tokenizer.video_token
->>>>>>> 72d1a4cd
         self.num_query_tokens = num_query_tokens
         super().__init__(video_processor, tokenizer, qformer_tokenizer)
 
