--- conflicted
+++ resolved
@@ -18,16 +18,11 @@
 
 
 if TYPE_CHECKING:
-<<<<<<< HEAD
-    from .configuration_instructblip import *
-    from .modeling_instructblip import *
-    from .processing_instructblip import *
-=======
     from .configuration_instructblipvideo import *
     from .image_processing_instructblipvideo import *
     from .modeling_instructblipvideo import *
     from .processing_instructblipvideo import *
->>>>>>> 78cea3e2
+    from .video_processing_instructblipvideo import *
 else:
     import sys
 
