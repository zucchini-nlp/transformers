--- conflicted
+++ resolved
@@ -194,7 +194,6 @@
 class EvollaSaProtPreTrainedModel(PreTrainedModel):
     config: SaProtConfig
     _no_split_modules = ["EvollaSaProtLayer"]
-<<<<<<< HEAD
     _supports_flash_attn = True
     _supports_sdpa = True
     _supports_attention_backend = True
@@ -206,8 +205,6 @@
             OutputRecorder(EvollaSaProtSelfAttention, index=1, layer_name="crossattention"),
         ],
     }
-=======
->>>>>>> 40299134
 
     def _init_weights(self, module):
         """Initialize the weights"""
