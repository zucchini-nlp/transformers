#                🚨🚨🚨🚨🚨🚨🚨🚨🚨🚨🚨🚨🚨🚨🚨🚨🚨🚨🚨🚨🚨🚨🚨🚨🚨🚨🚨🚨🚨🚨🚨🚨🚨🚨🚨🚨🚨🚨🚨🚨🚨🚨🚨🚨🚨🚨🚨🚨
#           This file was automatically generated from src/transformers/models/starcoder2/modular_starcoder2.py.
#               Do NOT edit this file manually as any edits will be overwritten by the generation of
#             the file from the modular. If any change should be done, please apply the change to the
#                          modular_starcoder2.py file directly. One of our CI enforces this.
#                🚨🚨🚨🚨🚨🚨🚨🚨🚨🚨🚨🚨🚨🚨🚨🚨🚨🚨🚨🚨🚨🚨🚨🚨🚨🚨🚨🚨🚨🚨🚨🚨🚨🚨🚨🚨🚨🚨🚨🚨🚨🚨🚨🚨🚨🚨🚨🚨
# coding=utf-8
# Copyright 2024 BigCode and the HuggingFace Inc. team. All rights reserved.
#
# This code is based on EleutherAI's GPT-NeoX library and the GPT-NeoX
# and OPT implementations in this library. It has been modified from its
# original forms to accommodate minor architectural differences compared
# to GPT-NeoX and OPT used by the Meta AI team that trained the model.
#
# Licensed under the Apache License, Version 2.0 (the "License");
# you may not use this file except in compliance with the License.
# You may obtain a copy of the License at
#
#     http://www.apache.org/licenses/LICENSE-2.0
#
# Unless required by applicable law or agreed to in writing, software
# distributed under the License is distributed on an "AS IS" BASIS,
# WITHOUT WARRANTIES OR CONDITIONS OF ANY KIND, either express or implied.
# See the License for the specific language governing permissions and
# limitations under the License.

from typing import Callable, Optional, Union

import torch
from torch import nn

from transformers.utils.generic import check_model_inputs

from ...activations import ACT2FN
from ...cache_utils import Cache, DynamicCache
from ...generation import GenerationMixin
from ...masking_utils import create_causal_mask, create_sliding_window_causal_mask
from ...modeling_flash_attention_utils import FlashAttentionKwargs
from ...modeling_layers import (
    GenericForSequenceClassification,
    GenericForTokenClassification,
    GradientCheckpointingLayer,
)
from ...modeling_outputs import BaseModelOutputWithPast, CausalLMOutputWithPast
from ...modeling_rope_utils import ROPE_INIT_FUNCTIONS, dynamic_rope_update, extract_rope_scaling_dict_from_config
from ...modeling_utils import ALL_ATTENTION_FUNCTIONS, PreTrainedModel
from ...processing_utils import Unpack
<<<<<<< HEAD
from ...utils import TransformersKwargs, auto_docstring, can_return_tuple, logging
=======
from ...utils import TransformersKwargs, auto_docstring, can_return_tuple
>>>>>>> 7dd82f30
from ...utils.deprecation import deprecate_kwarg
from .configuration_starcoder2 import Starcoder2Config


logger = logging.get_logger(__name__)


class Starcoder2MLP(nn.Module):
    def __init__(self, config: Starcoder2Config):
        super().__init__()
        embed_dim = config.hidden_size
        self.c_fc = nn.Linear(embed_dim, config.intermediate_size, bias=config.use_bias)
        self.c_proj = nn.Linear(config.intermediate_size, embed_dim, bias=config.use_bias)
        self.act = ACT2FN[config.hidden_act]
        self.residual_dropout = config.residual_dropout

    def forward(self, hidden_states: Optional[tuple[torch.FloatTensor]]) -> torch.FloatTensor:
        hidden_states = self.c_fc(hidden_states)
        hidden_states = self.act(hidden_states)
        hidden_states = self.c_proj(hidden_states)
        hidden_states = nn.functional.dropout(hidden_states, p=self.residual_dropout, training=self.training)
        return hidden_states


class Starcoder2RotaryEmbedding(nn.Module):
    def __init__(self, config: Starcoder2Config, device=None, layer_type=None):
        super().__init__()
        self.max_seq_len_cached = config.max_position_embeddings
        self.original_max_seq_len = config.max_position_embeddings

        self.rope_scaling_dict = extract_rope_scaling_dict_from_config(config, layer_type=layer_type)
        self.rope_type = self.rope_scaling_dict["rope_type"]
        self.rope_init_fn: Callable = self.compute_default_rope_parameters
        if self.rope_type != "default":
            self.rope_init_fn = ROPE_INIT_FUNCTIONS[self.rope_type]

        inv_freq, self.attention_scaling = self.rope_init_fn(config, device, layer_type=layer_type)
        self.register_buffer("inv_freq", inv_freq, persistent=False)
        self.original_inv_freq = self.inv_freq
        self.config = config

    def compute_default_rope_parameters(
        self,
        config: Optional[Starcoder2Config] = None,
        device: Optional["torch.device"] = None,
        seq_len: Optional[int] = None,
        layer_type: Optional[str] = None,
    ) -> tuple["torch.Tensor", float]:
        """
        Computes the inverse frequencies according to the original RoPE implementation
        Args:
            config ([`~transformers.PretrainedConfig`]):
                The model configuration.
            device (`torch.device`):
                The device to use for initialization of the inverse frequencies.
            seq_len (`int`, *optional*):
                The current sequence length. Unused for this type of RoPE.
        Returns:
            Tuple of (`torch.Tensor`, `float`), containing the inverse frequencies for the RoPE embeddings and the
            post-processing scaling factor applied to the computed cos/sin (unused in this type of RoPE).
        """
        # For backward compatibility standardize the `rope_scaling_dict` if it uses old format
        if getattr(config, "rope_scaling_dict", None) is None or "rope_theta" not in config.rope_scaling_dict:
            rope_scaling_dict = extract_rope_scaling_dict_from_config(config, layer_type=layer_type)
        else:
            rope_scaling_dict = config.rope_scaling_dict

        base = rope_scaling_dict["rope_theta"]
        partial_rotary_factor = getattr(config, "partial_rotary_factor", 1.0)
        head_dim = getattr(config, "head_dim", None) or config.hidden_size // config.num_attention_heads
        dim = int(head_dim * partial_rotary_factor)

        attention_factor = 1.0  # Unused in this type of RoPE

        # Compute the inverse frequencies
        inv_freq = 1.0 / (
            base ** (torch.arange(0, dim, 2, dtype=torch.int64).to(device=device, dtype=torch.float) / dim)
        )
        return inv_freq, attention_factor

    @torch.no_grad()
    @dynamic_rope_update  # power user: used with advanced RoPE types (e.g. dynamic rope)
    def forward(self, x, position_ids):
        inv_freq_expanded = self.inv_freq[None, :, None].float().expand(position_ids.shape[0], -1, 1).to(x.device)
        position_ids_expanded = position_ids[:, None, :].float()

        device_type = x.device.type if isinstance(x.device.type, str) and x.device.type != "mps" else "cpu"
        with torch.autocast(device_type=device_type, enabled=False):  # Force float32
            freqs = (inv_freq_expanded.float() @ position_ids_expanded.float()).transpose(1, 2)
            emb = torch.cat((freqs, freqs), dim=-1)
            cos = emb.cos() * self.attention_scaling
            sin = emb.sin() * self.attention_scaling

        return cos.to(dtype=x.dtype), sin.to(dtype=x.dtype)


def rotate_half(x):
    """Rotates half the hidden dims of the input."""
    x1 = x[..., : x.shape[-1] // 2]
    x2 = x[..., x.shape[-1] // 2 :]
    return torch.cat((-x2, x1), dim=-1)


def apply_rotary_pos_emb(q, k, cos, sin, position_ids=None, unsqueeze_dim=1):
    """Applies Rotary Position Embedding to the query and key tensors.

    Args:
        q (`torch.Tensor`): The query tensor.
        k (`torch.Tensor`): The key tensor.
        cos (`torch.Tensor`): The cosine part of the rotary embedding.
        sin (`torch.Tensor`): The sine part of the rotary embedding.
        position_ids (`torch.Tensor`, *optional*):
            Deprecated and unused.
        unsqueeze_dim (`int`, *optional*, defaults to 1):
            The 'unsqueeze_dim' argument specifies the dimension along which to unsqueeze cos[position_ids] and
            sin[position_ids] so that they can be properly broadcasted to the dimensions of q and k. For example, note
            that cos[position_ids] and sin[position_ids] have the shape [batch_size, seq_len, head_dim]. Then, if q and
            k have the shape [batch_size, heads, seq_len, head_dim], then setting unsqueeze_dim=1 makes
            cos[position_ids] and sin[position_ids] broadcastable to the shapes of q and k. Similarly, if q and k have
            the shape [batch_size, seq_len, heads, head_dim], then set unsqueeze_dim=2.
    Returns:
        `tuple(torch.Tensor)` comprising of the query and key tensors rotated using the Rotary Position Embedding.
    """
    cos = cos.unsqueeze(unsqueeze_dim)
    sin = sin.unsqueeze(unsqueeze_dim)
    q_embed = (q * cos) + (rotate_half(q) * sin)
    k_embed = (k * cos) + (rotate_half(k) * sin)
    return q_embed, k_embed


def repeat_kv(hidden_states: torch.Tensor, n_rep: int) -> torch.Tensor:
    """
    This is the equivalent of torch.repeat_interleave(x, dim=1, repeats=n_rep). The hidden states go from (batch,
    num_key_value_heads, seqlen, head_dim) to (batch, num_attention_heads, seqlen, head_dim)
    """
    batch, num_key_value_heads, slen, head_dim = hidden_states.shape
    if n_rep == 1:
        return hidden_states
    hidden_states = hidden_states[:, :, None, :, :].expand(batch, num_key_value_heads, n_rep, slen, head_dim)
    return hidden_states.reshape(batch, num_key_value_heads * n_rep, slen, head_dim)


def eager_attention_forward(
    module: nn.Module,
    query: torch.Tensor,
    key: torch.Tensor,
    value: torch.Tensor,
    attention_mask: Optional[torch.Tensor],
    scaling: float,
    dropout: float = 0.0,
    **kwargs: Unpack[TransformersKwargs],
):
    key_states = repeat_kv(key, module.num_key_value_groups)
    value_states = repeat_kv(value, module.num_key_value_groups)

    attn_weights = torch.matmul(query, key_states.transpose(2, 3)) * scaling
    if attention_mask is not None:
        causal_mask = attention_mask[:, :, :, : key_states.shape[-2]]
        attn_weights = attn_weights + causal_mask

    attn_weights = nn.functional.softmax(attn_weights, dim=-1, dtype=torch.float32).to(query.dtype)
    attn_weights = nn.functional.dropout(attn_weights, p=dropout, training=module.training)
    attn_output = torch.matmul(attn_weights, value_states)
    attn_output = attn_output.transpose(1, 2).contiguous()

    return attn_output, attn_weights


class Starcoder2Attention(nn.Module):
    """Multi-headed attention from 'Attention Is All You Need' paper"""

    def __init__(self, config: Starcoder2Config, layer_idx: Optional[int] = None):
        super().__init__()
        self.config = config
        self.layer_idx = layer_idx
        self.head_dim = getattr(config, "head_dim", None) or config.hidden_size // config.num_attention_heads
        self.num_key_value_groups = config.num_attention_heads // config.num_key_value_heads
        self.scaling = self.head_dim**-0.5
        self.attention_dropout = config.attention_dropout
        self.is_causal = True
        self.q_proj = nn.Linear(config.hidden_size, config.num_attention_heads * self.head_dim, bias=config.use_bias)
        self.k_proj = nn.Linear(config.hidden_size, config.num_key_value_heads * self.head_dim, bias=config.use_bias)
        self.v_proj = nn.Linear(config.hidden_size, config.num_key_value_heads * self.head_dim, bias=config.use_bias)
        self.o_proj = nn.Linear(config.num_attention_heads * self.head_dim, config.hidden_size, bias=config.use_bias)
        self.rotary_emb = Starcoder2RotaryEmbedding(config=config)
        self.residual_dropout = config.residual_dropout

<<<<<<< HEAD
    @deprecate_kwarg("position_embeddings", version="4.60.0")
=======
    @deprecate_kwarg("past_key_value", new_name="past_key_values", version="4.58")
>>>>>>> 7dd82f30
    def forward(
        self,
        hidden_states: torch.Tensor,
        position_embeddings: tuple[torch.Tensor, torch.Tensor],
        attention_mask: Optional[torch.Tensor],
        past_key_values: Optional[Cache] = None,
        cache_position: Optional[torch.LongTensor] = None,
        position_ids: Optional[torch.LongTensor] = None,
        **kwargs: Unpack[FlashAttentionKwargs],
    ) -> tuple[torch.Tensor, Optional[torch.Tensor], Optional[tuple[torch.Tensor]]]:
        input_shape = hidden_states.shape[:-1]
        hidden_shape = (*input_shape, -1, self.head_dim)

        query_states = self.q_proj(hidden_states).view(hidden_shape).transpose(1, 2)
        key_states = self.k_proj(hidden_states).view(hidden_shape).transpose(1, 2)
        value_states = self.v_proj(hidden_states).view(hidden_shape).transpose(1, 2)

        if position_embeddings is None:
            cos, sin = self.rotary_emb(hidden_states, position_ids)
        else:
            logger.warning_once(
                "The attention layers in this model are transitioning to computing the RoPE embeddings internally "
                "through `position_ids` (2D tensor with the indexes of the tokens). Suing pre-computed"
                "`position_embeddings` (Tuple of tensors, containing cos and sin) is deprecated and will be "
                "removed in v4.60.0. Make sure to pass `position_ids` instead."
            )
            cos, sin = position_embeddings
        query_states, key_states = apply_rotary_pos_emb(query_states, key_states, cos, sin)

        if past_key_values is not None:
            # sin and cos are specific to RoPE models; cache_position needed for the static cache
            cache_kwargs = {"sin": sin, "cos": cos, "cache_position": cache_position}
            key_states, value_states = past_key_values.update(key_states, value_states, self.layer_idx, cache_kwargs)

        attention_interface: Callable = eager_attention_forward
        if self.config._attn_implementation != "eager":
            attention_interface = ALL_ATTENTION_FUNCTIONS[self.config._attn_implementation]

        attn_output, attn_weights = attention_interface(
            self,
            query_states,
            key_states,
            value_states,
            attention_mask,
            dropout=0.0 if not self.training else self.attention_dropout,
            scaling=self.scaling,
            sliding_window=getattr(self.config, "sliding_window", None),  # diff with Llama
            **kwargs,
        )

        attn_output = attn_output.reshape(*input_shape, -1).contiguous()
        attn_output = self.o_proj(attn_output)
        attn_output = nn.functional.dropout(
            attn_output, p=self.residual_dropout, training=self.training
        )  # diff with Llama

        return attn_output, attn_weights


class Starcoder2DecoderLayer(GradientCheckpointingLayer):
    def __init__(self, config: Starcoder2Config, layer_idx: int):
        super().__init__()
        self.hidden_size = config.hidden_size
        self.self_attn = Starcoder2Attention(config=config, layer_idx=layer_idx)
        self.mlp = Starcoder2MLP(config)
        self.input_layernorm = nn.LayerNorm(config.hidden_size, eps=config.norm_epsilon)
        self.post_attention_layernorm = nn.LayerNorm(config.hidden_size, eps=config.norm_epsilon)

<<<<<<< HEAD
    @deprecate_kwarg("position_embeddings", version="4.60.0")
=======
    @deprecate_kwarg("past_key_value", new_name="past_key_values", version="4.58")
>>>>>>> 7dd82f30
    def forward(
        self,
        hidden_states: torch.Tensor,
        attention_mask: Optional[torch.Tensor] = None,
        position_ids: Optional[torch.LongTensor] = None,
        past_key_values: Optional[Cache] = None,
        use_cache: Optional[bool] = False,
        cache_position: Optional[torch.LongTensor] = None,
        position_embeddings: Optional[tuple[torch.Tensor, torch.Tensor]] = None,
        **kwargs: Unpack[TransformersKwargs],
    ) -> torch.Tensor:
        residual = hidden_states
        hidden_states = self.input_layernorm(hidden_states)
        # Self Attention
        hidden_states, _ = self.self_attn(
            hidden_states=hidden_states,
            attention_mask=attention_mask,
            position_ids=position_ids,
            past_key_values=past_key_values,
            use_cache=use_cache,
            cache_position=cache_position,
            position_embeddings=position_embeddings,
            **kwargs,
        )
        hidden_states = residual + hidden_states

        # Fully Connected
        residual = hidden_states
        hidden_states = self.post_attention_layernorm(hidden_states)
        hidden_states = self.mlp(hidden_states)
        hidden_states = residual + hidden_states
        return hidden_states


<<<<<<< HEAD
=======
class Starcoder2RotaryEmbedding(nn.Module):
    inv_freq: torch.Tensor  # fix linting for `register_buffer`

    def __init__(self, config: Starcoder2Config, device=None):
        super().__init__()
        # BC: "rope_type" was originally "type"
        if hasattr(config, "rope_scaling") and isinstance(config.rope_scaling, dict):
            self.rope_type = config.rope_scaling.get("rope_type", config.rope_scaling.get("type"))
        else:
            self.rope_type = "default"
        self.max_seq_len_cached = config.max_position_embeddings
        self.original_max_seq_len = config.max_position_embeddings

        self.config = config
        self.rope_init_fn = ROPE_INIT_FUNCTIONS[self.rope_type]

        inv_freq, self.attention_scaling = self.rope_init_fn(self.config, device)
        self.register_buffer("inv_freq", inv_freq, persistent=False)
        self.original_inv_freq = self.inv_freq

    @torch.no_grad()
    @dynamic_rope_update  # power user: used with advanced RoPE types (e.g. dynamic rope)
    def forward(self, x, position_ids):
        inv_freq_expanded = self.inv_freq[None, :, None].float().expand(position_ids.shape[0], -1, 1).to(x.device)
        position_ids_expanded = position_ids[:, None, :].float()

        device_type = x.device.type if isinstance(x.device.type, str) and x.device.type != "mps" else "cpu"
        with torch.autocast(device_type=device_type, enabled=False):  # Force float32
            freqs = (inv_freq_expanded.float() @ position_ids_expanded.float()).transpose(1, 2)
            emb = torch.cat((freqs, freqs), dim=-1)
            cos = emb.cos() * self.attention_scaling
            sin = emb.sin() * self.attention_scaling

        return cos.to(dtype=x.dtype), sin.to(dtype=x.dtype)


>>>>>>> 7dd82f30
@auto_docstring
class Starcoder2PreTrainedModel(PreTrainedModel):
    config: Starcoder2Config
    base_model_prefix = "model"
    supports_gradient_checkpointing = True
    _no_split_modules = ["Starcoder2DecoderLayer"]
    _skip_keys_device_placement = ["past_key_values"]
    _supports_flash_attn = True
    _supports_sdpa = True
    _supports_flex_attn = True

    _can_compile_fullgraph = True
    _supports_attention_backend = True
    _can_record_outputs = {
        "hidden_states": Starcoder2DecoderLayer,
        "attentions": Starcoder2Attention,
    }


@auto_docstring
class Starcoder2Model(Starcoder2PreTrainedModel):
    def __init__(self, config: Starcoder2Config):
        super().__init__(config)
        self.padding_idx = config.pad_token_id
        self.vocab_size = config.vocab_size

        self.embed_tokens = nn.Embedding(config.vocab_size, config.hidden_size, self.padding_idx)
        self.layers = nn.ModuleList(
            [Starcoder2DecoderLayer(config, layer_idx) for layer_idx in range(config.num_hidden_layers)]
        )
        self.norm = nn.LayerNorm(config.hidden_size, eps=config.norm_epsilon)
        self.gradient_checkpointing = False
        self.embedding_dropout = config.embedding_dropout

        # Initialize weights and apply final processing
        self.post_init()

    @check_model_inputs
    def forward(
        self,
        input_ids: Optional[torch.LongTensor] = None,
        attention_mask: Optional[torch.Tensor] = None,
        position_ids: Optional[torch.LongTensor] = None,
        past_key_values: Optional[Union[Cache, list[torch.FloatTensor]]] = None,
        inputs_embeds: Optional[torch.FloatTensor] = None,
        use_cache: Optional[bool] = None,
        cache_position: Optional[torch.LongTensor] = None,
        **kwargs: Unpack[TransformersKwargs],
    ) -> BaseModelOutputWithPast:
        if (input_ids is None) ^ (inputs_embeds is not None):
            raise ValueError("You must specify exactly one of input_ids or inputs_embeds")

        if inputs_embeds is None:
            inputs_embeds = self.embed_tokens(input_ids)

        if use_cache and past_key_values is None:
            past_key_values = DynamicCache()

        if cache_position is None:
            past_seen_tokens = past_key_values.get_seq_length() if past_key_values is not None else 0
            cache_position = torch.arange(
                past_seen_tokens, past_seen_tokens + inputs_embeds.shape[1], device=inputs_embeds.device
            )

        if position_ids is None:
            position_ids = cache_position.unsqueeze(0)

        mask_function = create_causal_mask if self.config.sliding_window is None else create_sliding_window_causal_mask
        causal_mask = mask_function(
            config=self.config,
            input_embeds=inputs_embeds,
            attention_mask=attention_mask,
            cache_position=cache_position,
            past_key_values=past_key_values,
            position_ids=position_ids,
        )

        hidden_states = inputs_embeds
        hidden_states = nn.functional.dropout(
            hidden_states, p=self.embedding_dropout, training=self.training
        )  # main diff with Llama

        for decoder_layer in self.layers[: self.config.num_hidden_layers]:
            hidden_states = decoder_layer(
                hidden_states,
                attention_mask=causal_mask,
                position_ids=position_ids,
                past_key_values=past_key_values,
                use_cache=use_cache,
                cache_position=cache_position,
                **kwargs,
            )

        hidden_states = self.norm(hidden_states)

        return BaseModelOutputWithPast(
            last_hidden_state=hidden_states,
            past_key_values=past_key_values if use_cache else None,
        )


@auto_docstring
class Starcoder2ForCausalLM(Starcoder2PreTrainedModel, GenerationMixin):
    _tied_weights_keys = ["lm_head.weight"]
    _tp_plan = {"lm_head": "colwise_rep"}
    _pp_plan = {"lm_head": (["hidden_states"], ["logits"])}

    def __init__(self, config):
        super().__init__(config)
        self.model = Starcoder2Model(config)
        self.vocab_size = config.vocab_size
        self.lm_head = nn.Linear(config.hidden_size, config.vocab_size, bias=False)

        # Initialize weights and apply final processing
        self.post_init()

    def set_decoder(self, decoder):
        self.model = decoder

    def get_decoder(self):
        return self.model

    @can_return_tuple
    @auto_docstring
    def forward(
        self,
        input_ids: Optional[torch.LongTensor] = None,
        attention_mask: Optional[torch.Tensor] = None,
        position_ids: Optional[torch.LongTensor] = None,
        past_key_values: Optional[Cache] = None,
        inputs_embeds: Optional[torch.FloatTensor] = None,
        labels: Optional[torch.LongTensor] = None,
        use_cache: Optional[bool] = None,
        cache_position: Optional[torch.LongTensor] = None,
        logits_to_keep: Union[int, torch.Tensor] = 0,
        **kwargs: Unpack[TransformersKwargs],
    ) -> CausalLMOutputWithPast:
        r"""
        Example:

        ```python
        >>> from transformers import AutoTokenizer, Starcoder2ForCausalLM

        >>> model = Starcoder2ForCausalLM.from_pretrained("meta-starcoder2/Starcoder2-2-7b-hf")
        >>> tokenizer = AutoTokenizer.from_pretrained("meta-starcoder2/Starcoder2-2-7b-hf")

        >>> prompt = "Hey, are you conscious? Can you talk to me?"
        >>> inputs = tokenizer(prompt, return_tensors="pt")

        >>> # Generate
        >>> generate_ids = model.generate(inputs.input_ids, max_length=30)
        >>> tokenizer.batch_decode(generate_ids, skip_special_tokens=True, clean_up_tokenization_spaces=False)[0]
        "Hey, are you conscious? Can you talk to me?\nI'm not conscious, but I can talk to you."
        ```"""
        outputs: BaseModelOutputWithPast = self.model(
            input_ids=input_ids,
            attention_mask=attention_mask,
            position_ids=position_ids,
            past_key_values=past_key_values,
            inputs_embeds=inputs_embeds,
            use_cache=use_cache,
            cache_position=cache_position,
            **kwargs,
        )

        hidden_states = outputs.last_hidden_state
        # Only compute necessary logits, and do not upcast them to float if we are not computing the loss
        slice_indices = slice(-logits_to_keep, None) if isinstance(logits_to_keep, int) else logits_to_keep
        logits = self.lm_head(hidden_states[:, slice_indices, :])

        loss = None
        if labels is not None:
            loss = self.loss_function(logits=logits, labels=labels, vocab_size=self.config.vocab_size, **kwargs)

        return CausalLMOutputWithPast(
            loss=loss,
            logits=logits,
            past_key_values=outputs.past_key_values,
            hidden_states=outputs.hidden_states,
            attentions=outputs.attentions,
        )


class Starcoder2ForSequenceClassification(GenericForSequenceClassification, Starcoder2PreTrainedModel):
    pass


class Starcoder2ForTokenClassification(GenericForTokenClassification, Starcoder2PreTrainedModel):
    pass


__all__ = [
    "Starcoder2ForCausalLM",
    "Starcoder2Model",
    "Starcoder2PreTrainedModel",
    "Starcoder2ForSequenceClassification",
    "Starcoder2ForTokenClassification",
]<|MERGE_RESOLUTION|>--- conflicted
+++ resolved
@@ -45,11 +45,7 @@
 from ...modeling_rope_utils import ROPE_INIT_FUNCTIONS, dynamic_rope_update, extract_rope_scaling_dict_from_config
 from ...modeling_utils import ALL_ATTENTION_FUNCTIONS, PreTrainedModel
 from ...processing_utils import Unpack
-<<<<<<< HEAD
 from ...utils import TransformersKwargs, auto_docstring, can_return_tuple, logging
-=======
-from ...utils import TransformersKwargs, auto_docstring, can_return_tuple
->>>>>>> 7dd82f30
 from ...utils.deprecation import deprecate_kwarg
 from .configuration_starcoder2 import Starcoder2Config
 
@@ -237,11 +233,8 @@
         self.rotary_emb = Starcoder2RotaryEmbedding(config=config)
         self.residual_dropout = config.residual_dropout
 
-<<<<<<< HEAD
     @deprecate_kwarg("position_embeddings", version="4.60.0")
-=======
     @deprecate_kwarg("past_key_value", new_name="past_key_values", version="4.58")
->>>>>>> 7dd82f30
     def forward(
         self,
         hidden_states: torch.Tensor,
@@ -310,11 +303,8 @@
         self.input_layernorm = nn.LayerNorm(config.hidden_size, eps=config.norm_epsilon)
         self.post_attention_layernorm = nn.LayerNorm(config.hidden_size, eps=config.norm_epsilon)
 
-<<<<<<< HEAD
     @deprecate_kwarg("position_embeddings", version="4.60.0")
-=======
     @deprecate_kwarg("past_key_value", new_name="past_key_values", version="4.58")
->>>>>>> 7dd82f30
     def forward(
         self,
         hidden_states: torch.Tensor,
@@ -349,45 +339,6 @@
         return hidden_states
 
 
-<<<<<<< HEAD
-=======
-class Starcoder2RotaryEmbedding(nn.Module):
-    inv_freq: torch.Tensor  # fix linting for `register_buffer`
-
-    def __init__(self, config: Starcoder2Config, device=None):
-        super().__init__()
-        # BC: "rope_type" was originally "type"
-        if hasattr(config, "rope_scaling") and isinstance(config.rope_scaling, dict):
-            self.rope_type = config.rope_scaling.get("rope_type", config.rope_scaling.get("type"))
-        else:
-            self.rope_type = "default"
-        self.max_seq_len_cached = config.max_position_embeddings
-        self.original_max_seq_len = config.max_position_embeddings
-
-        self.config = config
-        self.rope_init_fn = ROPE_INIT_FUNCTIONS[self.rope_type]
-
-        inv_freq, self.attention_scaling = self.rope_init_fn(self.config, device)
-        self.register_buffer("inv_freq", inv_freq, persistent=False)
-        self.original_inv_freq = self.inv_freq
-
-    @torch.no_grad()
-    @dynamic_rope_update  # power user: used with advanced RoPE types (e.g. dynamic rope)
-    def forward(self, x, position_ids):
-        inv_freq_expanded = self.inv_freq[None, :, None].float().expand(position_ids.shape[0], -1, 1).to(x.device)
-        position_ids_expanded = position_ids[:, None, :].float()
-
-        device_type = x.device.type if isinstance(x.device.type, str) and x.device.type != "mps" else "cpu"
-        with torch.autocast(device_type=device_type, enabled=False):  # Force float32
-            freqs = (inv_freq_expanded.float() @ position_ids_expanded.float()).transpose(1, 2)
-            emb = torch.cat((freqs, freqs), dim=-1)
-            cos = emb.cos() * self.attention_scaling
-            sin = emb.sin() * self.attention_scaling
-
-        return cos.to(dtype=x.dtype), sin.to(dtype=x.dtype)
-
-
->>>>>>> 7dd82f30
 @auto_docstring
 class Starcoder2PreTrainedModel(PreTrainedModel):
     config: Starcoder2Config
