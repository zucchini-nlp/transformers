--- conflicted
+++ resolved
@@ -1403,43 +1403,27 @@
     def get_image_features(
         self,
         pixel_values: torch.FloatTensor,
-<<<<<<< HEAD
         pixel_mask: Optional[torch.FloatTensor] = None,
-        vision_feature_layer: int = None,
-=======
-        pixel_mask: torch.FloatTensor = None,
         vision_feature_layer: int = -1,
->>>>>>> f2909e02
     ):
         """
         Obtains image last hidden states from the vision tower and apply multimodal projection.
 
         Args:
-<<<<<<< HEAD
-            pixel_values (`torch.FloatTensor]`)
-               The tensors corresponding to the input images.
-            pixel_mask (`torch.FloatTensor]`)
-               The tensors corresponding to the input image mask.
-            vision_feature_layer (`Union[int, List[int]]`, *optional*):
-=======
             pixel_values (`torch.FloatTensor]` of shape `(batch_size, channels, height, width)`):
                The tensors corresponding to the input images.
             pixel_mask (`torch.FloatTensor]`, *optional*):
                 The tensors corresponding to the input image mask.
-            vision_feature_layer (`Union[int, List[int]]`):
->>>>>>> f2909e02
+            vision_feature_layer (`Union[int, List[int]]`, *optional*):
                 The index of the layer to select the vision feature. If multiple indices are provided,
                 the vision feature of the corresponding indices will be concatenated to form the
                 vision features.
         Returns:
             image_features (`torch.Tensor`): Image feature tensor of shape `(num_images, image_length, embed_dim)`).
         """
-<<<<<<< HEAD
         vision_feature_layer = (
             vision_feature_layer if vision_feature_layer is not None else self.config.vision_feature_layer
         )
-=======
->>>>>>> f2909e02
         patch_attention_mask = self._create_patch_attention_mask(pixel_mask)
         image_outputs = self.vision_tower(
             pixel_values, patch_attention_mask=patch_attention_mask, output_hidden_states=True
