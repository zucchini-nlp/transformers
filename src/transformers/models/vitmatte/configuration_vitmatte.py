# coding=utf-8
# Copyright 2023 The HuggingFace Inc. team. All rights reserved.
#
# Licensed under the Apache License, Version 2.0 (the "License");
# you may not use this file except in compliance with the License.
# You may obtain a copy of the License at
#
#     http://www.apache.org/licenses/LICENSE-2.0
#
# Unless required by applicable law or agreed to in writing, software
# distributed under the License is distributed on an "AS IS" BASIS,
# WITHOUT WARRANTIES OR CONDITIONS OF ANY KIND, either express or implied.
# See the License for the specific language governing permissions and
# limitations under the License.
"""VitMatte model configuration"""

from typing import Optional

from ...configuration_utils import PreTrainedConfig
from ...utils import logging
from ...utils.backbone_utils import verify_backbone_config_arguments
from ..auto.configuration_auto import CONFIG_MAPPING, AutoConfig


logger = logging.get_logger(__name__)


class VitMatteConfig(PreTrainedConfig):
    r"""
    This is the configuration class to store the configuration of [`VitMatteForImageMatting`]. It is used to
    instantiate a ViTMatte model according to the specified arguments, defining the model architecture. Instantiating a
    configuration with the defaults will yield a similar configuration to that of the ViTMatte
    [hustvl/vitmatte-small-composition-1k](https://huggingface.co/hustvl/vitmatte-small-composition-1k) architecture.

    Configuration objects inherit from [`PreTrainedConfig`] and can be used to control the model outputs. Read the
    documentation from [`PreTrainedConfig`] for more information.

    Args:
        backbone_config (`PreTrainedConfig` or `dict`, *optional*, defaults to `VitDetConfig()`):
            The configuration of the backbone model.
        backbone (`str`, *optional*):
            Name of backbone to use when `backbone_config` is `None`. If `use_pretrained_backbone` is `True`, this
            will load the corresponding pretrained weights from the timm or transformers library. If `use_pretrained_backbone`
            is `False`, this loads the backbone's config and uses that to initialize the backbone with random weights.
        use_pretrained_backbone (`bool`, *optional*, defaults to `False`):
            Whether to use pretrained weights for the backbone.
        use_timm_backbone (`bool`, *optional*, defaults to `False`):
            Whether to load `backbone` from the timm library. If `False`, the backbone is loaded from the transformers
            library.
        backbone_kwargs (`dict`, *optional*):
            Keyword arguments to be passed to AutoBackbone when loading from a checkpoint
            e.g. `{'out_indices': (0, 1, 2, 3)}`. Cannot be specified if `backbone_config` is set.
        hidden_size (`int`, *optional*, defaults to 384):
            The number of input channels of the decoder.
        batch_norm_eps (`float`, *optional*, defaults to 1e-05):
            The epsilon used by the batch norm layers.
        initializer_range (`float`, *optional*, defaults to 0.02):
            The standard deviation of the truncated_normal_initializer for initializing all weight matrices.
        convstream_hidden_sizes (`list[int]`, *optional*, defaults to `[48, 96, 192]`):
            The output channels of the ConvStream module.
        fusion_hidden_sizes (`list[int]`, *optional*, defaults to `[256, 128, 64, 32]`):
            The output channels of the Fusion blocks.

    Example:

    ```python
    >>> from transformers import VitMatteConfig, VitMatteForImageMatting

    >>> # Initializing a ViTMatte hustvl/vitmatte-small-composition-1k style configuration
    >>> configuration = VitMatteConfig()

    >>> # Initializing a model (with random weights) from the hustvl/vitmatte-small-composition-1k style configuration
    >>> model = VitMatteForImageMatting(configuration)

    >>> # Accessing the model configuration
    >>> configuration = model.config
    ```"""

    model_type = "vitmatte"
    sub_configs = {"backbone_config": AutoConfig}

    def __init__(
        self,
        backbone_config: Optional[PreTrainedConfig] = None,
        backbone=None,
        use_pretrained_backbone=False,
        use_timm_backbone=False,
        backbone_kwargs=None,
        hidden_size: int = 384,
        batch_norm_eps: float = 1e-5,
        initializer_range: float = 0.02,
        convstream_hidden_sizes: list[int] = [48, 96, 192],
        fusion_hidden_sizes: list[int] = [256, 128, 64, 32],
        **kwargs,
    ):
        if backbone_config is None and backbone is None:
            logger.info("`backbone_config` is `None`. Initializing the config with the default `VitDet` backbone.")
            backbone_config = CONFIG_MAPPING["vitdet"](out_features=["stage4"])
        elif isinstance(backbone_config, dict):
            backbone_model_type = backbone_config.get("model_type")
            config_class = CONFIG_MAPPING[backbone_model_type]
            backbone_config = config_class.from_dict(backbone_config)

        verify_backbone_config_arguments(
            use_timm_backbone=use_timm_backbone,
            use_pretrained_backbone=use_pretrained_backbone,
            backbone=backbone,
            backbone_config=backbone_config,
            backbone_kwargs=backbone_kwargs,
        )

        self.backbone_config = backbone_config
        self.backbone = backbone
        self.use_pretrained_backbone = use_pretrained_backbone
        self.use_timm_backbone = use_timm_backbone
        self.backbone_kwargs = backbone_kwargs
        self.batch_norm_eps = batch_norm_eps
        self.hidden_size = hidden_size
        self.initializer_range = initializer_range
        self.convstream_hidden_sizes = convstream_hidden_sizes
        self.fusion_hidden_sizes = fusion_hidden_sizes

<<<<<<< HEAD
        super().__init__(**kwargs)

    @property
    def sub_configs(self):
        return (
            {"backbone_config": type(self.backbone_config)}
            if getattr(self, "backbone_config", None) is not None
            else {}
        )

    def to_dict(self):
        """
        Serializes this instance to a Python dictionary. Override the default [`~PretrainedConfig.to_dict`]. Returns:
            `dict[str, any]`: Dictionary of all the attributes that make up this configuration instance,
        """
        output = copy.deepcopy(self.__dict__)
        output["backbone_config"] = self.backbone_config.to_dict()
        output["model_type"] = self.__class__.model_type
        return output

=======
>>>>>>> be3fa93b

__all__ = ["VitMatteConfig"]<|MERGE_RESOLUTION|>--- conflicted
+++ resolved
@@ -120,28 +120,7 @@
         self.convstream_hidden_sizes = convstream_hidden_sizes
         self.fusion_hidden_sizes = fusion_hidden_sizes
 
-<<<<<<< HEAD
         super().__init__(**kwargs)
 
-    @property
-    def sub_configs(self):
-        return (
-            {"backbone_config": type(self.backbone_config)}
-            if getattr(self, "backbone_config", None) is not None
-            else {}
-        )
-
-    def to_dict(self):
-        """
-        Serializes this instance to a Python dictionary. Override the default [`~PretrainedConfig.to_dict`]. Returns:
-            `dict[str, any]`: Dictionary of all the attributes that make up this configuration instance,
-        """
-        output = copy.deepcopy(self.__dict__)
-        output["backbone_config"] = self.backbone_config.to_dict()
-        output["model_type"] = self.__class__.model_type
-        return output
-
-=======
->>>>>>> be3fa93b
 
 __all__ = ["VitMatteConfig"]