--- conflicted
+++ resolved
@@ -240,13 +240,9 @@
         self.first_k_dense_replace = first_k_dense_replace
         self.norm_topk_prob = norm_topk_prob
         self.router_aux_loss_coef = router_aux_loss_coef
-<<<<<<< HEAD
-        PreTrainedConfig.__init__(self, ignore_keys_at_rope_validation={"mrope"}, **kwargs)
-=======
         PreTrainedConfig.__init__(
-            self, tie_word_embeddings=tie_word_embeddings, ignore_keys_at_rope_validation={"mrope_section"}, **kwargs
-        )
->>>>>>> 142ae3d9
+            self, ignore_keys_at_rope_validation={"mrope_section"}, **kwargs
+        )
 
 
 class Glm4vMoeConfig(Glm4vConfig):
