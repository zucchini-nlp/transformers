--- conflicted
+++ resolved
@@ -1041,12 +1041,8 @@
 
 
 class Emu3ForConditionalGeneration(Emu3PreTrainedModel, GenerationMixin):
-<<<<<<< HEAD
     base_model_prefix = "model"
-=======
-    base_model_prefix = ""
     output_modalities = ["image", "text"]
->>>>>>> 354567d9
     _tied_weights_keys = ["lm_head.weight"]
     _checkpoint_conversion_mapping = {
         "^text_model.model": "model.text_model",
