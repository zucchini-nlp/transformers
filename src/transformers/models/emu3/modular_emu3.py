--- conflicted
+++ resolved
@@ -1218,7 +1218,7 @@
             )
 
         if pixel_values is not None:
-            image_tokens = self.get_image_tokens(pixel_values, image_sizes)
+            image_tokens = self.get_image_features(pixel_values, image_sizes)
             special_image_mask = input_ids == self.vocabulary_mapping.image_token_id
             image_tokens = image_tokens.to(input_ids.device, input_ids.dtype)
             input_ids = input_ids.masked_scatter(special_image_mask, image_tokens)
@@ -1347,28 +1347,7 @@
         )
         return_dict = return_dict if return_dict is not None else self.config.use_return_dict
 
-<<<<<<< HEAD
-        if (input_ids is None) ^ (inputs_embeds is not None):
-            raise ValueError(
-                "You cannot specify both input_ids and inputs_embeds at the same time, and must specify either one"
-            )
-
-        if pixel_values is not None and inputs_embeds is not None:
-            raise ValueError(
-                "You cannot specify both pixel_values and inputs_embeds at the same time, and must specify either one"
-            )
-
-        if pixel_values is not None:
-            image_tokens = self.get_image_features(pixel_values, image_sizes)
-            special_image_mask = input_ids == self.vocabulary_mapping.image_token_id
-            image_tokens = image_tokens.to(input_ids.device, input_ids.dtype)
-            input_ids = input_ids.masked_scatter(special_image_mask, image_tokens)
-
-        # decoder outputs consists of (dec_features, layer_state, dec_hidden, dec_attn)
-        return self.text_model(
-=======
         outputs = self.model(
->>>>>>> f2909e02
             input_ids=input_ids,
             attention_mask=attention_mask,
             position_ids=position_ids,
