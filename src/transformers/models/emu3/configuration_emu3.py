# coding=utf-8
# Copyright 2024 HuggingFace Inc. team. All rights reserved.
#
#
# Licensed under the Apache License, Version 2.0 (the "License");
# you may not use this file except in compliance with the License.
# You may obtain a copy of the License at
#
#     http://www.apache.org/licenses/LICENSE-2.0
#
# Unless required by applicable law or agreed to in writing, software
# distributed under the License is distributed on an "AS IS" BASIS,
# WITHOUT WARRANTIES OR CONDITIONS OF ANY KIND, either express or implied.
# See the License for the specific language governing permissions and
# limitations under the License.

from typing import Any, Optional, Union

from ...configuration_utils import PretrainedConfig
from ...modeling_rope_utils import rope_config_validation


class Emu3VQVAEConfig(PretrainedConfig):
    r"""
    This is the configuration class to store the configuration of a [`Emu3VQVAE`]. It is used to instantiate an VQ-VAE
    model according to the specified arguments, defining the model architecture. Instantiating a configuration with the
    defaults will yield a configuration to the VQ model presented in Emu3 paper.

    Configuration objects inherit from [`PretrainedConfig`] and can be used to control the model outputs. Read the
    documentation from [`PretrainedConfig`] for more information.
    Args:
        codebook_size (`int`, *optional*, defaults to 32768):
            Codebook size of the VQ model.
        embed_dim (`int`, *optional*, defaults to 4):
            Dimension of the quantized vector in codebook.
        latent_channels (`int`, *optional*, defaults to 4):
            Dimension of the output channel of encoder and the input channel of decoder
        double_latent (`bool`, *optional*, defaults to `False`):
            Whether double the output dim of the encoder.
        in_channels (`int`, *optional*, defaults to 3):
            Input channel of encoder.
        out_channels (`int`, *optional*, defaults to 3):
            Output channel of decoder.
        temporal_downsample_factor (`int`, *optional*, defaults to 4):
            Temporal downsample factor.
        base_channels (`int`, *optional*, defaults to 256):
            Basic channel number of the intermediate blocks.
        channel_multiplier (`list[int]`, *optional*, defaults to `[1, 2, 2, 4]`):
            Channel scaling factor of the intermediate blocks.
        num_res_blocks (`int`, *optional*, defaults to 2):
            Residual block number in each stage.
        attn_resolutions (`list[int]`, *optional*, defaults to `[3]`):
            Stage indices to apply attention.
        hidden_size (`int`, *optional*, defaults to 1024):
            Dimension of the hidden representations in the attention layer.
        num_attention_heads (`int`, *optional*, defaults to 1):
            Number of attention heads for each attention layer.
        attention_dropout (`float`, *optional*, defaults to 0.0):
            The dropout ratio for the attention probabilities.

    ```python
    >>> from transformers import Emu3VQVAE, Emu3VQVAEConfig

    >>> # Initializing a video VQ model of Emu3 configuration
    >>> configuration = Emu3VQVAEConfig()

    >>> # Initializing a model from the Emu3 VQ model style configuration
    >>> model = Emu3VQVAE(configuration)

    >>> # Accessing the model configuration
    >>> configuration = model.config
    ```"""

    model_type = "emu3_vqgan"
    base_config_key = "vq_config"

    def __init__(
        self,
        codebook_size: int = 32768,
        embed_dim: int = 4,
        latent_channels: int = 4,
        double_latent: bool = False,
        in_channels: int = 3,
        out_channels: int = 3,
        temporal_downsample_factor: int = 4,
        base_channels: int = 256,
        channel_multiplier: list[int] = [1, 2, 2, 4],
        num_res_blocks: int = 2,
        attn_resolutions: list[int] = [3],
        hidden_size: int = 1024,
        num_attention_heads: int = 1,
        attention_dropout: float = 0.0,
        **kwargs,
    ):
        super().__init__(**kwargs)

        self.codebook_size = codebook_size
        self.embed_dim = embed_dim
        self.latent_channels = latent_channels
        self.double_latent = double_latent
        self.in_channels = in_channels
        self.out_channels = out_channels
        self.temporal_downsample_factor = temporal_downsample_factor
        self.base_channels = base_channels
        self.channel_multiplier = channel_multiplier
        self.num_res_blocks = num_res_blocks
        self.attn_resolutions = attn_resolutions
        self.hidden_size = hidden_size
        self.num_attention_heads = num_attention_heads
        self.attention_dropout = attention_dropout


class Emu3TextConfig(PretrainedConfig):
    r"""
    This is the configuration class to store the configuration of a [`Emu3TextModel`]. It is used to instantiate a
    emu3 model according to the specified arguments, defining the model architecture. Instantiating a
    configuration with the defaults will yield a similar configuration to that of the
    [Emu3-community/Emu3-Chat-hf](https://huggingface.co/Emu3-community/Emu3-Chat-hf).

    Configuration objects inherit from [`PretrainedConfig`] and can be used to control the model outputs. Read the
    documentation from [`PretrainedConfig`] for more information.


    Args:
        vocab_size (`int`, *optional*, defaults to 184622):
            Vocabulary size of the Emu3 model. Defines the number of different tokens that can be represented by the
            `inputs_ids` passed when calling [`Emu3Model`]
        hidden_size (`int`, *optional*, defaults to 4096):
            Dimension of the hidden representations.
        intermediate_size (`int`, *optional*, defaults to 14336):
            Dimension of the MLP representations.
        num_hidden_layers (`int`, *optional*, defaults to 32):
            Number of hidden layers in the Transformer decoder.
        num_attention_heads (`int`, *optional*, defaults to 32):
            Number of attention heads for each attention layer in the Transformer decoder.
        num_key_value_heads (`int`, *optional*, defaults to 8):
            This is the number of key_value heads that should be used to implement Grouped Query Attention. If
            `num_key_value_heads=num_attention_heads`, the model will use Multi Head Attention (MHA), if
            `num_key_value_heads=1 the model will use Multi Query Attention (MQA) otherwise GQA is used. When
            converting a multi-head checkpoint to a GQA checkpoint, each group key and value head should be constructed
            by meanpooling all the original heads within that group. For more details, check out [this
            paper](https://huggingface.co/papers/2305.13245). If it is not specified, will default to
            `num_attention_heads`.
        hidden_act (`str` or `function`, *optional*, defaults to `"silu"`):
            The non-linear activation function (function or string) in the decoder.
        max_position_embeddings (`int`, *optional*, defaults to 9216):
            The maximum sequence length that this model might ever be used with. Emu supports up to 9216 tokens,
        rms_norm_eps (`float`, *optional*, defaults to 1e-05):
            The epsilon used by the rms normalization layers.
        use_cache (`bool`, *optional*, defaults to `True`):
            Whether or not the model should return the last key/values attentions (not used by all models). Only
            relevant if `config.is_decoder=True`.
        pad_token_id (`int`, *optional*, defaults to 151643):
            Padding token id.
        bos_token_id (`int`, *optional*, defaults to 151849):
            Beginning of stream token id.
        eos_token_id (`int`, *optional*, defaults to 151850):
            End of stream token id.
        tie_word_embeddings (`bool`, *optional*, defaults to `False`):
            Whether to tie weight embeddings
        rope_scaling (`Dict`, *optional*):
            Dictionary containing the scaling configuration for the RoPE embeddings. NOTE: if you apply new rope type
            and you expect the model to work on longer `max_position_embeddings`, we recommend you to update this value
            accordingly.
            Expected contents:
                `rope_type` (`str`):
                    The sub-variant of RoPE to use. Can be one of ['default', 'linear', 'dynamic', 'yarn', 'longrope',
                    'llama3'], with 'default' being the original RoPE implementation.
                `factor` (`float`, *optional*):
                    Used with all rope types except 'default'. The scaling factor to apply to the RoPE embeddings. In
                    most scaling types, a `factor` of x will enable the model to handle sequences of length x *
                    original maximum pre-trained length.
                `original_max_position_embeddings` (`int`, *optional*):
                    Used with 'dynamic', 'longrope' and 'llama3'. The original max position embeddings used during
                    pretraining.
                `attention_factor` (`float`, *optional*):
                    Used with 'yarn' and 'longrope'. The scaling factor to be applied on the attention
                    computation. If unspecified, it defaults to value recommended by the implementation, using the
                    `factor` field to infer the suggested value.
                `beta_fast` (`float`, *optional*):
                    Only used with 'yarn'. Parameter to set the boundary for extrapolation (only) in the linear
                    ramp function. If unspecified, it defaults to 32.
                `beta_slow` (`float`, *optional*):
                    Only used with 'yarn'. Parameter to set the boundary for interpolation (only) in the linear
                    ramp function. If unspecified, it defaults to 1.
                `short_factor` (`list[float]`, *optional*):
                    Only used with 'longrope'. The scaling factor to be applied to short contexts (<
                    `original_max_position_embeddings`). Must be a list of numbers with the same length as the hidden
                    size divided by the number of attention heads divided by 2
                `long_factor` (`list[float]`, *optional*):
                    Only used with 'longrope'. The scaling factor to be applied to long contexts (<
                    `original_max_position_embeddings`). Must be a list of numbers with the same length as the hidden
                    size divided by the number of attention heads divided by 2
                `low_freq_factor` (`float`, *optional*):
                    Only used with 'llama3'. Scaling factor applied to low frequency components of the RoPE
                `high_freq_factor` (`float`, *optional*):
                    Only used with 'llama3'. Scaling factor applied to high frequency components of the RoPE
        mlp_bias (`bool`, *optional*, defaults to `False`):
            Whether to use a bias in up_proj, down_proj and gate_proj layers in the MLP layers.
        attention_bias (`bool`, *optional*, defaults to `False`):
            Whether to use a bias in the query, key, value and output projection layers during self-attention.
        attention_dropout (`float`, *optional*, defaults to 0.1):
            The dropout ratio for the attention probabilities.
        initializer_range (`float`, *optional*, defaults to 0.02):
            The standard deviation of the truncated_normal_initializer for initializing all weight matrices.


    ```python
    >>> from transformers import Emu3Model, Emu3Config

    >>> # Initializing a Emu3-community/Emu3-Chat-hf style configuration
    >>> configuration = Emu3Config()

    >>> # Initializing a model from the Emu3-community/Emu3-Chat-hf style configuration
    >>> model = Emu3Model(configuration)

    >>> # Accessing the model configuration
    >>> configuration = model.config
    ```"""

    model_type = "emu3_text_model"
    base_config_key = "text_config"
    keys_to_ignore_at_inference = ["past_key_values"]

    def __init__(
        self,
        vocab_size: int = 184622,
        hidden_size: int = 4096,
        intermediate_size: int = 14336,
        num_hidden_layers: int = 32,
        num_attention_heads: int = 32,
        num_key_value_heads: Optional[int] = 8,
        hidden_act: str = "silu",
        max_position_embeddings: int = 9216,
        rms_norm_eps: float = 1e-5,
        use_cache: bool = True,
        pad_token_id: int = 151643,
        bos_token_id: int = 151849,
        eos_token_id: int = 151850,
        tie_word_embeddings: bool = False,
<<<<<<< HEAD
        rope_scaling: Optional = None,
=======
        rope_theta: float = 1000000.0,
        rope_scaling: Optional[dict[str, Any]] = None,
>>>>>>> 870add3d
        mlp_bias=False,
        attention_bias=False,
        attention_dropout: float = 0.1,
        initializer_range: float = 0.02,
        **kwargs,
    ):
        self.vocab_size = vocab_size
        self.max_position_embeddings = max_position_embeddings
        self.hidden_size = hidden_size
        self.intermediate_size = intermediate_size
        self.num_hidden_layers = num_hidden_layers
        self.num_attention_heads = num_attention_heads
        self.num_key_value_heads = num_key_value_heads
        self.hidden_act = hidden_act
        self.rms_norm_eps = rms_norm_eps
        self.use_cache = use_cache
        self.mlp_bias = mlp_bias
        self.attention_bias = attention_bias
        self.initializer_range = initializer_range
        self.attention_dropout = attention_dropout

        # Validate the correctness of rotary position embeddings parameters
        rope_theta = kwargs.get("rope_theta", 1000000.0)
        if rope_scaling is None:
            rope_scaling = {"rope_type": "default", "rope_theta": rope_theta}
        else:
            # BC: if there is a 'type' field, copy it it to 'rope_type'.
            rope_type = rope_scaling.get("rope_type", rope_scaling.get("type"))
            rope_scaling.update({"rope_theta": rope_theta, "rope_type": rope_type})
        self.rope_scaling = rope_scaling
        rope_config_validation(self)

        super().__init__(
            pad_token_id=pad_token_id,
            bos_token_id=bos_token_id,
            eos_token_id=eos_token_id,
            tie_word_embeddings=tie_word_embeddings,
            **kwargs,
        )


class Emu3Config(PretrainedConfig):
    """
    This is the configuration class to store the configuration of a [`Emu3Model`]. It is used to instantiate a
    emu3 model according to the specified arguments, defining the model architecture. Instantiating a
    configuration with the defaults will yield a similar configuration to that of the
    [Emu3-community/Emu3-Chat-hf](https://huggingface.co/Emu3-community/Emu3-Chat-hf).

    Configuration objects inherit from [`PretrainedConfig`] and can be used to control the model outputs. Read the
    documentation from [`PretrainedConfig`] for more information.


    Args:
        vq_config (`Union[Dict, Emu3VQVAEConfig]`, *optional*):
            Emu3VQVAEConfig instance containing the configuration for the VQ-VAE model.
        text_config (`Union[Dict, Emu3TextConfig]``, *optional*):
            Emu3TextConfig instance containing the configuration for the language model.
        vocabulary_map (`dict`, *optional*):
            A dictionary containing the vocabulary map from the tokenizer. Used to obtain tokens from the image inputs.
    """

    model_type = "emu3"
    keys_to_ignore_at_inference = ["past_key_values"]
    sub_configs = {"text_config": Emu3TextConfig, "vq_config": Emu3VQVAEConfig}

    def __init__(
        self,
        vq_config: Union[dict, Emu3VQVAEConfig] = None,
        text_config: Union[dict, Emu3TextConfig] = None,
        vocabulary_map: Optional[dict[int, int]] = None,
        **kwargs,
    ):
        if vq_config is None:
            vq_config = Emu3VQVAEConfig()
        elif isinstance(vq_config, dict):
            vq_config = Emu3VQVAEConfig(**vq_config)

        if text_config is None:
            text_config = Emu3TextConfig()
        elif isinstance(text_config, dict):
            text_config = Emu3TextConfig(**text_config)

        self.vq_config = vq_config
        self.text_config = text_config
        self.vocabulary_map = vocabulary_map
        self.image_token_id = vocabulary_map.get("<image>") if vocabulary_map is not None else None

        super().__init__(**kwargs)


__all__ = ["Emu3Config", "Emu3TextConfig", "Emu3VQVAEConfig"]<|MERGE_RESOLUTION|>--- conflicted
+++ resolved
@@ -238,12 +238,7 @@
         bos_token_id: int = 151849,
         eos_token_id: int = 151850,
         tie_word_embeddings: bool = False,
-<<<<<<< HEAD
         rope_scaling: Optional = None,
-=======
-        rope_theta: float = 1000000.0,
-        rope_scaling: Optional[dict[str, Any]] = None,
->>>>>>> 870add3d
         mlp_bias=False,
         attention_bias=False,
         attention_dropout: float = 0.1,
