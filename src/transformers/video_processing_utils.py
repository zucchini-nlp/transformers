--- conflicted
+++ resolved
@@ -655,17 +655,9 @@
         else:
             video_processor_file = VIDEO_PROCESSOR_NAME
             try:
-<<<<<<< HEAD
                 # Try to load with a new config name first and if not successfull try with the old file name
                 # NOTE: we will gradually change to saving all processor configs as nested dict in PROCESSOR_NAME
                 resolved_video_processor_files = cached_files(
-=======
-                # Try to load with a new config name first and if not successful try with
-                # the old file name. In case we can load with old name only, raise a deprecation warning
-                # Deprecated until v5.0
-                video_processor_file = VIDEO_PROCESSOR_NAME
-                resolved_video_processor_file = cached_file(
->>>>>>> 28746cdc
                     pretrained_model_name_or_path,
                     filenames=[VIDEO_PROCESSOR_NAME, IMAGE_PROCESSOR_NAME, PROCESSOR_NAME],
                     cache_dir=cache_dir,
