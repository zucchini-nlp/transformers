# coding=utf-8
# Copyright 2020 The HuggingFace Inc. team.
#
# Licensed under the Apache License, Version 2.0 (the "License");
# you may not use this file except in compliance with the License.
# You may obtain a copy of the License at
#
#     http://www.apache.org/licenses/LICENSE-2.0
#
# Unless required by applicable law or agreed to in writing, software
# distributed under the License is distributed on an "AS IS" BASIS,
# WITHOUT WARRANTIES OR CONDITIONS OF ANY KIND, either express or implied.
# See the License for the specific language governing permissions and
# limitations under the License.


import copy
import json
import os
import warnings
from io import BytesIO
from typing import Any, Dict, List, Optional, Tuple, Type, TypeVar, Union

import numpy as np
import requests

from .dynamic_module_utils import custom_object_save
from .feature_extraction_utils import BatchFeature as BaseBatchFeature
from .utils import (
    IMAGE_PROCESSOR_NAME,
    PushToHubMixin,
    add_model_info_to_auto_map,
    add_model_info_to_custom_pipelines,
    cached_file,
    copy_func,
    download_url,
    is_offline_mode,
    is_remote_url,
    is_vision_available,
    logging,
)


if is_vision_available():
    from PIL import Image


ImageProcessorType = TypeVar("ImageProcessorType", bound="ImageProcessingMixin")


logger = logging.get_logger(__name__)


# TODO: Move BatchFeature to be imported by both image_processing_utils and image_processing_utils
# We override the class string here, but logic is the same.
class BatchFeature(BaseBatchFeature):
    r"""
    Holds the output of the image processor specific `__call__` methods.

    This class is derived from a python dictionary and can be used as a dictionary.

    Args:
        data (`dict`):
            Dictionary of lists/arrays/tensors returned by the __call__ method ('pixel_values', etc.).
        tensor_type (`Union[None, str, TensorType]`, *optional*):
            You can give a tensor_type here to convert the lists of integers in PyTorch/TensorFlow/Numpy Tensors at
            initialization.
    """


# TODO: (Amy) - factor out the common parts of this and the feature extractor
class ImageProcessingMixin(PushToHubMixin):
    """
    This is an image processor mixin used to provide saving/loading functionality for sequential and image feature
    extractors.
    """

    _auto_class = None

    def __init__(self, **kwargs):
        """Set elements of `kwargs` as attributes."""
        # This key was saved while we still used `XXXFeatureExtractor` for image processing. Now we use
        # `XXXImageProcessor`, this attribute and its value are misleading.
        kwargs.pop("feature_extractor_type", None)
        # Pop "processor_class" as it should be saved as private attribute
        self._processor_class = kwargs.pop("processor_class", None)
        # Additional attributes without default values
        for key, value in kwargs.items():
            try:
                setattr(self, key, value)
            except AttributeError as err:
                logger.error(f"Can't set {key} with value {value} for {self}")
                raise err

    def _set_processor_class(self, processor_class: str):
        """Sets processor class as an attribute."""
        self._processor_class = processor_class

    @classmethod
    def from_pretrained(
        cls: Type[ImageProcessorType],
        pretrained_model_name_or_path: Union[str, os.PathLike],
        cache_dir: Optional[Union[str, os.PathLike]] = None,
        force_download: bool = False,
        local_files_only: bool = False,
        token: Optional[Union[str, bool]] = None,
        revision: str = "main",
        **kwargs,
    ) -> ImageProcessorType:
        r"""
        Instantiate a type of [`~image_processing_utils.ImageProcessingMixin`] from an image processor.

        Args:
            pretrained_model_name_or_path (`str` or `os.PathLike`):
                This can be either:

                - a string, the *model id* of a pretrained image_processor hosted inside a model repo on
                  huggingface.co.
                - a path to a *directory* containing a image processor file saved using the
                  [`~image_processing_utils.ImageProcessingMixin.save_pretrained`] method, e.g.,
                  `./my_model_directory/`.
                - a path or url to a saved image processor JSON *file*, e.g.,
                  `./my_model_directory/preprocessor_config.json`.
            cache_dir (`str` or `os.PathLike`, *optional*):
                Path to a directory in which a downloaded pretrained model image processor should be cached if the
                standard cache should not be used.
            force_download (`bool`, *optional*, defaults to `False`):
                Whether or not to force to (re-)download the image processor files and override the cached versions if
                they exist.
            resume_download:
                Deprecated and ignored. All downloads are now resumed by default when possible.
                Will be removed in v5 of Transformers.
            proxies (`Dict[str, str]`, *optional*):
                A dictionary of proxy servers to use by protocol or endpoint, e.g., `{'http': 'foo.bar:3128',
                'http://hostname': 'foo.bar:4012'}.` The proxies are used on each request.
            token (`str` or `bool`, *optional*):
                The token to use as HTTP bearer authorization for remote files. If `True`, or not specified, will use
                the token generated when running `huggingface-cli login` (stored in `~/.huggingface`).
            revision (`str`, *optional*, defaults to `"main"`):
                The specific model version to use. It can be a branch name, a tag name, or a commit id, since we use a
                git-based system for storing models and other artifacts on huggingface.co, so `revision` can be any
                identifier allowed by git.


                <Tip>

                To test a pull request you made on the Hub, you can pass `revision="refs/pr/<pr_number>"`.

                </Tip>

            return_unused_kwargs (`bool`, *optional*, defaults to `False`):
                If `False`, then this function returns just the final image processor object. If `True`, then this
                functions returns a `Tuple(image_processor, unused_kwargs)` where *unused_kwargs* is a dictionary
                consisting of the key/value pairs whose keys are not image processor attributes: i.e., the part of
                `kwargs` which has not been used to update `image_processor` and is otherwise ignored.
            subfolder (`str`, *optional*, defaults to `""`):
                In case the relevant files are located inside a subfolder of the model repo on huggingface.co, you can
                specify the folder name here.
            kwargs (`Dict[str, Any]`, *optional*):
                The values in kwargs of any keys which are image processor attributes will be used to override the
                loaded values. Behavior concerning key/value pairs whose keys are *not* image processor attributes is
                controlled by the `return_unused_kwargs` keyword parameter.

        Returns:
            A image processor of type [`~image_processing_utils.ImageProcessingMixin`].

        Examples:

        ```python
        # We can't instantiate directly the base class *ImageProcessingMixin* so let's show the examples on a
        # derived class: *CLIPImageProcessor*
        image_processor = CLIPImageProcessor.from_pretrained(
            "openai/clip-vit-base-patch32"
        )  # Download image_processing_config from huggingface.co and cache.
        image_processor = CLIPImageProcessor.from_pretrained(
            "./test/saved_model/"
        )  # E.g. image processor (or model) was saved using *save_pretrained('./test/saved_model/')*
        image_processor = CLIPImageProcessor.from_pretrained("./test/saved_model/preprocessor_config.json")
        image_processor = CLIPImageProcessor.from_pretrained(
            "openai/clip-vit-base-patch32", do_normalize=False, foo=False
        )
        assert image_processor.do_normalize is False
        image_processor, unused_kwargs = CLIPImageProcessor.from_pretrained(
            "openai/clip-vit-base-patch32", do_normalize=False, foo=False, return_unused_kwargs=True
        )
        assert image_processor.do_normalize is False
        assert unused_kwargs == {"foo": False}
        ```"""
        kwargs["cache_dir"] = cache_dir
        kwargs["force_download"] = force_download
        kwargs["local_files_only"] = local_files_only
        kwargs["revision"] = revision

        use_auth_token = kwargs.pop("use_auth_token", None)
        if use_auth_token is not None:
            warnings.warn(
                "The `use_auth_token` argument is deprecated and will be removed in v5 of Transformers. Please use `token` instead.",
                FutureWarning,
            )
            if token is not None:
                raise ValueError(
                    "`token` and `use_auth_token` are both specified. Please set only the argument `token`."
                )
            token = use_auth_token

        if token is not None:
            kwargs["token"] = token

        image_processor_dict, kwargs = cls.get_image_processor_dict(pretrained_model_name_or_path, **kwargs)

        return cls.from_dict(image_processor_dict, **kwargs)

    def save_pretrained(self, save_directory: Union[str, os.PathLike], push_to_hub: bool = False, **kwargs):
        """
        Save an image processor object to the directory `save_directory`, so that it can be re-loaded using the
        [`~image_processing_utils.ImageProcessingMixin.from_pretrained`] class method.

        Args:
            save_directory (`str` or `os.PathLike`):
                Directory where the image processor JSON file will be saved (will be created if it does not exist).
            push_to_hub (`bool`, *optional*, defaults to `False`):
                Whether or not to push your model to the Hugging Face model hub after saving it. You can specify the
                repository you want to push to with `repo_id` (will default to the name of `save_directory` in your
                namespace).
            kwargs (`Dict[str, Any]`, *optional*):
                Additional key word arguments passed along to the [`~utils.PushToHubMixin.push_to_hub`] method.
        """
        use_auth_token = kwargs.pop("use_auth_token", None)

        if use_auth_token is not None:
            warnings.warn(
                "The `use_auth_token` argument is deprecated and will be removed in v5 of Transformers. Please use `token` instead.",
                FutureWarning,
            )
            if kwargs.get("token", None) is not None:
                raise ValueError(
                    "`token` and `use_auth_token` are both specified. Please set only the argument `token`."
                )
            kwargs["token"] = use_auth_token

        if os.path.isfile(save_directory):
            raise AssertionError(f"Provided path ({save_directory}) should be a directory, not a file")

        os.makedirs(save_directory, exist_ok=True)

        if push_to_hub:
            commit_message = kwargs.pop("commit_message", None)
            repo_id = kwargs.pop("repo_id", save_directory.split(os.path.sep)[-1])
            repo_id = self._create_repo(repo_id, **kwargs)
            files_timestamps = self._get_files_timestamps(save_directory)

        # If we have a custom config, we copy the file defining it in the folder and set the attributes so it can be
        # loaded from the Hub.
        if self._auto_class is not None:
            custom_object_save(self, save_directory, config=self)

        # If we save using the predefined names, we can load using `from_pretrained`
        # NOTE: save with the new naming by default with "image_" prefix
        output_image_processor_file = os.path.join(save_directory, IMAGE_PROCESSOR_NAME)

        self.to_json_file(output_image_processor_file)
        logger.info(f"Image processor saved in {output_image_processor_file}")

        if push_to_hub:
            self._upload_modified_files(
                save_directory,
                repo_id,
                files_timestamps,
                commit_message=commit_message,
                token=kwargs.get("token"),
            )

        return [output_image_processor_file]

    @classmethod
    def get_image_processor_dict(
        cls, pretrained_model_name_or_path: Union[str, os.PathLike], **kwargs
    ) -> Tuple[Dict[str, Any], Dict[str, Any]]:
        """
        From a `pretrained_model_name_or_path`, resolve to a dictionary of parameters, to be used for instantiating a
        image processor of type [`~image_processor_utils.ImageProcessingMixin`] using `from_dict`.

        Parameters:
            pretrained_model_name_or_path (`str` or `os.PathLike`):
                The identifier of the pre-trained checkpoint from which we want the dictionary of parameters.
            subfolder (`str`, *optional*, defaults to `""`):
                In case the relevant files are located inside a subfolder of the model repo on huggingface.co, you can
                specify the folder name here.
            image_processor_filename (`str`, *optional*, defaults to `"config.json"`):
                The name of the file in the model directory to use for the image processor config.

        Returns:
            `Tuple[Dict, Dict]`: The dictionary(ies) that will be used to instantiate the image processor object.
        """
        cache_dir = kwargs.pop("cache_dir", None)
        force_download = kwargs.pop("force_download", False)
        resume_download = kwargs.pop("resume_download", None)
        proxies = kwargs.pop("proxies", None)
        token = kwargs.pop("token", None)
        use_auth_token = kwargs.pop("use_auth_token", None)
        local_files_only = kwargs.pop("local_files_only", False)
        revision = kwargs.pop("revision", None)
        subfolder = kwargs.pop("subfolder", "")
        image_processor_filename = kwargs.pop("image_processor_filename", IMAGE_PROCESSOR_NAME)

        from_pipeline = kwargs.pop("_from_pipeline", None)
        from_auto_class = kwargs.pop("_from_auto", False)

        if use_auth_token is not None:
            warnings.warn(
                "The `use_auth_token` argument is deprecated and will be removed in v5 of Transformers. Please use `token` instead.",
                FutureWarning,
            )
            if token is not None:
                raise ValueError(
                    "`token` and `use_auth_token` are both specified. Please set only the argument `token`."
                )
            token = use_auth_token

        user_agent = {"file_type": "image processor", "from_auto_class": from_auto_class}
        if from_pipeline is not None:
            user_agent["using_pipeline"] = from_pipeline

        if is_offline_mode() and not local_files_only:
            logger.info("Offline mode: forcing local_files_only=True")
            local_files_only = True

        pretrained_model_name_or_path = str(pretrained_model_name_or_path)
        is_local = os.path.isdir(pretrained_model_name_or_path)

        # Try to load from new config file name, and emit warning if failed to find the file
        # Deprecate old naming until v5.0
        old_image_processor_name = "preprocessor_config.json"
        if os.path.isdir(pretrained_model_name_or_path):
<<<<<<< HEAD
            image_processor_file = os.path.join(pretrained_model_name_or_path, IMAGE_PROCESSOR_NAME)
            old_image_processor_file = os.path.join(pretrained_model_name_or_path, old_image_processor_name)
            if not os.path.exists(image_processor_file) and os.path.exists(old_image_processor_name):
                logger.warning_once(
                    "You have image processor config saved in `preprocessor.json` file which is deprecated. "
                    "Image processor configs should be saved in their own `image_preprocessor.json` file. You can rename "
                    "the file or load and save the processor back which renames it automatically. "
                    "Loading from `preprocessor.json` will be removed in v5.0."
                )
                image_processor_file = old_image_processor_file
=======
            image_processor_file = os.path.join(pretrained_model_name_or_path, image_processor_filename)
>>>>>>> 72d1a4cd
        if os.path.isfile(pretrained_model_name_or_path):
            resolved_image_processor_file = pretrained_model_name_or_path
            is_local = True
        elif is_remote_url(pretrained_model_name_or_path):
            image_processor_file = pretrained_model_name_or_path
            resolved_image_processor_file = download_url(pretrained_model_name_or_path)
        else:
<<<<<<< HEAD
=======
            image_processor_file = image_processor_filename
>>>>>>> 72d1a4cd
            try:
                # try to load with an old config name first and if not successfull try with
                # the new file name. In case we can load with old name successfully, raise a deprecation warning
                image_processor_file = old_image_processor_name
                resolved_image_processor_file = cached_file(
                    pretrained_model_name_or_path,
                    image_processor_file,
                    cache_dir=cache_dir,
                    force_download=force_download,
                    proxies=proxies,
                    resume_download=resume_download,
                    local_files_only=local_files_only,
                    token=token,
                    user_agent=user_agent,
                    revision=revision,
                    subfolder=subfolder,
                )
            except EnvironmentError:
                image_processor_file = IMAGE_PROCESSOR_NAME
                # Load from local folder or from cache or download from model Hub and cache
                resolved_image_processor_file = cached_file(
                    pretrained_model_name_or_path,
                    image_processor_file,
                    cache_dir=cache_dir,
                    force_download=force_download,
                    proxies=proxies,
                    resume_download=resume_download,
                    local_files_only=local_files_only,
                    token=token,
                    user_agent=user_agent,
                    revision=revision,
                    subfolder=subfolder,
                )
            except EnvironmentError:
                # Raise any environment error raise by `cached_file`. It will have a helpful error message adapted to
                # the original exception.
                raise
            except Exception:
                # For any other exception, we throw a generic error.
                raise EnvironmentError(
                    f"Can't load image processor for '{pretrained_model_name_or_path}'. If you were trying to load"
                    " it from 'https://huggingface.co/models', make sure you don't have a local directory with the"
                    f" same name. Otherwise, make sure '{pretrained_model_name_or_path}' is the correct path to a"
                    f" directory containing a {image_processor_filename} file"
                )
            else:
                logger.warning_once(
                    "You have image processor config saved in `preprocessor.json` file which is deprecated. "
                    "Image processor configs should be saved in their own `image_preprocessor.json` file. You can rename "
                    "the file or load and save the processor back which renames it automatically. "
                    "Loading from `preprocessor.json` will be removed in v5.0."
                )

        try:
            # Load image_processor dict
            with open(resolved_image_processor_file, "r", encoding="utf-8") as reader:
                text = reader.read()
            image_processor_dict = json.loads(text)

        except json.JSONDecodeError:
            raise EnvironmentError(
                f"It looks like the config file at '{resolved_image_processor_file}' is not a valid JSON file."
            )

        if is_local:
            logger.info(f"loading configuration file {resolved_image_processor_file}")
        else:
            logger.info(
                f"loading configuration file {image_processor_file} from cache at {resolved_image_processor_file}"
            )
            if "auto_map" in image_processor_dict:
                image_processor_dict["auto_map"] = add_model_info_to_auto_map(
                    image_processor_dict["auto_map"], pretrained_model_name_or_path
                )
            if "custom_pipelines" in image_processor_dict:
                image_processor_dict["custom_pipelines"] = add_model_info_to_custom_pipelines(
                    image_processor_dict["custom_pipelines"], pretrained_model_name_or_path
                )

        return image_processor_dict, kwargs

    @classmethod
    def from_dict(cls, image_processor_dict: Dict[str, Any], **kwargs):
        """
        Instantiates a type of [`~image_processing_utils.ImageProcessingMixin`] from a Python dictionary of parameters.

        Args:
            image_processor_dict (`Dict[str, Any]`):
                Dictionary that will be used to instantiate the image processor object. Such a dictionary can be
                retrieved from a pretrained checkpoint by leveraging the
                [`~image_processing_utils.ImageProcessingMixin.to_dict`] method.
            kwargs (`Dict[str, Any]`):
                Additional parameters from which to initialize the image processor object.

        Returns:
            [`~image_processing_utils.ImageProcessingMixin`]: The image processor object instantiated from those
            parameters.
        """
        image_processor_dict = image_processor_dict.copy()
        return_unused_kwargs = kwargs.pop("return_unused_kwargs", False)

        # The `size` parameter is a dict and was previously an int or tuple in feature extractors.
        # We set `size` here directly to the `image_processor_dict` so that it is converted to the appropriate
        # dict within the image processor and isn't overwritten if `size` is passed in as a kwarg.
        if "size" in kwargs and "size" in image_processor_dict:
            image_processor_dict["size"] = kwargs.pop("size")
        if "crop_size" in kwargs and "crop_size" in image_processor_dict:
            image_processor_dict["crop_size"] = kwargs.pop("crop_size")

        image_processor = cls(**image_processor_dict)

        # Update image_processor with kwargs if needed
        to_remove = []
        for key, value in kwargs.items():
            if hasattr(image_processor, key):
                setattr(image_processor, key, value)
                to_remove.append(key)
        for key in to_remove:
            kwargs.pop(key, None)

        logger.info(f"Image processor {image_processor}")
        if return_unused_kwargs:
            return image_processor, kwargs
        else:
            return image_processor

    def to_dict(self) -> Dict[str, Any]:
        """
        Serializes this instance to a Python dictionary.

        Returns:
            `Dict[str, Any]`: Dictionary of all the attributes that make up this image processor instance.
        """
        output = copy.deepcopy(self.__dict__)
        output["image_processor_type"] = self.__class__.__name__

        return output

    @classmethod
    def from_json_file(cls, json_file: Union[str, os.PathLike]):
        """
        Instantiates a image processor of type [`~image_processing_utils.ImageProcessingMixin`] from the path to a JSON
        file of parameters.

        Args:
            json_file (`str` or `os.PathLike`):
                Path to the JSON file containing the parameters.

        Returns:
            A image processor of type [`~image_processing_utils.ImageProcessingMixin`]: The image_processor object
            instantiated from that JSON file.
        """
        with open(json_file, "r", encoding="utf-8") as reader:
            text = reader.read()
        image_processor_dict = json.loads(text)
        return cls(**image_processor_dict)

    def to_json_string(self) -> str:
        """
        Serializes this instance to a JSON string.

        Returns:
            `str`: String containing all the attributes that make up this feature_extractor instance in JSON format.
        """
        dictionary = self.to_dict()

        for key, value in dictionary.items():
            if isinstance(value, np.ndarray):
                dictionary[key] = value.tolist()

        # make sure private name "_processor_class" is correctly
        # saved as "processor_class"
        _processor_class = dictionary.pop("_processor_class", None)
        if _processor_class is not None:
            dictionary["processor_class"] = _processor_class

        return json.dumps(dictionary, indent=2, sort_keys=True) + "\n"

    def to_json_file(self, json_file_path: Union[str, os.PathLike]):
        """
        Save this instance to a JSON file.

        Args:
            json_file_path (`str` or `os.PathLike`):
                Path to the JSON file in which this image_processor instance's parameters will be saved.
        """
        with open(json_file_path, "w", encoding="utf-8") as writer:
            writer.write(self.to_json_string())

    def __repr__(self):
        return f"{self.__class__.__name__} {self.to_json_string()}"

    @classmethod
    def register_for_auto_class(cls, auto_class="AutoImageProcessor"):
        """
        Register this class with a given auto class. This should only be used for custom image processors as the ones
        in the library are already mapped with `AutoImageProcessor `.

        <Tip warning={true}>

        This API is experimental and may have some slight breaking changes in the next releases.

        </Tip>

        Args:
            auto_class (`str` or `type`, *optional*, defaults to `"AutoImageProcessor "`):
                The auto class to register this new image processor with.
        """
        if not isinstance(auto_class, str):
            auto_class = auto_class.__name__

        import transformers.models.auto as auto_module

        if not hasattr(auto_module, auto_class):
            raise ValueError(f"{auto_class} is not a valid auto class.")

        cls._auto_class = auto_class

    def fetch_images(self, image_url_or_urls: Union[str, List[str]]):
        """
        Convert a single or a list of urls into the corresponding `PIL.Image` objects.

        If a single url is passed, the return value will be a single object. If a list is passed a list of objects is
        returned.
        """
        headers = {
            "User-Agent": (
                "Mozilla/5.0 (Macintosh; Intel Mac OS X 10_15_7) AppleWebKit/537.36 (KHTML, like Gecko) Chrome/114.0.0.0"
                " Safari/537.36"
            )
        }
        if isinstance(image_url_or_urls, list):
            return [self.fetch_images(x) for x in image_url_or_urls]
        elif isinstance(image_url_or_urls, str):
            response = requests.get(image_url_or_urls, stream=True, headers=headers)
            response.raise_for_status()
            return Image.open(BytesIO(response.content))
        else:
            raise TypeError(f"only a single or a list of entries is supported but got type={type(image_url_or_urls)}")


ImageProcessingMixin.push_to_hub = copy_func(ImageProcessingMixin.push_to_hub)
if ImageProcessingMixin.push_to_hub.__doc__ is not None:
    ImageProcessingMixin.push_to_hub.__doc__ = ImageProcessingMixin.push_to_hub.__doc__.format(
        object="image processor", object_class="AutoImageProcessor", object_files="image processor file"
    )<|MERGE_RESOLUTION|>--- conflicted
+++ resolved
@@ -332,7 +332,6 @@
         # Deprecate old naming until v5.0
         old_image_processor_name = "preprocessor_config.json"
         if os.path.isdir(pretrained_model_name_or_path):
-<<<<<<< HEAD
             image_processor_file = os.path.join(pretrained_model_name_or_path, IMAGE_PROCESSOR_NAME)
             old_image_processor_file = os.path.join(pretrained_model_name_or_path, old_image_processor_name)
             if not os.path.exists(image_processor_file) and os.path.exists(old_image_processor_name):
@@ -343,9 +342,6 @@
                     "Loading from `preprocessor.json` will be removed in v5.0."
                 )
                 image_processor_file = old_image_processor_file
-=======
-            image_processor_file = os.path.join(pretrained_model_name_or_path, image_processor_filename)
->>>>>>> 72d1a4cd
         if os.path.isfile(pretrained_model_name_or_path):
             resolved_image_processor_file = pretrained_model_name_or_path
             is_local = True
@@ -353,10 +349,6 @@
             image_processor_file = pretrained_model_name_or_path
             resolved_image_processor_file = download_url(pretrained_model_name_or_path)
         else:
-<<<<<<< HEAD
-=======
-            image_processor_file = image_processor_filename
->>>>>>> 72d1a4cd
             try:
                 # try to load with an old config name first and if not successfull try with
                 # the new file name. In case we can load with old name successfully, raise a deprecation warning
