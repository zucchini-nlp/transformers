# Copyright 2018 The Google AI Language Team Authors and The HuggingFace Inc. team.
# Copyright (c) 2018, NVIDIA CORPORATION.  All rights reserved.
#
# Licensed under the Apache License, Version 2.0 (the "License");
# you may not use this file except in compliance with the License.
# You may obtain a copy of the License at
#
#     http://www.apache.org/licenses/LICENSE-2.0
#
# Unless required by applicable law or agreed to in writing, software
# distributed under the License is distributed on an "AS IS" BASIS,
# WITHOUT WARRANTIES OR CONDITIONS OF ANY KIND, either express or implied.
# See the License for the specific language governing permissions and
# limitations under the License.
"""Configuration base class and utilities."""

import copy
import json
import math
import os
import warnings
from typing import TYPE_CHECKING, Any, Optional, TypeVar, Union

from huggingface_hub import create_repo
from packaging import version

from . import __version__
from .dynamic_module_utils import custom_object_save
from .generation.configuration_utils import GenerationConfig
from .modeling_gguf_pytorch_utils import load_gguf_checkpoint
from .modeling_rope_utils import RotaryEmbeddingConfigMixin
from .utils import (
    CONFIG_NAME,
    PushToHubMixin,
    cached_file,
    copy_func,
    extract_commit_hash,
    is_torch_available,
    logging,
)
from .utils.generic import is_timm_config_dict


if TYPE_CHECKING:
    import torch


logger = logging.get_logger(__name__)


# type hinting: specifying the type of config class that inherits from PreTrainedConfig
SpecificPreTrainedConfigType = TypeVar("SpecificPreTrainedConfigType", bound="PreTrainedConfig")

_FLOAT_TAG_KEY = "__float__"
_FLOAT_TAG_VALUES = {"Infinity": float("inf"), "-Infinity": float("-inf"), "NaN": float("nan")}


class PreTrainedConfig(PushToHubMixin, RotaryEmbeddingConfigMixin):
    # no-format
    r"""
    Base class for all configuration classes. Handles a few parameters common to all models' configurations as well as
    methods for loading/downloading/saving configurations.

    <Tip>

    A configuration file can be loaded and saved to disk. Loading the configuration file and using this file to
    initialize a model does **not** load the model weights. It only affects the model's configuration.

    </Tip>

    Class attributes (overridden by derived classes):

    - **model_type** (`str`) -- An identifier for the model type, serialized into the JSON file, and used to recreate
      the correct object in [`~transformers.AutoConfig`].
    - **has_no_defaults_at_init** (`bool`) -- Whether the config class can be initialized without providing input arguments.
      Some configurations requires inputs to be defined at init and have no default values, usually these are composite configs,
      (but not necessarily) such as [`~transformers.EncoderDecoderConfig`] or [`~RagConfig`]. They have to be initialized from
      two or more configs of type [`~transformers.PreTrainedConfig`].
    - **keys_to_ignore_at_inference** (`list[str]`) -- A list of keys to ignore by default when looking at dictionary
      outputs of the model during inference.
    - **attribute_map** (`dict[str, str]`) -- A dict that maps model specific attribute names to the standardized
      naming of attributes.
    - **base_model_tp_plan** (`dict[str, Any]`) -- A dict that maps sub-modules FQNs of a base model to a tensor
      parallel plan applied to the sub-module when `model.tensor_parallel` is called.
    - **base_model_pp_plan** (`dict[str, tuple[list[str]]]`) -- A dict that maps child-modules of a base model to a
      pipeline parallel plan that enables users to place the child-module on the appropriate device.

    Common attributes (present in all subclasses):

    - **vocab_size** (`int`) -- The number of tokens in the vocabulary, which is also the first dimension of the
      embeddings matrix (this attribute may be missing for models that don't have a text modality like ViT).
    - **hidden_size** (`int`) -- The hidden size of the model.
    - **num_attention_heads** (`int`) -- The number of attention heads used in the multi-head attention layers of the
      model.
    - **num_hidden_layers** (`int`) -- The number of blocks in the model.

    <Tip warning={true}>

    Setting parameters for sequence generation in the model config is deprecated. For backward compatibility, loading
    some of them will still be possible, but attempting to overwrite them will throw an exception -- you should set
    them in a [~transformers.GenerationConfig]. Check the documentation of [~transformers.GenerationConfig] for more
    information about the individual parameters.

    </Tip>

    Arg:
        name_or_path (`str`, *optional*, defaults to `""`):
            Store the string that was passed to [`PreTrainedModel.from_pretrained`] as `pretrained_model_name_or_path`
            if the configuration was created with such a method.
        output_hidden_states (`bool`, *optional*, defaults to `False`):
            Whether or not the model should return all hidden-states.
        output_attentions (`bool`, *optional*, defaults to `False`):
            Whether or not the model should returns all attentions.
        return_dict (`bool`, *optional*, defaults to `True`):
            Whether or not the model should return a [`~transformers.utils.ModelOutput`] instead of a plain tuple.
        is_encoder_decoder (`bool`, *optional*, defaults to `False`):
            Whether the model is used as an encoder/decoder or not.
<<<<<<< HEAD
=======
        is_decoder (`bool`, *optional*, defaults to `False`):
            Whether to only use the decoder in an encoder-decoder architecture, otherwise it has no effect on
            decoder-only or encoder-only architectures.
        cross_attention_hidden_size (`bool`, *optional*):
            The hidden size of the cross-attention layer in case the model is used as a decoder in an encoder-decoder
            setting and the cross-attention hidden dimension differs from `self.config.hidden_size`.
        add_cross_attention (`bool`, *optional*, defaults to `False`):
            Whether cross-attention layers should be added to the model. Note, this option is only relevant for models
            that can be used as decoder models within the [`EncoderDecoderModel`] class, which consists of all models
            in `AUTO_MODELS_FOR_CAUSAL_LM`.
>>>>>>> 9a90500b
        chunk_size_feed_forward (`int`, *optional*, defaults to `0`):
            The chunk size of all feed forward layers in the residual attention blocks. A chunk size of `0` means that
            the feed forward layer is not chunked. A chunk size of n means that the feed forward layer processes `n` <
            sequence_length embeddings at a time. For more information on feed forward chunking, see [How does Feed
            Forward Chunking work?](../glossary.html#feed-forward-chunking).

        > Parameters for fine-tuning tasks

        architectures (`list[str]`, *optional*):
            Model architectures that can be used with the model pretrained weights.
        id2label (`dict[int, str]`, *optional*):
            A map from index (for instance prediction index, or target index) to label.
        label2id (`dict[str, int]`, *optional*):
            A map from label to index for the model.
        num_labels (`int`, *optional*):
            Number of labels to use in the last layer added to the model, typically for a classification task.
        problem_type (`str`, *optional*):
            Problem type for `XxxForSequenceClassification` models. Can be one of `"regression"`,
            `"single_label_classification"` or `"multi_label_classification"`.

        > PyTorch specific parameters

        dtype (`str`, *optional*):
            The `dtype` of the weights. This attribute can be used to initialize the model to a non-default `dtype`
            (which is normally `float32`) and thus allow for optimal storage allocation. For example, if the saved
            model is `float16`, ideally we want to load it back using the minimal amount of memory needed to load
            `float16` weights.
    """

    model_type: str = ""
    base_config_key: str = ""
    sub_configs: dict[str, type["PreTrainedConfig"]] = {}
    has_no_defaults_at_init: bool = False
    attribute_map: dict[str, str] = {}
    base_model_tp_plan: Optional[dict[str, Any]] = None
    base_model_pp_plan: Optional[dict[str, tuple[list[str]]]] = None
    base_model_ep_plan: Optional[dict[str, tuple[list[str]]]] = None
    _auto_class: Optional[str] = None

    def __setattr__(self, key, value):
        if key in super().__getattribute__("attribute_map"):
            key = super().__getattribute__("attribute_map")[key]
        super().__setattr__(key, value)

    def __getattribute__(self, key):
        if key != "attribute_map" and key in super().__getattribute__("attribute_map"):
            key = super().__getattribute__("attribute_map")[key]
        return super().__getattribute__(key)

    def __init__(
        self,
        *,
        # All models common arguments
        output_hidden_states: bool = False,
        output_attentions: bool = False,
        return_dict: bool = True,
        dtype: Optional[Union[str, "torch.dtype"]] = None,
        # Common arguments
        chunk_size_feed_forward: int = 0,
        is_encoder_decoder: bool = False,
<<<<<<< HEAD
=======
        is_decoder: bool = False,
        cross_attention_hidden_size: Optional[int] = None,
        add_cross_attention: bool = False,
>>>>>>> 9a90500b
        # Fine-tuning task arguments
        architectures: Optional[list[str]] = None,
        id2label: Optional[dict[int, str]] = None,
        label2id: Optional[dict[str, int]] = None,
        num_labels: Optional[int] = None,
        problem_type: Optional[str] = None,
        **kwargs,
    ):
        # Validation for some arguments
        if label2id is not None and not isinstance(label2id, dict):
            raise ValueError("Argument label2id should be a dictionary.")
        if id2label is not None and not isinstance(id2label, dict):
            raise ValueError("Argument id2label should be a dictionary.")
        if num_labels is not None and id2label is not None and len(id2label) != num_labels:
            logger.warning(
                f"You passed `num_labels={num_labels}` which is incompatible to "
                f"the `id2label` map of length `{len(id2label)}`."
            )
        if problem_type is not None and problem_type not in (
            "regression",
            "single_label_classification",
            "multi_label_classification",
        ):
            raise ValueError(
                f"The config parameter `problem_type` was not understood: received {problem_type} "
                "but only 'regression', 'single_label_classification' and 'multi_label_classification' are valid."
            )
        # BC for the `torch_dtype` argument instead of the simpler `dtype`
        # Do not warn, as it would otherwise always be triggered since most configs on the hub have `torch_dtype`
        if (torch_dtype := kwargs.pop("torch_dtype", None)) is not None:
            # If both are provided, keep `dtype`
            dtype = dtype if dtype is not None else torch_dtype
        if dtype is not None and isinstance(dtype, str) and is_torch_available():
            # we will start using self.dtype in v5, but to be consistent with
            # from_pretrained's dtype arg convert it to an actual torch.dtype object
            import torch

            dtype = getattr(torch, dtype)

        # BC for rotary embeddings. We will pop out legacy keys from kwargs and rename to new format
        if hasattr(self, "rope_parameters"):
            ignore_keys_at_rope_validation = kwargs.pop("ignore_keys_at_rope_validation", None)
            kwargs = self.convert_rope_params_to_dict(
                ignore_keys_at_rope_validation=ignore_keys_at_rope_validation, **kwargs
            )

        # Attributes common for all models
        self.return_dict = return_dict
        self.output_hidden_states = output_hidden_states
        self.dtype = dtype
        self._output_attentions = output_attentions  # has public property

        # Less common kwargs, only used by some models
<<<<<<< HEAD
=======
        if "tie_encoder_decoder" in kwargs:
            tie_encoder_decoder = kwargs.pop("tie_encoder_decoder")
            tie_word_embeddings = tie_encoder_decoder or tie_word_embeddings

        self.tie_word_embeddings = tie_word_embeddings
>>>>>>> 9a90500b
        self.chunk_size_feed_forward = chunk_size_feed_forward

        # Encoder-decoder models attributes
        self.is_encoder_decoder = is_encoder_decoder
<<<<<<< HEAD
=======
        self.is_decoder = is_decoder  # used in encoder-decoder models to differentiate encoder from decoder
        self.cross_attention_hidden_size = cross_attention_hidden_size
        self.add_cross_attention = add_cross_attention
>>>>>>> 9a90500b

        # Fine-tuning task attributes
        self.architectures = architectures
        self.id2label = id2label
        self.label2id = label2id
        self.problem_type = problem_type

        if self.id2label is None:
            self._create_id_label_maps(num_labels if num_labels is not None else 2)
        else:
            # Keys are always strings in JSON so convert ids to int here.
            self.id2label = {int(key): value for key, value in self.id2label.items()}

        # Parameters for sequence generation saved in the config are popped instead of loading them.
        for parameter_name in GenerationConfig._get_default_generation_params().keys():
            kwargs.pop(parameter_name, None)

        # Name or path to the pretrained checkpoint
        self._name_or_path = str(kwargs.pop("name_or_path", ""))
        self._commit_hash = kwargs.pop("_commit_hash", None)

        # Attention implementation to use, if relevant (it sets it recursively on sub-configs)
        self._attn_implementation = kwargs.pop("attn_implementation", None)

        # Drop the transformers version info
        self.transformers_version = kwargs.pop("transformers_version", None)

        # Deal with gradient checkpointing
        if kwargs.get("gradient_checkpointing", False):
            warnings.warn(
                "Passing `gradient_checkpointing` to a config initialization is deprecated and will be removed in v5 "
                "Transformers. Using `model.gradient_checkpointing_enable()` instead, or if you are using the "
                "`Trainer` API, pass `gradient_checkpointing=True` in your `TrainingArguments`."
            )

        # Additional attributes without default values
        for key, value in kwargs.items():
            try:
                setattr(self, key, value)
            except AttributeError as err:
                logger.error(f"Can't set {key} with value {value} for {self}")
                raise err

    def _create_id_label_maps(self, num_labels: int):
        self.id2label = {i: f"LABEL_{i}" for i in range(num_labels)}
        self.label2id = dict(zip(self.id2label.values(), self.id2label.keys()))

    @property
    def name_or_path(self) -> Optional[str]:
        return getattr(self, "_name_or_path", None)

    @name_or_path.setter
    def name_or_path(self, value):
        self._name_or_path = str(value)  # Make sure that name_or_path is a string (for JSON encoding)

    @property
    def output_attentions(self):
        """
        `bool`: Whether or not the model should returns all attentions.
        """
        return self._output_attentions

    @output_attentions.setter
    def output_attentions(self, value: bool):
        # If we set `output_attentions` explicitly before the attn implementation, dispatch eager
        if value and self._attn_implementation is None:
            self._attn_implementation = "eager"
        if value and self._attn_implementation != "eager":
            raise ValueError(
                "The `output_attentions` attribute is not supported when using the `attn_implementation` set to "
                f"{self._attn_implementation}. Please set it to 'eager' instead."
            )
        self._output_attentions = value

    @property
    def use_return_dict(self) -> bool:
        """
        `bool`: Whether or not return [`~utils.ModelOutput`] instead of tuples.
        """
        return self.return_dict

    @property
    def num_labels(self) -> int:
        """
        `int`: The number of labels for classification models.
        """
        return len(self.id2label)

    @num_labels.setter
    def num_labels(self, num_labels: int):
        # we do not store `num_labels` attribute in config, but instead
        # compute it based on the length of the `id2label` map
        if self.id2label is None or self.num_labels != num_labels:
            self._create_id_label_maps(num_labels)

    @property
    def _attn_implementation(self):
        return self._attn_implementation_internal

    @_attn_implementation.setter
    def _attn_implementation(self, value: str | dict | None):
        """We set it recursively on the sub-configs as well"""
        # Set if for current config
        current_attn = getattr(self, "_attn_implementation", None)
        attn_implementation = value if not isinstance(value, dict) else value.get("", current_attn)
        self._attn_implementation_internal = attn_implementation

        # Set it recursively on the subconfigs
        for subconfig_key in self.sub_configs:
            subconfig = getattr(self, subconfig_key, None)
            if subconfig is not None:
                current_subconfig_attn = getattr(subconfig, "_attn_implementation", None)
                sub_implementation = (
                    value if not isinstance(value, dict) else value.get(subconfig_key, current_subconfig_attn)
                )
                subconfig._attn_implementation = sub_implementation

    @property
    def torch_dtype(self):
        logger.warning_once("`torch_dtype` is deprecated! Use `dtype` instead!")
        return self.dtype

    @torch_dtype.setter
    def torch_dtype(self, value):
        logger.warning_once("`torch_dtype` is deprecated! Use `dtype` instead!")
        self.dtype = value

    @property
    def rope_scaling(self):
        return self.rope_parameters

    @rope_scaling.setter
    def rope_scaling(self, value):
        self.rope_parameters = value

    def save_pretrained(self, save_directory: str | os.PathLike, push_to_hub: bool = False, **kwargs):
        """
        Save a configuration object to the directory `save_directory`, so that it can be re-loaded using the
        [`~PreTrainedConfig.from_pretrained`] class method.

        Args:
            save_directory (`str` or `os.PathLike`):
                Directory where the configuration JSON file will be saved (will be created if it does not exist).
            push_to_hub (`bool`, *optional*, defaults to `False`):
                Whether or not to push your model to the Hugging Face model hub after saving it. You can specify the
                repository you want to push to with `repo_id` (will default to the name of `save_directory` in your
                namespace).
            kwargs (`dict[str, Any]`, *optional*):
                Additional key word arguments passed along to the [`~utils.PushToHubMixin.push_to_hub`] method.
        """
        if os.path.isfile(save_directory):
            raise AssertionError(f"Provided path ({save_directory}) should be a directory, not a file")

        generation_parameters = self._get_generation_parameters()
        if len(generation_parameters) > 0:
            raise ValueError(
                "Some generation parameters are set in the model config. These should go into `model.generation_config`"
                f"as opposed to `model.config`. \nGeneration parameters found: {str(generation_parameters)}",
            )

        os.makedirs(save_directory, exist_ok=True)

        if push_to_hub:
            commit_message = kwargs.pop("commit_message", None)
            repo_id = kwargs.pop("repo_id", save_directory.split(os.path.sep)[-1])
            repo_id = create_repo(repo_id, exist_ok=True, **kwargs).repo_id
            files_timestamps = self._get_files_timestamps(save_directory)

        # This attribute is important to know on load, but should not be serialized on save.
        if "transformers_weights" in self:
            delattr(self, "transformers_weights")

        # If we have a custom config, we copy the file defining it in the folder and set the attributes so it can be
        # loaded from the Hub.
        if self._auto_class is not None:
            custom_object_save(self, save_directory, config=self)

        # If we save using the predefined names, we can load using `from_pretrained`
        output_config_file = os.path.join(save_directory, CONFIG_NAME)

        self.to_json_file(output_config_file, use_diff=True)
        logger.info(f"Configuration saved in {output_config_file}")

        if push_to_hub:
            self._upload_modified_files(
                save_directory,
                repo_id,
                files_timestamps,
                commit_message=commit_message,
                token=kwargs.get("token"),
            )

    @classmethod
    def from_pretrained(
        cls: type[SpecificPreTrainedConfigType],
        pretrained_model_name_or_path: str | os.PathLike,
        cache_dir: str | os.PathLike | None = None,
        force_download: bool = False,
        local_files_only: bool = False,
        token: str | bool | None = None,
        revision: str = "main",
        **kwargs,
    ) -> SpecificPreTrainedConfigType:
        r"""
        Instantiate a [`PreTrainedConfig`] (or a derived class) from a pretrained model configuration.

        Args:
            pretrained_model_name_or_path (`str` or `os.PathLike`):
                This can be either:

                - a string, the *model id* of a pretrained model configuration hosted inside a model repo on
                  huggingface.co.
                - a path to a *directory* containing a configuration file saved using the
                  [`~PreTrainedConfig.save_pretrained`] method, e.g., `./my_model_directory/`.
                - a path or url to a saved configuration JSON *file*, e.g., `./my_model_directory/configuration.json`.
            cache_dir (`str` or `os.PathLike`, *optional*):
                Path to a directory in which a downloaded pretrained model configuration should be cached if the
                standard cache should not be used.
            force_download (`bool`, *optional*, defaults to `False`):
                Whether or not to force to (re-)download the configuration files and override the cached versions if
                they exist.
            proxies (`dict[str, str]`, *optional*):
                A dictionary of proxy servers to use by protocol or endpoint, e.g., `{'http': 'foo.bar:3128',
                'http://hostname': 'foo.bar:4012'}.` The proxies are used on each request.
            token (`str` or `bool`, *optional*):
                The token to use as HTTP bearer authorization for remote files. If `True`, or not specified, will use
                the token generated when running `hf auth login` (stored in `~/.huggingface`).
            revision (`str`, *optional*, defaults to `"main"`):
                The specific model version to use. It can be a branch name, a tag name, or a commit id, since we use a
                git-based system for storing models and other artifacts on huggingface.co, so `revision` can be any
                identifier allowed by git.

                <Tip>

                To test a pull request you made on the Hub, you can pass `revision="refs/pr/<pr_number>"`.

                </Tip>

            return_unused_kwargs (`bool`, *optional*, defaults to `False`):
                If `False`, then this function returns just the final configuration object.

                If `True`, then this functions returns a `Tuple(config, unused_kwargs)` where *unused_kwargs* is a
                dictionary consisting of the key/value pairs whose keys are not configuration attributes: i.e., the
                part of `kwargs` which has not been used to update `config` and is otherwise ignored.
            subfolder (`str`, *optional*, defaults to `""`):
                In case the relevant files are located inside a subfolder of the model repo on huggingface.co, you can
                specify the folder name here.
            kwargs (`dict[str, Any]`, *optional*):
                The values in kwargs of any keys which are configuration attributes will be used to override the loaded
                values. Behavior concerning key/value pairs whose keys are *not* configuration attributes is controlled
                by the `return_unused_kwargs` keyword parameter.

        Returns:
            [`PreTrainedConfig`]: The configuration object instantiated from this pretrained model.

        Examples:

        ```python
        # We can't instantiate directly the base class *PreTrainedConfig* so let's show the examples on a
        # derived class: BertConfig
        config = BertConfig.from_pretrained(
            "google-bert/bert-base-uncased"
        )  # Download configuration from huggingface.co and cache.
        config = BertConfig.from_pretrained(
            "./test/saved_model/"
        )  # E.g. config (or model) was saved using *save_pretrained('./test/saved_model/')*
        config = BertConfig.from_pretrained("./test/saved_model/my_configuration.json")
        config = BertConfig.from_pretrained("google-bert/bert-base-uncased", output_attentions=True, foo=False)
        assert config.output_attentions == True
        config, unused_kwargs = BertConfig.from_pretrained(
            "google-bert/bert-base-uncased", output_attentions=True, foo=False, return_unused_kwargs=True
        )
        assert config.output_attentions == True
        assert unused_kwargs == {"foo": False}
        ```"""
        kwargs["cache_dir"] = cache_dir
        kwargs["force_download"] = force_download
        kwargs["local_files_only"] = local_files_only
        kwargs["revision"] = revision

        config_dict, kwargs = cls.get_config_dict(pretrained_model_name_or_path, **kwargs)
        if cls.base_config_key and cls.base_config_key in config_dict:
            config_dict = config_dict[cls.base_config_key]

        if "model_type" in config_dict and hasattr(cls, "model_type") and config_dict["model_type"] != cls.model_type:
            # sometimes the config has no `base_config_key` if the config is used in several composite models
            # e.g. LlamaConfig. In that case we try to see if there is match in `model_type` before raising a warning
            for v in config_dict.values():
                if isinstance(v, dict) and v.get("model_type") == cls.model_type:
                    config_dict = v

            # raise warning only if we still can't see a match in `model_type`
            if config_dict["model_type"] != cls.model_type:
                logger.warning(
                    f"You are using a model of type {config_dict['model_type']} to instantiate a model of type "
                    f"{cls.model_type}. This is not supported for all configurations of models and can yield errors."
                )

        return cls.from_dict(config_dict, **kwargs)

    @classmethod
    def get_config_dict(
        cls, pretrained_model_name_or_path: str | os.PathLike, **kwargs
    ) -> tuple[dict[str, Any], dict[str, Any]]:
        """
        From a `pretrained_model_name_or_path`, resolve to a dictionary of parameters, to be used for instantiating a
        [`PreTrainedConfig`] using `from_dict`.

        Parameters:
            pretrained_model_name_or_path (`str` or `os.PathLike`):
                The identifier of the pre-trained checkpoint from which we want the dictionary of parameters.

        Returns:
            `tuple[Dict, Dict]`: The dictionary(ies) that will be used to instantiate the configuration object.

        """
        original_kwargs = copy.deepcopy(kwargs)
        # Get config dict associated with the base config file
        config_dict, kwargs = cls._get_config_dict(pretrained_model_name_or_path, **kwargs)
        if config_dict is None:
            return {}, kwargs
        if "_commit_hash" in config_dict:
            original_kwargs["_commit_hash"] = config_dict["_commit_hash"]

        # That config file may point us toward another config file to use.
        if "configuration_files" in config_dict:
            configuration_file = get_configuration_file(config_dict["configuration_files"])
            config_dict, kwargs = cls._get_config_dict(
                pretrained_model_name_or_path, _configuration_file=configuration_file, **original_kwargs
            )

        return config_dict, kwargs

    @classmethod
    def _get_config_dict(
        cls, pretrained_model_name_or_path: str | os.PathLike, **kwargs
    ) -> tuple[dict[str, Any], dict[str, Any]]:
        cache_dir = kwargs.pop("cache_dir", None)
        force_download = kwargs.pop("force_download", False)
        proxies = kwargs.pop("proxies", None)
        token = kwargs.pop("token", None)
        local_files_only = kwargs.pop("local_files_only", False)
        revision = kwargs.pop("revision", None)
        trust_remote_code = kwargs.pop("trust_remote_code", None)
        subfolder = kwargs.pop("subfolder", "")
        from_pipeline = kwargs.pop("_from_pipeline", None)
        from_auto_class = kwargs.pop("_from_auto", False)
        commit_hash = kwargs.pop("_commit_hash", None)

        gguf_file = kwargs.get("gguf_file")

        if trust_remote_code is True:
            logger.warning(
                "The argument `trust_remote_code` is to be used with Auto classes. It has no effect here and is"
                " ignored."
            )

        user_agent = {"file_type": "config", "from_auto_class": from_auto_class}
        if from_pipeline is not None:
            user_agent["using_pipeline"] = from_pipeline

        pretrained_model_name_or_path = str(pretrained_model_name_or_path)

        is_local = os.path.isdir(pretrained_model_name_or_path)
        if os.path.isfile(os.path.join(subfolder, pretrained_model_name_or_path)):
            # Special case when pretrained_model_name_or_path is a local file
            resolved_config_file = pretrained_model_name_or_path
            is_local = True
        else:
            configuration_file = kwargs.pop("_configuration_file", CONFIG_NAME) if gguf_file is None else gguf_file

            try:
                # Load from local folder or from cache or download from model Hub and cache
                resolved_config_file = cached_file(
                    pretrained_model_name_or_path,
                    configuration_file,
                    cache_dir=cache_dir,
                    force_download=force_download,
                    proxies=proxies,
                    local_files_only=local_files_only,
                    token=token,
                    user_agent=user_agent,
                    revision=revision,
                    subfolder=subfolder,
                    _commit_hash=commit_hash,
                )
                if resolved_config_file is None:
                    return None, kwargs
                commit_hash = extract_commit_hash(resolved_config_file, commit_hash)
            except OSError:
                # Raise any environment error raise by `cached_file`. It will have a helpful error message adapted to
                # the original exception.
                raise
            except Exception:
                # For any other exception, we throw a generic error.
                raise OSError(
                    f"Can't load the configuration of '{pretrained_model_name_or_path}'. If you were trying to load it"
                    " from 'https://huggingface.co/models', make sure you don't have a local directory with the same"
                    f" name. Otherwise, make sure '{pretrained_model_name_or_path}' is the correct path to a directory"
                    f" containing a {configuration_file} file"
                )

        try:
            if gguf_file:
                config_dict = load_gguf_checkpoint(resolved_config_file, return_tensors=False)["config"]
            else:
                # Load config dict
                config_dict = cls._dict_from_json_file(resolved_config_file)

            config_dict["_commit_hash"] = commit_hash
        except (json.JSONDecodeError, UnicodeDecodeError):
            raise OSError(f"It looks like the config file at '{resolved_config_file}' is not a valid JSON file.")

        if is_local:
            logger.info(f"loading configuration file {resolved_config_file}")
        else:
            logger.info(f"loading configuration file {configuration_file} from cache at {resolved_config_file}")

        # timm models are not saved with the model_type in the config file
        if "model_type" not in config_dict and is_timm_config_dict(config_dict):
            config_dict["model_type"] = "timm_wrapper"

        return config_dict, kwargs

    @classmethod
    def from_dict(
        cls: type[SpecificPreTrainedConfigType], config_dict: dict[str, Any], **kwargs
    ) -> SpecificPreTrainedConfigType:
        """
        Instantiates a [`PreTrainedConfig`] from a Python dictionary of parameters.

        Args:
            config_dict (`dict[str, Any]`):
                Dictionary that will be used to instantiate the configuration object. Such a dictionary can be
                retrieved from a pretrained checkpoint by leveraging the [`~PreTrainedConfig.get_config_dict`] method.
            kwargs (`dict[str, Any]`):
                Additional parameters from which to initialize the configuration object.

        Returns:
            [`PreTrainedConfig`]: The configuration object instantiated from those parameters.
        """
        return_unused_kwargs = kwargs.pop("return_unused_kwargs", False)
        # Those arguments may be passed along for our internal telemetry.
        # We remove them so they don't appear in `return_unused_kwargs`.
        kwargs.pop("_from_auto", None)
        kwargs.pop("_from_pipeline", None)
        # The commit hash might have been updated in the `config_dict`, we don't want the kwargs to erase that update.
        if "_commit_hash" in kwargs and "_commit_hash" in config_dict:
            kwargs["_commit_hash"] = config_dict["_commit_hash"]

        # For BC on the old `torch_dtype`
        if (torch_dtype := kwargs.pop("torch_dtype", None)) is not None:
            logger.warning_once("`torch_dtype` is deprecated! Use `dtype` instead!")
            # If both are present, use `dtype`
            kwargs["dtype"] = kwargs.get("dtype", torch_dtype)

        # We remove it from kwargs so that it does not appear in `return_unused_kwargs`.
        config_dict["attn_implementation"] = kwargs.pop("attn_implementation", None)

        config = cls(**config_dict)

        # Update config with kwargs if needed
        if "num_labels" in kwargs and "id2label" in kwargs:
            num_labels = kwargs["num_labels"]
            id2label = kwargs["id2label"] if kwargs["id2label"] is not None else []
            if len(id2label) != num_labels:
                raise ValueError(
                    f"You passed along `num_labels={num_labels}` with an incompatible id to label map: "
                    f"{kwargs['id2label']}. Since those arguments are inconsistent with each other, you should remove "
                    "one of them."
                )
        to_remove = []
        for key, value in kwargs.items():
            if hasattr(config, key):
                current_attr = getattr(config, key)
                # To authorize passing a custom subconfig as kwarg in models that have nested configs.
                # We need to update only custom kwarg values instead and keep other attributes in subconfig.
                if isinstance(current_attr, PreTrainedConfig) and isinstance(value, dict):
                    current_attr_updated = current_attr.to_dict()
                    current_attr_updated.update(value)
                    value = current_attr.__class__(**current_attr_updated)
                setattr(config, key, value)
                if key != "dtype":
                    to_remove.append(key)
        for key in to_remove:
            kwargs.pop(key, None)

        logger.info(f"Model config {config}")
        if return_unused_kwargs:
            return config, kwargs
        else:
            return config

    @classmethod
    def from_json_file(
        cls: type[SpecificPreTrainedConfigType], json_file: str | os.PathLike
    ) -> SpecificPreTrainedConfigType:
        """
        Instantiates a [`PreTrainedConfig`] from the path to a JSON file of parameters.

        Args:
            json_file (`str` or `os.PathLike`):
                Path to the JSON file containing the parameters.

        Returns:
            [`PreTrainedConfig`]: The configuration object instantiated from that JSON file.

        """
        config_dict = cls._dict_from_json_file(json_file)
        return cls(**config_dict)

    @classmethod
    def _dict_from_json_file(cls, json_file: str | os.PathLike):
        with open(json_file, encoding="utf-8") as reader:
            text = reader.read()
        config_dict = json.loads(text)

        return cls._decode_special_floats(config_dict)

    @classmethod
    def _encode_special_floats(cls, obj: Any) -> Any:
        """
        Iterates over the passed object and encode specific floats that cannot be JSON-serialized. Python's JSON
        engine saves floats like `Infinity` (+/-) or `NaN` which are not compatible with other JSON engines.

        It serializes floats like `Infinity` as an object: `{'__float__': Infinity}`.
        """
        if isinstance(obj, float):
            if math.isnan(obj):
                return {_FLOAT_TAG_KEY: "NaN"}
            if obj == float("inf"):
                return {_FLOAT_TAG_KEY: "Infinity"}
            if obj == float("-inf"):
                return {_FLOAT_TAG_KEY: "-Infinity"}
            return obj

        if isinstance(obj, dict):
            return {k: cls._encode_special_floats(v) for k, v in obj.items()}

        if isinstance(obj, (list, tuple)):
            return [cls._encode_special_floats(v) for v in obj]

        return obj

    @classmethod
    def _decode_special_floats(cls, obj: Any) -> Any:
        """
        Iterates over the passed object and decode specific floats that cannot be JSON-serialized. Python's JSON
        engine saves floats like `Infinity` (+/-) or `NaN` which are not compatible with other JSON engines.

        This method deserializes objects like `{'__float__': Infinity}` to their float values like `Infinity`.
        """
        if isinstance(obj, dict):
            if set(obj.keys()) == {_FLOAT_TAG_KEY} and isinstance(obj[_FLOAT_TAG_KEY], str):
                tag = obj[_FLOAT_TAG_KEY]
                if tag in _FLOAT_TAG_VALUES:
                    return _FLOAT_TAG_VALUES[tag]
                return obj

            return {k: cls._decode_special_floats(v) for k, v in obj.items()}

        if isinstance(obj, list):
            return [cls._decode_special_floats(v) for v in obj]

        return obj

    def __eq__(self, other):
        return isinstance(other, PreTrainedConfig) and (self.__dict__ == other.__dict__)

    def __repr__(self):
        return f"{self.__class__.__name__} {self.to_json_string()}"

    def __iter__(self):
        yield from self.__dict__

    def to_diff_dict(self) -> dict[str, Any]:
        """
        Removes all attributes from the configuration that correspond to the default config attributes for
        better readability, while always retaining the `config` attribute from the class. Serializes to a
        Python dictionary.

        Returns:
            dict[str, Any]: Dictionary of all the attributes that make up this configuration instance.
        """
        config_dict = self.to_dict()

        # Get the default config dict (from a fresh PreTrainedConfig instance)
        default_config_dict = PreTrainedConfig().to_dict()

        # get class specific config dict
        class_config_dict = self.__class__().to_dict() if not self.has_no_defaults_at_init else {}

        serializable_config_dict = {}

        # Only serialize values that differ from the default config,
        # except always keep the 'config' attribute.
        for key, value in config_dict.items():
            if (
                isinstance(getattr(self, key, None), PreTrainedConfig)
                and key in class_config_dict
                and isinstance(class_config_dict[key], dict)
            ):
                # For nested configs we need to clean the diff recursively
                diff = recursive_diff_dict(value, default_config_dict, config_obj=getattr(self, key, None))
                if "model_type" in value:
                    # Needs to be set even if it's not in the diff
                    diff["model_type"] = value["model_type"]

                serializable_config_dict[key] = diff
            elif (
                key not in default_config_dict
                or key == "transformers_version"
                or key == "vocab_file"
                or value != default_config_dict[key]
                or (key in default_config_dict and value != class_config_dict.get(key, value))
            ):
                serializable_config_dict[key] = value

        self._remove_keys_not_serialized(serializable_config_dict)

        # Key removed only in diff dict
        if "_name_or_path" in serializable_config_dict:
            del serializable_config_dict["_name_or_path"]

        if hasattr(self, "quantization_config"):
            serializable_config_dict["quantization_config"] = (
                self.quantization_config.to_dict()
                if not isinstance(self.quantization_config, dict) and self.quantization_config is not None
                else self.quantization_config
            )
        self.dict_dtype_to_str(serializable_config_dict)

        return serializable_config_dict

    def to_dict(self) -> dict[str, Any]:
        """
        Serializes this instance to a Python dictionary.

        Returns:
            `dict[str, Any]`: Dictionary of all the attributes that make up this configuration instance.
        """
        output = copy.deepcopy(self.__dict__)
        if hasattr(self.__class__, "model_type"):
            output["model_type"] = self.__class__.model_type

        # Transformers version when serializing the model
        output["transformers_version"] = __version__

        for key, value in output.items():
            # Deal with nested configs like CLIP
            if isinstance(value, PreTrainedConfig):
                value = value.to_dict()
                del value["transformers_version"]

            output[key] = value

        self._remove_keys_not_serialized(output)

        if hasattr(self, "quantization_config"):
            output["quantization_config"] = (
                self.quantization_config.to_dict()
                if not isinstance(self.quantization_config, dict) and self.quantization_config is not None
                else self.quantization_config
            )
        self.dict_dtype_to_str(output)

        return output

    def to_json_string(self, use_diff: bool = True) -> str:
        """
        Serializes this instance to a JSON string.

        Args:
            use_diff (`bool`, *optional*, defaults to `True`):
                If set to `True`, only the difference between the config instance and the default `PreTrainedConfig()`
                is serialized to JSON string.

        Returns:
            `str`: String containing all the attributes that make up this configuration instance in JSON format.
        """
        if use_diff is True:
            config_dict = self.to_diff_dict()
        else:
            config_dict = self.to_dict()

        # Handle +/-Infinity and NaNs
        config_dict = self._encode_special_floats(config_dict)

        return json.dumps(config_dict, indent=2, sort_keys=True) + "\n"

    def to_json_file(self, json_file_path: str | os.PathLike, use_diff: bool = True):
        """
        Save this instance to a JSON file.

        Args:
            json_file_path (`str` or `os.PathLike`):
                Path to the JSON file in which this configuration instance's parameters will be saved.
            use_diff (`bool`, *optional*, defaults to `True`):
                If set to `True`, only the difference between the config instance and the default `PreTrainedConfig()`
                is serialized to JSON file.
        """
        with open(json_file_path, "w", encoding="utf-8") as writer:
            writer.write(self.to_json_string(use_diff=use_diff))

    def update(self, config_dict: dict[str, Any]):
        """
        Updates attributes of this class with attributes from `config_dict`.

        Args:
            config_dict (`dict[str, Any]`): Dictionary of attributes that should be updated for this class.
        """
        for key, value in config_dict.items():
            setattr(self, key, value)

    def update_from_string(self, update_str: str):
        """
        Updates attributes of this class with attributes from `update_str`.

        The expected format is ints, floats and strings as is, and for booleans use `true` or `false`. For example:
        "n_embd=10,resid_pdrop=0.2,scale_attn_weights=false,summary_type=cls_index"

        The keys to change have to already exist in the config object.

        Args:
            update_str (`str`): String with attributes that should be updated for this class.

        """

        d = dict(x.split("=") for x in update_str.split(","))
        for k, v in d.items():
            if not hasattr(self, k):
                raise ValueError(f"key {k} isn't in the original config dict")

            old_v = getattr(self, k)
            if isinstance(old_v, bool):
                if v.lower() in ["true", "1", "y", "yes"]:
                    v = True
                elif v.lower() in ["false", "0", "n", "no"]:
                    v = False
                else:
                    raise ValueError(f"can't derive true or false from {v} (key {k})")
            elif isinstance(old_v, int):
                v = int(v)
            elif isinstance(old_v, float):
                v = float(v)
            elif not isinstance(old_v, str):
                raise TypeError(
                    f"You can only update int, float, bool or string values in the config, got {v} for key {k}"
                )

            setattr(self, k, v)

    def dict_dtype_to_str(self, d: dict[str, Any]) -> None:
        """
        Checks whether the passed dictionary and its nested dicts have a *dtype* key and if it's not None,
        converts torch.dtype to a string of just the type. For example, `torch.float32` get converted into *"float32"*
        string, which can then be stored in the json format.
        """
        if d.get("dtype") is not None:
            if isinstance(d["dtype"], dict):
                d["dtype"] = {k: str(v).split(".")[-1] for k, v in d["dtype"].items()}
            # models like Emu3 can have "dtype" as token in config's vocabulary map,
            # so we also exclude int type here to avoid error in this special case.
            elif not isinstance(d["dtype"], (str, int)):
                d["dtype"] = str(d["dtype"]).split(".")[1]
        for value in d.values():
            if isinstance(value, dict):
                self.dict_dtype_to_str(value)

    def _remove_keys_not_serialized(self, d: dict[str, Any]) -> None:
        """
        Checks and removes if there are any keys in the dict that should not be serialized when saving the config.
        Runs recursive check on the dict, to remove from all sub configs.
        """
        if "_auto_class" in d:
            del d["_auto_class"]
        if "_output_attentions" in d:
            d["output_attentions"] = d.pop("_output_attentions")
        if "_commit_hash" in d:
            del d["_commit_hash"]
        if "_attn_implementation_internal" in d:
            del d["_attn_implementation_internal"]
        # Do not serialize `base_model_tp_plan` for now
        if "base_model_tp_plan" in d:
            del d["base_model_tp_plan"]
        # Do not serialize `base_model_pp_plan` for now
        if "base_model_pp_plan" in d:
            del d["base_model_pp_plan"]
        for value in d.values():
            if isinstance(value, dict):
                self._remove_keys_not_serialized(value)

    @classmethod
    def register_for_auto_class(cls, auto_class="AutoConfig"):
        """
        Register this class with a given auto class. This should only be used for custom configurations as the ones in
        the library are already mapped with `AutoConfig`.



        Args:
            auto_class (`str` or `type`, *optional*, defaults to `"AutoConfig"`):
                The auto class to register this new configuration with.
        """
        if not isinstance(auto_class, str):
            auto_class = auto_class.__name__

        import transformers.models.auto as auto_module

        if not hasattr(auto_module, auto_class):
            raise ValueError(f"{auto_class} is not a valid auto class.")

        cls._auto_class = auto_class

    def _get_generation_parameters(self) -> dict[str, Any]:
        """
        Gets the non-default generation parameters on the PreTrainedConfig instance
        """
        generation_params = {}
        default_config = self.__class__().to_dict() if not self.has_no_defaults_at_init else {}
        for key in GenerationConfig._get_default_generation_params().keys():
            if hasattr(self, key) and getattr(self, key) is not None and key not in default_config:
                generation_params[key] = getattr(self, key)

        return generation_params

    def get_text_config(self, decoder=None, encoder=None) -> "PreTrainedConfig":
        """
        Returns the text config related to the text input (encoder) or text output (decoder) of the model. The
        `decoder` and `encoder` input arguments can be used to specify which end of the model we are interested in,
        which is useful on models that have both text input and output modalities.

        There are three possible outcomes of using this method:
        1. On most models, it returns the original config instance itself.
        2. On newer (2024+) composite models, it returns the text section of the config, which is nested under a set
            of valid names.
        3. On older (2023-) composite models, it discards decoder-only parameters when `encoder=True` and vice-versa.

        Args:
            decoder (`Optional[bool]`, *optional*):
                If set to `True`, then only search for decoder config names.
            encoder (`Optional[bool]`, *optional*):
                If set to `True`, then only search for encoder config names.
        """
        return_both = decoder == encoder  # both unset or both set -> search all possible names

        decoder_possible_text_config_names = ("decoder", "generator", "text_config")
        encoder_possible_text_config_names = ("text_encoder",)
        if return_both:
            possible_text_config_names = encoder_possible_text_config_names + decoder_possible_text_config_names
        elif decoder:
            possible_text_config_names = decoder_possible_text_config_names
        else:
            possible_text_config_names = encoder_possible_text_config_names

        valid_text_config_names = []
        for text_config_name in possible_text_config_names:
            if hasattr(self, text_config_name):
                text_config = getattr(self, text_config_name, None)
                if text_config is not None:
                    valid_text_config_names += [text_config_name]

        if len(valid_text_config_names) > 1:
            raise ValueError(
                f"Multiple valid text configs were found in the model config: {valid_text_config_names}. In this "
                "case, using `get_text_config()` would be ambiguous. Please specify the desired text config directly, "
                "e.g. `text_config = config.sub_config_name`"
            )
        elif len(valid_text_config_names) == 1:
            config_to_return = getattr(self, valid_text_config_names[0])
        else:
            config_to_return = self

        # handle legacy models with flat config structure, when we only want one of the configs
        if not return_both and len(valid_text_config_names) == 0 and config_to_return.is_encoder_decoder:
            config_to_return = copy.deepcopy(config_to_return)
            prefix_to_discard = "encoder" if decoder else "decoder"
            prefix_to_keep = "decoder" if decoder else "encoder"
            for key in config_to_return.to_dict():
                # NOTE: We don't want to discard the key if it is mapped from a different attribute name at read time
                if key.startswith(prefix_to_discard) and key not in config_to_return.attribute_map.values():
                    delattr(config_to_return, key)
                if key.startswith(prefix_to_keep):
                    # [encoder/decoder]_layers -> num_hidden_layers
                    if key == prefix_to_keep + "_layers":
                        new_key = "num_hidden_layers"
                    # [encoder/decoder]_attention_heads -> num_attention_heads
                    elif key == prefix_to_keep + "_attention_heads":
                        new_key = "num_attention_heads"
                    # e.g. encoder_hidden_act -> hidden_act
                    else:
                        new_key = key[len(prefix_to_keep) + 1 :]

                    # Does the class map the new key into a different attribute name at read time? if so, let's write
                    # into that attribute instead
                    if new_key in config_to_return.attribute_map:
                        new_key = config_to_return.attribute_map[new_key]

                    value = getattr(config_to_return, key)
                    delattr(config_to_return, key)
                    setattr(config_to_return, new_key, value)

        return config_to_return


def get_configuration_file(configuration_files: list[str]) -> str:
    """
    Get the configuration file to use for this version of transformers.

    Args:
        configuration_files (`list[str]`): The list of available configuration files.

    Returns:
        `str`: The configuration file to use.
    """
    configuration_files_map = {}
    for file_name in configuration_files:
        if file_name.startswith("config.") and file_name.endswith(".json") and file_name != "config.json":
            v = file_name.removeprefix("config.").removesuffix(".json")
            configuration_files_map[v] = file_name
    available_versions = sorted(configuration_files_map.keys())

    # Defaults to FULL_CONFIGURATION_FILE and then try to look at some newer versions.
    configuration_file = CONFIG_NAME
    transformers_version = version.parse(__version__)
    for v in available_versions:
        if version.parse(v) <= transformers_version:
            configuration_file = configuration_files_map[v]
        else:
            # No point going further since the versions are sorted.
            break

    return configuration_file


def recursive_diff_dict(dict_a, dict_b, config_obj=None):
    """
    Helper function to recursively take the diff between two nested dictionaries. The resulting diff only contains the
    values from `dict_a` that are different from values in `dict_b`.

    dict_b : the default config dictionary. We want to remove values that are in this one
    """
    diff = {}
    default = config_obj.__class__().to_dict() if config_obj is not None else {}
    for key, value in dict_a.items():
        obj_value = getattr(config_obj, str(key), None)
        if isinstance(obj_value, PreTrainedConfig) and key in dict_b and isinstance(dict_b[key], dict):
            diff_value = recursive_diff_dict(value, dict_b[key], config_obj=obj_value)
            diff[key] = diff_value
        elif key not in dict_b or (value != default[key]):
            diff[key] = value
    return diff


PreTrainedConfig.push_to_hub = copy_func(PreTrainedConfig.push_to_hub)
if PreTrainedConfig.push_to_hub.__doc__ is not None:
    PreTrainedConfig.push_to_hub.__doc__ = PreTrainedConfig.push_to_hub.__doc__.format(
        object="config", object_class="AutoConfig", object_files="configuration file"
    )


# The alias is only here for BC - we did not have the correct CamelCasing before
PretrainedConfig = PreTrainedConfig


ALLOWED_ATTENTION_LAYER_TYPES = (
    "full_attention",
    "sliding_attention",
    "chunked_attention",
    "linear_attention",  # used in minimax
)

ALLOWED_MLP_LAYER_TYPES = (
    "sparse",
    "dense",
)


def layer_type_validation(layer_types: list[str], num_hidden_layers: Optional[int] = None, attention: bool = True):
    """Check that `layer_types` is correctly defined."""
    allowed_layer_types = ALLOWED_ATTENTION_LAYER_TYPES if attention else ALLOWED_MLP_LAYER_TYPES
    if not all(layer_type in allowed_layer_types for layer_type in layer_types):
        raise ValueError(f"The `layer_types` entries must be in {allowed_layer_types}")
    if num_hidden_layers is not None and num_hidden_layers != len(layer_types):
        raise ValueError(
            f"`num_hidden_layers` ({num_hidden_layers}) must be equal to the number of layer types "
            f"({len(layer_types)})"
        )<|MERGE_RESOLUTION|>--- conflicted
+++ resolved
@@ -115,19 +115,6 @@
             Whether or not the model should return a [`~transformers.utils.ModelOutput`] instead of a plain tuple.
         is_encoder_decoder (`bool`, *optional*, defaults to `False`):
             Whether the model is used as an encoder/decoder or not.
-<<<<<<< HEAD
-=======
-        is_decoder (`bool`, *optional*, defaults to `False`):
-            Whether to only use the decoder in an encoder-decoder architecture, otherwise it has no effect on
-            decoder-only or encoder-only architectures.
-        cross_attention_hidden_size (`bool`, *optional*):
-            The hidden size of the cross-attention layer in case the model is used as a decoder in an encoder-decoder
-            setting and the cross-attention hidden dimension differs from `self.config.hidden_size`.
-        add_cross_attention (`bool`, *optional*, defaults to `False`):
-            Whether cross-attention layers should be added to the model. Note, this option is only relevant for models
-            that can be used as decoder models within the [`EncoderDecoderModel`] class, which consists of all models
-            in `AUTO_MODELS_FOR_CAUSAL_LM`.
->>>>>>> 9a90500b
         chunk_size_feed_forward (`int`, *optional*, defaults to `0`):
             The chunk size of all feed forward layers in the residual attention blocks. A chunk size of `0` means that
             the feed forward layer is not chunked. A chunk size of n means that the feed forward layer processes `n` <
@@ -188,12 +175,6 @@
         # Common arguments
         chunk_size_feed_forward: int = 0,
         is_encoder_decoder: bool = False,
-<<<<<<< HEAD
-=======
-        is_decoder: bool = False,
-        cross_attention_hidden_size: Optional[int] = None,
-        add_cross_attention: bool = False,
->>>>>>> 9a90500b
         # Fine-tuning task arguments
         architectures: Optional[list[str]] = None,
         id2label: Optional[dict[int, str]] = None,
@@ -247,24 +228,16 @@
         self._output_attentions = output_attentions  # has public property
 
         # Less common kwargs, only used by some models
-<<<<<<< HEAD
-=======
+        # TODO: move tying in model's own config for old models
         if "tie_encoder_decoder" in kwargs:
             tie_encoder_decoder = kwargs.pop("tie_encoder_decoder")
             tie_word_embeddings = tie_encoder_decoder or tie_word_embeddings
 
         self.tie_word_embeddings = tie_word_embeddings
->>>>>>> 9a90500b
         self.chunk_size_feed_forward = chunk_size_feed_forward
 
         # Encoder-decoder models attributes
         self.is_encoder_decoder = is_encoder_decoder
-<<<<<<< HEAD
-=======
-        self.is_decoder = is_decoder  # used in encoder-decoder models to differentiate encoder from decoder
-        self.cross_attention_hidden_size = cross_attention_hidden_size
-        self.add_cross_attention = add_cross_attention
->>>>>>> 9a90500b
 
         # Fine-tuning task attributes
         self.architectures = architectures
