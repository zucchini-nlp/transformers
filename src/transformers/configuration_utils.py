--- conflicted
+++ resolved
@@ -240,25 +240,9 @@
             # Keys are always strings in JSON so convert ids to int here.
             self.id2label = {int(key): value for key, value in self.id2label.items()}
 
-<<<<<<< HEAD
-        # Retrocompatibility: Parameters for sequence generation. While we will keep the ability to load these
-        # parameters, saving them will be deprecated. In a distant future, we won't need to load them.
-        for parameter_name, default_value in self._get_global_generation_defaults().items():
-            setattr(self, parameter_name, kwargs.pop(parameter_name, default_value))
-=======
-        # Tokenizer attributes
-        self.tokenizer_class = tokenizer_class
-        self.prefix = prefix
-        self.bos_token_id = bos_token_id
-        self.pad_token_id = pad_token_id
-        self.eos_token_id = eos_token_id
-        self.sep_token_id = sep_token_id
-        self.decoder_start_token_id = decoder_start_token_id
-
         # Parameters for sequence generation saved in the config are popped instead of loading them.
         for parameter_name in self._get_global_generation_defaults().keys():
             kwargs.pop(parameter_name, None)
->>>>>>> 5ee9ffe3
 
         # Name or path to the pretrained checkpoint
         self._name_or_path = str(kwargs.pop("name_or_path", ""))
