# Copyright 2018 The Google AI Language Team Authors and The HuggingFace Inc. team.
# Copyright (c) 2018, NVIDIA CORPORATION.  All rights reserved.
#
# Licensed under the Apache License, Version 2.0 (the "License");
# you may not use this file except in compliance with the License.
# You may obtain a copy of the License at
#
#     http://www.apache.org/licenses/LICENSE-2.0
#
# Unless required by applicable law or agreed to in writing, software
# distributed under the License is distributed on an "AS IS" BASIS,
# WITHOUT WARRANTIES OR CONDITIONS OF ANY KIND, either express or implied.
# See the License for the specific language governing permissions and
# limitations under the License.
"""Configuration base class and utilities."""

import copy
import json
import os
import warnings
from typing import TYPE_CHECKING, Any, Optional, TypeVar, Union

from packaging import version

from . import __version__
from .dynamic_module_utils import custom_object_save
from .modeling_gguf_pytorch_utils import load_gguf_checkpoint
from .utils import (
    CONFIG_NAME,
    PushToHubMixin,
    cached_file,
    copy_func,
    download_url,
    extract_commit_hash,
    is_remote_url,
    is_torch_available,
    logging,
)
from .utils.generic import is_timm_config_dict


if TYPE_CHECKING:
    import torch


logger = logging.get_logger(__name__)


# type hinting: specifying the type of config class that inherits from PretrainedConfig
SpecificPretrainedConfigType = TypeVar("SpecificPretrainedConfigType", bound="PretrainedConfig")


class PretrainedConfig(PushToHubMixin):
    # no-format
    r"""
    Base class for all configuration classes. Handles a few parameters common to all models' configurations as well as
    methods for loading/downloading/saving configurations.

    <Tip>

    A configuration file can be loaded and saved to disk. Loading the configuration file and using this file to
    initialize a model does **not** load the model weights. It only affects the model's configuration.

    </Tip>

    Class attributes (overridden by derived classes):

    - **model_type** (`str`) -- An identifier for the model type, serialized into the JSON file, and used to recreate
      the correct object in [`~transformers.AutoConfig`].
    - **has_no_defaults_at_init** (`bool`) -- Whether the config class can be initialized without providing input arguments.
      Some configurations requires inputs to be defined at init and have no default values, usually these are composite configs,
      (but not necessarily) such as [`~transformers.EncoderDecoderConfig`] or [`~RagConfig`]. They have to be initialized from
      two or more configs of type [`~transformers.PretrainedConfig`].
    - **keys_to_ignore_at_inference** (`list[str]`) -- A list of keys to ignore by default when looking at dictionary
      outputs of the model during inference.
    - **attribute_map** (`dict[str, str]`) -- A dict that maps model specific attribute names to the standardized
      naming of attributes.
    - **base_model_tp_plan** (`dict[str, Any]`) -- A dict that maps sub-modules FQNs of a base model to a tensor
      parallel plan applied to the sub-module when `model.tensor_parallel` is called.
    - **base_model_pp_plan** (`dict[str, tuple[list[str]]]`) -- A dict that maps child-modules of a base model to a
      pipeline parallel plan that enables users to place the child-module on the appropriate device.

    Common attributes (present in all subclasses):

    - **vocab_size** (`int`) -- The number of tokens in the vocabulary, which is also the first dimension of the
      embeddings matrix (this attribute may be missing for models that don't have a text modality like ViT).
    - **hidden_size** (`int`) -- The hidden size of the model.
    - **num_attention_heads** (`int`) -- The number of attention heads used in the multi-head attention layers of the
      model.
    - **num_hidden_layers** (`int`) -- The number of blocks in the model.

    <Tip warning={true}>

    Setting parameters for sequence generation in the model config is deprecated. For backward compatibility, loading
    some of them will still be possible, but attempting to overwrite them will throw an exception -- you should set
    them in a [~transformers.GenerationConfig]. Check the documentation of [~transformers.GenerationConfig] for more
    information about the individual parameters.

    </Tip>

    Arg:
        name_or_path (`str`, *optional*, defaults to `""`):
            Store the string that was passed to [`PreTrainedModel.from_pretrained`] or
            [`TFPreTrainedModel.from_pretrained`] as `pretrained_model_name_or_path` if the configuration was created
            with such a method.
        output_hidden_states (`bool`, *optional*, defaults to `False`):
            Whether or not the model should return all hidden-states.
        output_attentions (`bool`, *optional*, defaults to `False`):
            Whether or not the model should returns all attentions.
        return_dict (`bool`, *optional*, defaults to `True`):
            Whether or not the model should return a [`~transformers.utils.ModelOutput`] instead of a plain tuple.
        is_encoder_decoder (`bool`, *optional*, defaults to `False`):
            Whether the model is used as an encoder/decoder or not.
        is_decoder (`bool`, *optional*, defaults to `False`):
            Whether to only use the decoder in an encoder-decoder architecture, otherwise it has no effect on
            decoder-only or encoder-only architectures.
        cross_attention_hidden_size (`bool`, *optional*):
            The hidden size of the cross-attention layer in case the model is used as a decoder in an encoder-decoder
            setting and the cross-attention hidden dimension differs from `self.config.hidden_size`.
        add_cross_attention (`bool`, *optional*, defaults to `False`):
            Whether cross-attention layers should be added to the model. Note, this option is only relevant for models
            that can be used as decoder models within the [`EncoderDecoderModel`] class, which consists of all models
            in `AUTO_MODELS_FOR_CAUSAL_LM`.
        tie_encoder_decoder (`bool`, *optional*, defaults to `False`):
            Whether all encoder weights should be tied to their equivalent decoder weights. This requires the encoder
            and decoder model to have the exact same parameter names.
        prune_heads (`dict[int, list[int]]`, *optional*, defaults to `{}`):
            Pruned heads of the model. The keys are the selected layer indices and the associated values, the list of
            heads to prune in said layer.

            For instance `{1: [0, 2], 2: [2, 3]}` will prune heads 0 and 2 on layer 1 and heads 2 and 3 on layer 2.
        chunk_size_feed_forward (`int`, *optional*, defaults to `0`):
            The chunk size of all feed forward layers in the residual attention blocks. A chunk size of `0` means that
            the feed forward layer is not chunked. A chunk size of n means that the feed forward layer processes `n` <
            sequence_length embeddings at a time. For more information on feed forward chunking, see [How does Feed
            Forward Chunking work?](../glossary.html#feed-forward-chunking).

        > Parameters for fine-tuning tasks

        architectures (`list[str]`, *optional*):
            Model architectures that can be used with the model pretrained weights.
        finetuning_task (`str`, *optional*):
            Name of the task used to fine-tune the model. This can be used when converting from an original (TensorFlow
            or PyTorch) checkpoint.
        id2label (`dict[int, str]`, *optional*):
            A map from index (for instance prediction index, or target index) to label.
        label2id (`dict[str, int]`, *optional*):
            A map from label to index for the model.
        num_labels (`int`, *optional*):
            Number of labels to use in the last layer added to the model, typically for a classification task.
        task_specific_params (`dict[str, Any]`, *optional*):
            Additional keyword arguments to store for the current task.
        problem_type (`str`, *optional*):
            Problem type for `XxxForSequenceClassification` models. Can be one of `"regression"`,
            `"single_label_classification"` or `"multi_label_classification"`.

        > Parameters linked to the tokenizer

        tokenizer_class (`str`, *optional*):
            The name of the associated tokenizer class to use (if none is set, will use the tokenizer associated to the
            model by default).
        prefix (`str`, *optional*):
            A specific prompt that should be added at the beginning of each text before calling the model.
        bos_token_id (`int`, *optional*):
            The id of the _beginning-of-stream_ token.
        pad_token_id (`int`, *optional*):
            The id of the _padding_ token.
        eos_token_id (`int`, *optional*):
            The id of the _end-of-stream_ token.
        decoder_start_token_id (`int`, *optional*):
            If an encoder-decoder model starts decoding with a different token than _bos_, the id of that token.
        sep_token_id (`int`, *optional*):
            The id of the _separation_ token.

        > PyTorch specific parameters

        torchscript (`bool`, *optional*, defaults to `False`):
            Whether or not the model should be used with Torchscript.
        tie_word_embeddings (`bool`, *optional*, defaults to `True`):
            Whether the model's input and output word embeddings should be tied. Note that this is only relevant if the
            model has a output word embedding layer.
        torch_dtype (`str`, *optional*):
            The `dtype` of the weights. This attribute can be used to initialize the model to a non-default `dtype`
            (which is normally `float32`) and thus allow for optimal storage allocation. For example, if the saved
            model is `float16`, ideally we want to load it back using the minimal amount of memory needed to load
            `float16` weights. Since the config object is stored in plain text, this attribute contains just the
            floating type string without the `torch.` prefix. For example, for `torch.float16` ``torch_dtype` is the
            `"float16"` string.

            This attribute is currently not being used during model loading time, but this may change in the future
            versions. But we can already start preparing for the future by saving the dtype with save_pretrained.
    """

    model_type: str = ""
    base_config_key: str = ""
    sub_configs: dict[str, type["PretrainedConfig"]] = {}
    has_no_defaults_at_init: bool = False
    attribute_map: dict[str, str] = {}
    base_model_tp_plan: Optional[dict[str, Any]] = None
    base_model_pp_plan: Optional[dict[str, tuple[list[str]]]] = None
    _auto_class: Optional[str] = None

    def __setattr__(self, key, value):
        if key in super().__getattribute__("attribute_map"):
            key = super().__getattribute__("attribute_map")[key]
        super().__setattr__(key, value)

    def __getattribute__(self, key):
        if key != "attribute_map" and key in super().__getattribute__("attribute_map"):
            key = super().__getattribute__("attribute_map")[key]
        return super().__getattribute__(key)

    def __init__(
        self,
        *,
        # All models common arguments
        output_hidden_states: bool = False,
        output_attentions: bool = False,
        return_dict: bool = True,
        torchscript: bool = False,
        torch_dtype: Optional[Union[str, "torch.dtype"]] = None,
        # Common arguments
        pruned_heads: Optional[dict[int, list[int]]] = None,
        tie_word_embeddings: bool = True,
        chunk_size_feed_forward: int = 0,
        is_encoder_decoder: bool = False,
        is_decoder: bool = False,
        cross_attention_hidden_size: Optional[int] = None,
        add_cross_attention: bool = False,
        tie_encoder_decoder: bool = False,
        # Fine-tuning task arguments
        architectures: Optional[list[str]] = None,
        finetuning_task: Optional[str] = None,
        id2label: Optional[dict[int, str]] = None,
        label2id: Optional[dict[str, int]] = None,
        num_labels: Optional[int] = None,
        task_specific_params: Optional[dict[str, Any]] = None,
        problem_type: Optional[str] = None,
        # Tokenizer kwargs
        tokenizer_class: Optional[str] = None,
        prefix: Optional[str] = None,
        bos_token_id: Optional[int] = None,
        pad_token_id: Optional[int] = None,
        eos_token_id: Optional[int] = None,
        sep_token_id: Optional[int] = None,
        decoder_start_token_id: Optional[int] = None,
        **kwargs,
    ):
        # Validation for some arguments
        if label2id is not None and not isinstance(label2id, dict):
            raise ValueError("Argument label2id should be a dictionary.")
        if id2label is not None and not isinstance(id2label, dict):
            raise ValueError("Argument id2label should be a dictionary.")
        if num_labels is not None and id2label is not None and len(id2label) != num_labels:
            logger.warning(
                f"You passed `num_labels={num_labels}` which is incompatible to "
                f"the `id2label` map of length `{len(id2label)}`."
            )
        if problem_type is not None and problem_type not in (
            "regression",
            "single_label_classification",
            "multi_label_classification",
        ):
            raise ValueError(
                f"The config parameter `problem_type` was not understood: received {problem_type} "
                "but only 'regression', 'single_label_classification' and 'multi_label_classification' are valid."
            )
        if torch_dtype is not None and isinstance(torch_dtype, str) and is_torch_available():
            # we will start using self.torch_dtype in v5, but to be consistent with
            # from_pretrained's torch_dtype arg convert it to an actual torch.dtype object
            import torch

            torch_dtype = getattr(torch, torch_dtype)

        # Attributes common for all models
        self.return_dict = return_dict
        self.output_hidden_states = output_hidden_states
        self.torchscript = torchscript
        self.torch_dtype = torch_dtype
        self._output_attentions = output_attentions  # has public property

        # Less common kwargs, only used by some models
        self.pruned_heads = pruned_heads if pruned_heads is not None else {}
        self.tie_word_embeddings = tie_word_embeddings
        self.chunk_size_feed_forward = chunk_size_feed_forward

        # Encoder-decoder models attributes
        self.is_encoder_decoder = is_encoder_decoder
        self.is_decoder = is_decoder  # used in encoder-decoder models to differentiate encoder from decoder
        self.cross_attention_hidden_size = cross_attention_hidden_size
        self.add_cross_attention = add_cross_attention
        self.tie_encoder_decoder = tie_encoder_decoder

        # Fine-tuning task attributes
        self.architectures = architectures
        self.finetuning_task = finetuning_task
        self.id2label = id2label
        self.label2id = label2id
        self.task_specific_params = task_specific_params
        self.problem_type = problem_type

        if self.id2label is None:
            self._create_id_label_maps(num_labels if num_labels is not None else 2)
        else:
            # Keys are always strings in JSON so convert ids to int here.
            self.id2label = {int(key): value for key, value in self.id2label.items()}

<<<<<<< HEAD
=======
        # Tokenizer attributes
        self.tokenizer_class = tokenizer_class
        self.prefix = prefix
        self.bos_token_id = bos_token_id
        self.pad_token_id = pad_token_id
        self.eos_token_id = eos_token_id
        self.sep_token_id = sep_token_id
        self.decoder_start_token_id = decoder_start_token_id

        # Retrocompatibility: Parameters for sequence generation. While we will keep the ability to load these
        # parameters, saving them will be deprecated. In a distant future, we won't need to load them.
        for parameter_name, default_value in self._get_global_generation_defaults().items():
            setattr(self, parameter_name, kwargs.pop(parameter_name, default_value))

>>>>>>> 25343aaf
        # Name or path to the pretrained checkpoint
        self._name_or_path = str(kwargs.pop("name_or_path", ""))
        self._commit_hash = kwargs.pop("_commit_hash", None)

        # Attention implementation to use, if relevant.
        self._attn_implementation_internal = kwargs.pop("attn_implementation", None)
        self._attn_implementation_autoset = False

        # Drop the transformers version info
        self.transformers_version = kwargs.pop("transformers_version", None)

        # Deal with gradient checkpointing
        if kwargs.get("gradient_checkpointing", False):
            warnings.warn(
                "Passing `gradient_checkpointing` to a config initialization is deprecated and will be removed in v5 "
                "Transformers. Using `model.gradient_checkpointing_enable()` instead, or if you are using the "
                "`Trainer` API, pass `gradient_checkpointing=True` in your `TrainingArguments`."
            )

        # Additional attributes without default values
        for key, value in kwargs.items():
            try:
                setattr(self, key, value)
            except AttributeError as err:
                logger.error(f"Can't set {key} with value {value} for {self}")
                raise err

        # TODO: remove later, deprecated arguments for TF models
        self.tf_legacy_loss = kwargs.pop("tf_legacy_loss", False)
        self.use_bfloat16 = kwargs.pop("use_bfloat16", False)

    def _create_id_label_maps(self, num_labels: int):
        self.id2label = {i: f"LABEL_{i}" for i in range(num_labels)}
        self.label2id = dict(zip(self.id2label.values(), self.id2label.keys()))

    @property
    def name_or_path(self) -> Optional[str]:
        return getattr(self, "_name_or_path", None)

    @name_or_path.setter
    def name_or_path(self, value):
        self._name_or_path = str(value)  # Make sure that name_or_path is a string (for JSON encoding)

    @property
    def output_attentions(self):
        """
        `bool`: Whether or not the model should returns all attentions.
        """
        return self._output_attentions

    @output_attentions.setter
    def output_attentions(self, value):
        if value is True and self._attn_implementation != "eager":
            raise ValueError(
                "The `output_attentions` attribute is not supported when using the `attn_implementation` set to "
                f"{self._attn_implementation}. Please set it to 'eager' instead."
            )
        self._output_attentions = value

    @property
    def use_return_dict(self) -> bool:
        """
        `bool`: Whether or not return [`~utils.ModelOutput`] instead of tuples.
        """
        # If torchscript is set, force `return_dict=False` to avoid jit errors
        return self.return_dict and not self.torchscript

    @property
    def num_labels(self) -> int:
        """
        `int`: The number of labels for classification models.
        """
        return len(self.id2label)

    @num_labels.setter
    def num_labels(self, num_labels: int):
        # we do not store `num_labels` attribute in config, but instead
        # compute it based on the length of the `id2label` map
        if self.id2label is None or self.num_labels != num_labels:
            self._create_id_label_maps(num_labels)

    @property
    def _attn_implementation(self):
        # This property is made private for now (as it cannot be changed and a PreTrainedModel.use_attn_implementation method needs to be implemented.)
        if hasattr(self, "_attn_implementation_internal"):
            if self._attn_implementation_internal is None:
                # `config.attn_implementation` should never be None, for backward compatibility.
                return "eager"
            else:
                return self._attn_implementation_internal
        else:
            return "eager"

    @_attn_implementation.setter
    def _attn_implementation(self, value):
        self._attn_implementation_internal = value

    def save_pretrained(self, save_directory: Union[str, os.PathLike], push_to_hub: bool = False, **kwargs):
        """
        Save a configuration object to the directory `save_directory`, so that it can be re-loaded using the
        [`~PretrainedConfig.from_pretrained`] class method.

        Args:
            save_directory (`str` or `os.PathLike`):
                Directory where the configuration JSON file will be saved (will be created if it does not exist).
            push_to_hub (`bool`, *optional*, defaults to `False`):
                Whether or not to push your model to the Hugging Face model hub after saving it. You can specify the
                repository you want to push to with `repo_id` (will default to the name of `save_directory` in your
                namespace).
            kwargs (`dict[str, Any]`, *optional*):
                Additional key word arguments passed along to the [`~utils.PushToHubMixin.push_to_hub`] method.
        """
        self._set_token_in_kwargs(kwargs)

        if os.path.isfile(save_directory):
            raise AssertionError(f"Provided path ({save_directory}) should be a directory, not a file")

        non_default_generation_parameters = self._get_non_default_generation_parameters()
        if len(non_default_generation_parameters) > 0:
            # TODO (joao): this should be an exception if the user has modified the loaded config. See #33886
            warnings.warn(
                "Some non-default generation parameters are set in the model config. These should go into either a) "
                "`model.generation_config` (as opposed to `model.config`); OR b) a GenerationConfig file "
                "(https://huggingface.co/docs/transformers/generation_strategies#save-a-custom-decoding-strategy-with-your-model)."
                "This warning will become an exception in the future."
                f"\nNon-default generation parameters: {str(non_default_generation_parameters)}",
                UserWarning,
            )

        os.makedirs(save_directory, exist_ok=True)

        if push_to_hub:
            commit_message = kwargs.pop("commit_message", None)
            repo_id = kwargs.pop("repo_id", save_directory.split(os.path.sep)[-1])
            repo_id = self._create_repo(repo_id, **kwargs)
            files_timestamps = self._get_files_timestamps(save_directory)

        # This attribute is important to know on load, but should not be serialized on save.
        if "transformers_weights" in self:
            delattr(self, "transformers_weights")

        # If we have a custom config, we copy the file defining it in the folder and set the attributes so it can be
        # loaded from the Hub.
        if self._auto_class is not None:
            custom_object_save(self, save_directory, config=self)

        # If we save using the predefined names, we can load using `from_pretrained`
        output_config_file = os.path.join(save_directory, CONFIG_NAME)

        self.to_json_file(output_config_file, use_diff=True)
        logger.info(f"Configuration saved in {output_config_file}")

        if push_to_hub:
            self._upload_modified_files(
                save_directory,
                repo_id,
                files_timestamps,
                commit_message=commit_message,
                token=kwargs.get("token"),
            )

    @staticmethod
    def _set_token_in_kwargs(kwargs, token=None):
        """Temporary method to deal with `token` and `use_auth_token`.

        This method is to avoid apply the same changes in all model config classes that overwrite `from_pretrained`.

        Need to clean up `use_auth_token` in a follow PR.
        """
        # Some model config classes like CLIP define their own `from_pretrained` without the new argument `token` yet.
        if token is None:
            token = kwargs.pop("token", None)
        use_auth_token = kwargs.pop("use_auth_token", None)

        if use_auth_token is not None:
            warnings.warn(
                "The `use_auth_token` argument is deprecated and will be removed in v5 of Transformers. Please use `token` instead.",
                FutureWarning,
            )
            if token is not None:
                raise ValueError(
                    "`token` and `use_auth_token` are both specified. Please set only the argument `token`."
                )
            token = use_auth_token

        if token is not None:
            kwargs["token"] = token

    @classmethod
    def from_pretrained(
        cls: type[SpecificPretrainedConfigType],
        pretrained_model_name_or_path: Union[str, os.PathLike],
        cache_dir: Optional[Union[str, os.PathLike]] = None,
        force_download: bool = False,
        local_files_only: bool = False,
        token: Optional[Union[str, bool]] = None,
        revision: str = "main",
        **kwargs,
    ) -> SpecificPretrainedConfigType:
        r"""
        Instantiate a [`PretrainedConfig`] (or a derived class) from a pretrained model configuration.

        Args:
            pretrained_model_name_or_path (`str` or `os.PathLike`):
                This can be either:

                - a string, the *model id* of a pretrained model configuration hosted inside a model repo on
                  huggingface.co.
                - a path to a *directory* containing a configuration file saved using the
                  [`~PretrainedConfig.save_pretrained`] method, e.g., `./my_model_directory/`.
                - a path or url to a saved configuration JSON *file*, e.g., `./my_model_directory/configuration.json`.
            cache_dir (`str` or `os.PathLike`, *optional*):
                Path to a directory in which a downloaded pretrained model configuration should be cached if the
                standard cache should not be used.
            force_download (`bool`, *optional*, defaults to `False`):
                Whether or not to force to (re-)download the configuration files and override the cached versions if
                they exist.
            resume_download:
                Deprecated and ignored. All downloads are now resumed by default when possible.
                Will be removed in v5 of Transformers.
            proxies (`dict[str, str]`, *optional*):
                A dictionary of proxy servers to use by protocol or endpoint, e.g., `{'http': 'foo.bar:3128',
                'http://hostname': 'foo.bar:4012'}.` The proxies are used on each request.
            token (`str` or `bool`, *optional*):
                The token to use as HTTP bearer authorization for remote files. If `True`, or not specified, will use
                the token generated when running `huggingface-cli login` (stored in `~/.huggingface`).
            revision (`str`, *optional*, defaults to `"main"`):
                The specific model version to use. It can be a branch name, a tag name, or a commit id, since we use a
                git-based system for storing models and other artifacts on huggingface.co, so `revision` can be any
                identifier allowed by git.

                <Tip>

                To test a pull request you made on the Hub, you can pass `revision="refs/pr/<pr_number>"`.

                </Tip>

            return_unused_kwargs (`bool`, *optional*, defaults to `False`):
                If `False`, then this function returns just the final configuration object.

                If `True`, then this functions returns a `Tuple(config, unused_kwargs)` where *unused_kwargs* is a
                dictionary consisting of the key/value pairs whose keys are not configuration attributes: i.e., the
                part of `kwargs` which has not been used to update `config` and is otherwise ignored.
            subfolder (`str`, *optional*, defaults to `""`):
                In case the relevant files are located inside a subfolder of the model repo on huggingface.co, you can
                specify the folder name here.
            kwargs (`dict[str, Any]`, *optional*):
                The values in kwargs of any keys which are configuration attributes will be used to override the loaded
                values. Behavior concerning key/value pairs whose keys are *not* configuration attributes is controlled
                by the `return_unused_kwargs` keyword parameter.

        Returns:
            [`PretrainedConfig`]: The configuration object instantiated from this pretrained model.

        Examples:

        ```python
        # We can't instantiate directly the base class *PretrainedConfig* so let's show the examples on a
        # derived class: BertConfig
        config = BertConfig.from_pretrained(
            "google-bert/bert-base-uncased"
        )  # Download configuration from huggingface.co and cache.
        config = BertConfig.from_pretrained(
            "./test/saved_model/"
        )  # E.g. config (or model) was saved using *save_pretrained('./test/saved_model/')*
        config = BertConfig.from_pretrained("./test/saved_model/my_configuration.json")
        config = BertConfig.from_pretrained("google-bert/bert-base-uncased", output_attentions=True, foo=False)
        assert config.output_attentions == True
        config, unused_kwargs = BertConfig.from_pretrained(
            "google-bert/bert-base-uncased", output_attentions=True, foo=False, return_unused_kwargs=True
        )
        assert config.output_attentions == True
        assert unused_kwargs == {"foo": False}
        ```"""
        kwargs["cache_dir"] = cache_dir
        kwargs["force_download"] = force_download
        kwargs["local_files_only"] = local_files_only
        kwargs["revision"] = revision

        cls._set_token_in_kwargs(kwargs, token)

        config_dict, kwargs = cls.get_config_dict(pretrained_model_name_or_path, **kwargs)
        if cls.base_config_key and cls.base_config_key in config_dict:
            config_dict = config_dict[cls.base_config_key]

        if "model_type" in config_dict and hasattr(cls, "model_type") and config_dict["model_type"] != cls.model_type:
            # sometimes the config has no `base_config_key` if the config is used in several composite models
            # e.g. LlamaConfig. In that case we try to see if there is match in `model_type` before raising a warning
            for k, v in config_dict.items():
                if isinstance(v, dict) and v.get("model_type") == cls.model_type:
                    config_dict = v

            # raise warning only if we still can't see a match in `model_type`
            if config_dict["model_type"] != cls.model_type:
                logger.warning(
                    f"You are using a model of type {config_dict['model_type']} to instantiate a model of type "
                    f"{cls.model_type}. This is not supported for all configurations of models and can yield errors."
                )

        return cls.from_dict(config_dict, **kwargs)

    @classmethod
    def get_config_dict(
        cls, pretrained_model_name_or_path: Union[str, os.PathLike], **kwargs
    ) -> tuple[dict[str, Any], dict[str, Any]]:
        """
        From a `pretrained_model_name_or_path`, resolve to a dictionary of parameters, to be used for instantiating a
        [`PretrainedConfig`] using `from_dict`.

        Parameters:
            pretrained_model_name_or_path (`str` or `os.PathLike`):
                The identifier of the pre-trained checkpoint from which we want the dictionary of parameters.

        Returns:
            `tuple[Dict, Dict]`: The dictionary(ies) that will be used to instantiate the configuration object.

        """
        cls._set_token_in_kwargs(kwargs)

        original_kwargs = copy.deepcopy(kwargs)
        # Get config dict associated with the base config file
        config_dict, kwargs = cls._get_config_dict(pretrained_model_name_or_path, **kwargs)
        if config_dict is None:
            return {}, kwargs
        if "_commit_hash" in config_dict:
            original_kwargs["_commit_hash"] = config_dict["_commit_hash"]

        # That config file may point us toward another config file to use.
        if "configuration_files" in config_dict:
            configuration_file = get_configuration_file(config_dict["configuration_files"])
            config_dict, kwargs = cls._get_config_dict(
                pretrained_model_name_or_path, _configuration_file=configuration_file, **original_kwargs
            )

        return config_dict, kwargs

    @classmethod
    def _get_config_dict(
        cls, pretrained_model_name_or_path: Union[str, os.PathLike], **kwargs
    ) -> tuple[dict[str, Any], dict[str, Any]]:
        cache_dir = kwargs.pop("cache_dir", None)
        force_download = kwargs.pop("force_download", False)
        resume_download = kwargs.pop("resume_download", None)
        proxies = kwargs.pop("proxies", None)
        token = kwargs.pop("token", None)
        local_files_only = kwargs.pop("local_files_only", False)
        revision = kwargs.pop("revision", None)
        trust_remote_code = kwargs.pop("trust_remote_code", None)
        subfolder = kwargs.pop("subfolder", "")
        from_pipeline = kwargs.pop("_from_pipeline", None)
        from_auto_class = kwargs.pop("_from_auto", False)
        commit_hash = kwargs.pop("_commit_hash", None)

        gguf_file = kwargs.get("gguf_file", None)

        if trust_remote_code is True:
            logger.warning(
                "The argument `trust_remote_code` is to be used with Auto classes. It has no effect here and is"
                " ignored."
            )

        user_agent = {"file_type": "config", "from_auto_class": from_auto_class}
        if from_pipeline is not None:
            user_agent["using_pipeline"] = from_pipeline

        pretrained_model_name_or_path = str(pretrained_model_name_or_path)

        is_local = os.path.isdir(pretrained_model_name_or_path)
        if os.path.isfile(os.path.join(subfolder, pretrained_model_name_or_path)):
            # Special case when pretrained_model_name_or_path is a local file
            resolved_config_file = pretrained_model_name_or_path
            is_local = True
        elif is_remote_url(pretrained_model_name_or_path):
            configuration_file = pretrained_model_name_or_path if gguf_file is None else gguf_file
            resolved_config_file = download_url(pretrained_model_name_or_path)
        else:
            configuration_file = kwargs.pop("_configuration_file", CONFIG_NAME) if gguf_file is None else gguf_file

            try:
                # Load from local folder or from cache or download from model Hub and cache
                resolved_config_file = cached_file(
                    pretrained_model_name_or_path,
                    configuration_file,
                    cache_dir=cache_dir,
                    force_download=force_download,
                    proxies=proxies,
                    resume_download=resume_download,
                    local_files_only=local_files_only,
                    token=token,
                    user_agent=user_agent,
                    revision=revision,
                    subfolder=subfolder,
                    _commit_hash=commit_hash,
                )
                if resolved_config_file is None:
                    return None, kwargs
                commit_hash = extract_commit_hash(resolved_config_file, commit_hash)
            except OSError:
                # Raise any environment error raise by `cached_file`. It will have a helpful error message adapted to
                # the original exception.
                raise
            except Exception:
                # For any other exception, we throw a generic error.
                raise OSError(
                    f"Can't load the configuration of '{pretrained_model_name_or_path}'. If you were trying to load it"
                    " from 'https://huggingface.co/models', make sure you don't have a local directory with the same"
                    f" name. Otherwise, make sure '{pretrained_model_name_or_path}' is the correct path to a directory"
                    f" containing a {configuration_file} file"
                )

        try:
            if gguf_file:
                config_dict = load_gguf_checkpoint(resolved_config_file, return_tensors=False)["config"]
            else:
                # Load config dict
                config_dict = cls._dict_from_json_file(resolved_config_file)

            config_dict["_commit_hash"] = commit_hash
        except (json.JSONDecodeError, UnicodeDecodeError):
            raise OSError(f"It looks like the config file at '{resolved_config_file}' is not a valid JSON file.")

        if is_local:
            logger.info(f"loading configuration file {resolved_config_file}")
        else:
            logger.info(f"loading configuration file {configuration_file} from cache at {resolved_config_file}")

        # timm models are not saved with the model_type in the config file
        if "model_type" not in config_dict and is_timm_config_dict(config_dict):
            config_dict["model_type"] = "timm_wrapper"

        return config_dict, kwargs

    @classmethod
    def from_dict(
        cls: type[SpecificPretrainedConfigType], config_dict: dict[str, Any], **kwargs
    ) -> SpecificPretrainedConfigType:
        """
        Instantiates a [`PretrainedConfig`] from a Python dictionary of parameters.

        Args:
            config_dict (`dict[str, Any]`):
                Dictionary that will be used to instantiate the configuration object. Such a dictionary can be
                retrieved from a pretrained checkpoint by leveraging the [`~PretrainedConfig.get_config_dict`] method.
            kwargs (`dict[str, Any]`):
                Additional parameters from which to initialize the configuration object.

        Returns:
            [`PretrainedConfig`]: The configuration object instantiated from those parameters.
        """
        return_unused_kwargs = kwargs.pop("return_unused_kwargs", False)
        # Those arguments may be passed along for our internal telemetry.
        # We remove them so they don't appear in `return_unused_kwargs`.
        kwargs.pop("_from_auto", None)
        kwargs.pop("_from_pipeline", None)
        # The commit hash might have been updated in the `config_dict`, we don't want the kwargs to erase that update.
        if "_commit_hash" in kwargs and "_commit_hash" in config_dict:
            kwargs["_commit_hash"] = config_dict["_commit_hash"]

        # We remove it from kwargs so that it does not appear in `return_unused_kwargs`.
        config_dict["attn_implementation"] = kwargs.pop("attn_implementation", None)

        config = cls(**config_dict)

        if hasattr(config, "pruned_heads"):
            config.pruned_heads = {int(key): value for key, value in config.pruned_heads.items()}

        # Update config with kwargs if needed
        if "num_labels" in kwargs and "id2label" in kwargs:
            num_labels = kwargs["num_labels"]
            id2label = kwargs["id2label"] if kwargs["id2label"] is not None else []
            if len(id2label) != num_labels:
                raise ValueError(
                    f"You passed along `num_labels={num_labels}` with an incompatible id to label map: "
                    f"{kwargs['id2label']}. Since those arguments are inconsistent with each other, you should remove "
                    "one of them."
                )
        to_remove = []
        for key, value in kwargs.items():
            if hasattr(config, key):
                current_attr = getattr(config, key)
                # To authorize passing a custom subconfig as kwarg in models that have nested configs.
                if isinstance(current_attr, PretrainedConfig) and isinstance(value, dict):
                    value = current_attr.__class__(**value)
                setattr(config, key, value)
                if key != "torch_dtype":
                    to_remove.append(key)
        for key in to_remove:
            kwargs.pop(key, None)

        logger.info(f"Model config {config}")
        if return_unused_kwargs:
            return config, kwargs
        else:
            return config

    @classmethod
    def from_json_file(
        cls: type[SpecificPretrainedConfigType], json_file: Union[str, os.PathLike]
    ) -> SpecificPretrainedConfigType:
        """
        Instantiates a [`PretrainedConfig`] from the path to a JSON file of parameters.

        Args:
            json_file (`str` or `os.PathLike`):
                Path to the JSON file containing the parameters.

        Returns:
            [`PretrainedConfig`]: The configuration object instantiated from that JSON file.

        """
        config_dict = cls._dict_from_json_file(json_file)
        return cls(**config_dict)

    @classmethod
    def _dict_from_json_file(cls, json_file: Union[str, os.PathLike]):
        with open(json_file, encoding="utf-8") as reader:
            text = reader.read()
        return json.loads(text)

    def __eq__(self, other):
        return isinstance(other, PretrainedConfig) and (self.__dict__ == other.__dict__)

    def __repr__(self):
        return f"{self.__class__.__name__} {self.to_json_string()}"

    def __iter__(self):
        yield from self.__dict__

    def to_diff_dict(self) -> dict[str, Any]:
        """
        Removes all attributes from the configuration that correspond to the default config attributes for
        better readability, while always retaining the `config` attribute from the class. Serializes to a
        Python dictionary.

        Returns:
            dict[str, Any]: Dictionary of all the attributes that make up this configuration instance.
        """
        config_dict = self.to_dict()

        # Get the default config dict (from a fresh PreTrainedConfig instance)
        default_config_dict = PretrainedConfig().to_dict()

        # get class specific config dict
        class_config_dict = self.__class__().to_dict() if not self.has_no_defaults_at_init else {}

        serializable_config_dict = {}

        # Only serialize values that differ from the default config,
        # except always keep the 'config' attribute.
        for key, value in config_dict.items():
            if (
                isinstance(getattr(self, key, None), PretrainedConfig)
                and key in class_config_dict
                and isinstance(class_config_dict[key], dict)
                or key in self.sub_configs
            ):
                # For nested configs we need to clean the diff recursively
                diff = recursive_diff_dict(value, default_config_dict, config_obj=getattr(self, key, None))
                if "model_type" in value:
                    # Needs to be set even if it's not in the diff
                    diff["model_type"] = value["model_type"]

                serializable_config_dict[key] = diff
            elif (
                key not in default_config_dict
                or key == "transformers_version"
                or key == "vocab_file"
                or value != default_config_dict[key]
                or (key in default_config_dict and value != class_config_dict.get(key, value))
            ):
                serializable_config_dict[key] = value

        self._remove_keys_not_serialized(serializable_config_dict)

        # Key removed only in diff dict
        if "_name_or_path" in serializable_config_dict:
            del serializable_config_dict["_name_or_path"]

        if hasattr(self, "quantization_config"):
            serializable_config_dict["quantization_config"] = (
                self.quantization_config.to_dict()
                if not isinstance(self.quantization_config, dict)
                else self.quantization_config
            )
        self.dict_torch_dtype_to_str(serializable_config_dict)

        return serializable_config_dict

    def to_dict(self) -> dict[str, Any]:
        """
        Serializes this instance to a Python dictionary.

        Returns:
            `dict[str, Any]`: Dictionary of all the attributes that make up this configuration instance.
        """
        output = copy.deepcopy(self.__dict__)
        if hasattr(self.__class__, "model_type"):
            output["model_type"] = self.__class__.model_type

        # Transformers version when serializing the model
        output["transformers_version"] = __version__

        for key, value in output.items():
            # Deal with nested configs like CLIP
            if isinstance(value, PretrainedConfig):
                value = value.to_dict()
                del value["transformers_version"]

            output[key] = value

        self._remove_keys_not_serialized(output)

        if hasattr(self, "quantization_config"):
            output["quantization_config"] = (
                self.quantization_config.to_dict()
                if not isinstance(self.quantization_config, dict)
                else self.quantization_config
            )
        self.dict_torch_dtype_to_str(output)

        return output

    def to_json_string(self, use_diff: bool = True) -> str:
        """
        Serializes this instance to a JSON string.

        Args:
            use_diff (`bool`, *optional*, defaults to `True`):
                If set to `True`, only the difference between the config instance and the default `PretrainedConfig()`
                is serialized to JSON string.

        Returns:
            `str`: String containing all the attributes that make up this configuration instance in JSON format.
        """
        if use_diff is True:
            config_dict = self.to_diff_dict()
        else:
            config_dict = self.to_dict()
        return json.dumps(config_dict, indent=2, sort_keys=True) + "\n"

    def to_json_file(self, json_file_path: Union[str, os.PathLike], use_diff: bool = True):
        """
        Save this instance to a JSON file.

        Args:
            json_file_path (`str` or `os.PathLike`):
                Path to the JSON file in which this configuration instance's parameters will be saved.
            use_diff (`bool`, *optional*, defaults to `True`):
                If set to `True`, only the difference between the config instance and the default `PretrainedConfig()`
                is serialized to JSON file.
        """
        with open(json_file_path, "w", encoding="utf-8") as writer:
            writer.write(self.to_json_string(use_diff=use_diff))

    def update(self, config_dict: dict[str, Any]):
        """
        Updates attributes of this class with attributes from `config_dict`.

        Args:
            config_dict (`dict[str, Any]`): Dictionary of attributes that should be updated for this class.
        """
        for key, value in config_dict.items():
            setattr(self, key, value)

    def update_from_string(self, update_str: str):
        """
        Updates attributes of this class with attributes from `update_str`.

        The expected format is ints, floats and strings as is, and for booleans use `true` or `false`. For example:
        "n_embd=10,resid_pdrop=0.2,scale_attn_weights=false,summary_type=cls_index"

        The keys to change have to already exist in the config object.

        Args:
            update_str (`str`): String with attributes that should be updated for this class.

        """

        d = dict(x.split("=") for x in update_str.split(","))
        for k, v in d.items():
            if not hasattr(self, k):
                raise ValueError(f"key {k} isn't in the original config dict")

            old_v = getattr(self, k)
            if isinstance(old_v, bool):
                if v.lower() in ["true", "1", "y", "yes"]:
                    v = True
                elif v.lower() in ["false", "0", "n", "no"]:
                    v = False
                else:
                    raise ValueError(f"can't derive true or false from {v} (key {k})")
            elif isinstance(old_v, int):
                v = int(v)
            elif isinstance(old_v, float):
                v = float(v)
            elif not isinstance(old_v, str):
                raise TypeError(
                    f"You can only update int, float, bool or string values in the config, got {v} for key {k}"
                )

            setattr(self, k, v)

    def dict_torch_dtype_to_str(self, d: dict[str, Any]) -> None:
        """
        Checks whether the passed dictionary and its nested dicts have a *torch_dtype* key and if it's not None,
        converts torch.dtype to a string of just the type. For example, `torch.float32` get converted into *"float32"*
        string, which can then be stored in the json format.
        """
        if d.get("torch_dtype", None) is not None:
            if isinstance(d["torch_dtype"], dict):
                d["torch_dtype"] = {k: str(v).split(".")[-1] for k, v in d["torch_dtype"].items()}
            elif not isinstance(d["torch_dtype"], str):
                d["torch_dtype"] = str(d["torch_dtype"]).split(".")[1]
        for value in d.values():
            if isinstance(value, dict):
                self.dict_torch_dtype_to_str(value)

    def _remove_keys_not_serialized(self, d: dict[str, Any]) -> None:
        """
        Checks and removes if there are any keys in the dict that should not be serialized when saving the config.
        Runs recursive check on the dict, to remove from all sub configs.
        """
        if hasattr(self, "quantization_config"):
            # Pop the `_pre_quantization_dtype` as torch.dtypes are not serializable.
            _ = d.pop("_pre_quantization_dtype", None)

        if "_auto_class" in d:
            del d["_auto_class"]
        if "_output_attentions" in d:
            d["output_attentions"] = d.pop("_output_attentions")
        if "_commit_hash" in d:
            del d["_commit_hash"]
        if "_attn_implementation_internal" in d:
            del d["_attn_implementation_internal"]
        if "_attn_implementation_autoset" in d:
            del d["_attn_implementation_autoset"]
        # Do not serialize `base_model_tp_plan` for now
        if "base_model_tp_plan" in d:
            del d["base_model_tp_plan"]
        # Do not serialize `base_model_pp_plan` for now
        if "base_model_pp_plan" in d:
            del d["base_model_pp_plan"]
        for value in d.values():
            if isinstance(value, dict):
                self._remove_keys_not_serialized(value)

    @classmethod
    def register_for_auto_class(cls, auto_class="AutoConfig"):
        """
        Register this class with a given auto class. This should only be used for custom configurations as the ones in
        the library are already mapped with `AutoConfig`.



        Args:
            auto_class (`str` or `type`, *optional*, defaults to `"AutoConfig"`):
                The auto class to register this new configuration with.
        """
        if not isinstance(auto_class, str):
            auto_class = auto_class.__name__

        import transformers.models.auto as auto_module

        if not hasattr(auto_module, auto_class):
            raise ValueError(f"{auto_class} is not a valid auto class.")

        cls._auto_class = auto_class

    @staticmethod
    def _get_global_generation_defaults() -> dict[str, Any]:
        return {
            "max_length": 20,
            "min_length": 0,
            "do_sample": False,
            "early_stopping": False,
            "num_beams": 1,
            "num_beam_groups": 1,
            "diversity_penalty": 0.0,
            "temperature": 1.0,
            "top_k": 50,
            "top_p": 1.0,
            "typical_p": 1.0,
            "repetition_penalty": 1.0,
            "length_penalty": 1.0,
            "no_repeat_ngram_size": 0,
            "encoder_no_repeat_ngram_size": 0,
            "bad_words_ids": None,
            "num_return_sequences": 1,
            "output_scores": False,
            "return_dict_in_generate": False,
            "forced_bos_token_id": None,
            "forced_eos_token_id": None,
            "remove_invalid_values": False,
            "exponential_decay_length_penalty": None,
            "suppress_tokens": None,
            "begin_suppress_tokens": None,
        }

    def _get_non_default_generation_parameters(self) -> dict[str, Any]:
        """
        Gets the non-default generation parameters on the PretrainedConfig instance
        """
        non_default_generation_parameters = {}
        decoder_attribute_name = None

        # Composite models don't have a default config, use their decoder config as a fallback for default values
        # If no known pattern is matched, then `default_config = None` -> check against the global generation defaults
        try:
            default_config = self.__class__()
        except ValueError:
            decoder_config = self.get_text_config(decoder=True)
            if decoder_config is not self:
                default_config = decoder_config.__class__()
            else:
                default_config = None

        # If it is a composite model, we want to check the subconfig that will be used for generation
        self_decoder_config = self if decoder_attribute_name is None else getattr(self, decoder_attribute_name)

        for parameter_name, default_global_value in self._get_global_generation_defaults().items():
            if hasattr(self_decoder_config, parameter_name):
                is_default_in_config = is_default_generation_value = None
                parameter_value = getattr(self_decoder_config, parameter_name)
                # Three cases in which is okay for the model config to hold generation config parameters:
                # 1. The parameter is set to `None`, effectively delegating its value to the generation config
                if parameter_value is None:
                    continue
                # 2. If we have a default config, then the instance should hold the same generation defaults
                if default_config is not None:
                    is_default_in_config = parameter_value == getattr(default_config, parameter_name)
                # 3. if we don't have a default config, then the instance should hold the global generation defaults
                else:
                    is_default_generation_value = parameter_value == default_global_value

                is_non_default = (is_default_in_config is False) or (
                    is_default_in_config is None and is_default_generation_value is False
                )
                if is_non_default:
                    non_default_generation_parameters[parameter_name] = getattr(self_decoder_config, parameter_name)

        return non_default_generation_parameters

    def get_text_config(self, decoder=False) -> "PretrainedConfig":
        """
        Returns the config that is meant to be used with text IO. On most models, it is the original config instance
        itself. On specific composite models, it is under a set of valid names.

        Args:
            decoder (`Optional[bool]`, *optional*, defaults to `False`):
                If set to `True`, then only search for decoder config names.
        """
        decoder_possible_text_config_names = ("decoder", "generator", "text_config")
        encoder_possible_text_config_names = ("text_encoder",)
        if decoder:
            possible_text_config_names = decoder_possible_text_config_names
        else:
            possible_text_config_names = encoder_possible_text_config_names + decoder_possible_text_config_names

        valid_text_config_names = []
        for text_config_name in possible_text_config_names:
            if hasattr(self, text_config_name):
                text_config = getattr(self, text_config_name, None)
                if text_config is not None:
                    valid_text_config_names += [text_config_name]

        if len(valid_text_config_names) > 1:
            raise ValueError(
                f"Multiple valid text configs were found in the model config: {valid_text_config_names}. In this "
                "case, using `get_text_config()` would be ambiguous. Please specify the desied text config directly."
            )
        elif len(valid_text_config_names) == 1:
            config_to_return = getattr(self, valid_text_config_names[0])
        else:
            config_to_return = self
        return config_to_return


def get_configuration_file(configuration_files: list[str]) -> str:
    """
    Get the configuration file to use for this version of transformers.

    Args:
        configuration_files (`list[str]`): The list of available configuration files.

    Returns:
        `str`: The configuration file to use.
    """
    configuration_files_map = {}
    for file_name in configuration_files:
        if file_name.startswith("config.") and file_name.endswith(".json") and file_name != "config.json":
            v = file_name.removeprefix("config.").removesuffix(".json")
            configuration_files_map[v] = file_name
    available_versions = sorted(configuration_files_map.keys())

    # Defaults to FULL_CONFIGURATION_FILE and then try to look at some newer versions.
    configuration_file = CONFIG_NAME
    transformers_version = version.parse(__version__)
    for v in available_versions:
        if version.parse(v) <= transformers_version:
            configuration_file = configuration_files_map[v]
        else:
            # No point going further since the versions are sorted.
            break

    return configuration_file


def recursive_diff_dict(dict_a, dict_b, config_obj=None):
    """
    Helper function to recursively take the diff between two nested dictionaries. The resulting diff only contains the
    values from `dict_a` that are different from values in `dict_b`.

    dict_b : the default config dictionary. We want to remove values that are in this one
    """
    diff = {}
    default = config_obj.__class__().to_dict() if config_obj is not None else {}
    for key, value in dict_a.items():
        obj_value = getattr(config_obj, str(key), None)
        if isinstance(obj_value, PretrainedConfig) and key in dict_b and isinstance(dict_b[key], dict):
            diff_value = recursive_diff_dict(value, dict_b[key], config_obj=obj_value)
            diff[key] = diff_value
        elif key not in dict_b or (value != default[key]):
            diff[key] = value
    return diff


PretrainedConfig.push_to_hub = copy_func(PretrainedConfig.push_to_hub)
if PretrainedConfig.push_to_hub.__doc__ is not None:
    PretrainedConfig.push_to_hub.__doc__ = PretrainedConfig.push_to_hub.__doc__.format(
        object="config", object_class="AutoConfig", object_files="configuration file"
    )


ALLOWED_LAYER_TYPES = (
    "full_attention",
    "sliding_attention",
    "chunked_attention",
    "linear_attention",  # used in minimax
)


def layer_type_validation(layer_types: list[str]):
    """Check that each entry in `layer_types` are allowed."""
    if not all(layer_type in ALLOWED_LAYER_TYPES for layer_type in layer_types):
        raise ValueError(f"The `layer_types` entries must be in {ALLOWED_LAYER_TYPES}")<|MERGE_RESOLUTION|>--- conflicted
+++ resolved
@@ -305,8 +305,6 @@
             # Keys are always strings in JSON so convert ids to int here.
             self.id2label = {int(key): value for key, value in self.id2label.items()}
 
-<<<<<<< HEAD
-=======
         # Tokenizer attributes
         self.tokenizer_class = tokenizer_class
         self.prefix = prefix
@@ -321,7 +319,6 @@
         for parameter_name, default_value in self._get_global_generation_defaults().items():
             setattr(self, parameter_name, kwargs.pop(parameter_name, default_value))
 
->>>>>>> 25343aaf
         # Name or path to the pretrained checkpoint
         self._name_or_path = str(kwargs.pop("name_or_path", ""))
         self._commit_hash = kwargs.pop("_commit_hash", None)
