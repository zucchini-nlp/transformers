--- conflicted
+++ resolved
@@ -1540,17 +1540,19 @@
         },
     )
 
-<<<<<<< HEAD
     average_tokens_across_devices: Optional[bool] = field(
         default=False,
         metadata={
             "help": "Whether or not to average tokens across devices. If enabled, will use all_reduce to "
             "synchronize num_tokens_in_batch for precise loss calculation. Reference: "
             "https://github.com/huggingface/transformers/issues/34242"
-=======
+        }
+    )
+
     predict_with_generate: bool = field(
         default=False, metadata={"help": "Whether to use generate to calculate generative metrics (ROUGE, BLEU)."}
     )
+
     generation_config: Optional[Union[dict, str, GenerationConfig]] = field(
         default=None,
         metadata={
@@ -1559,7 +1561,6 @@
                 "will have higher priority than model's generation config. Anything not set by this config ",
                 "will fallback to `model.generation_config`.",
             )
->>>>>>> ae6000c6
         },
     )
 
