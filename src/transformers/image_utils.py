--- conflicted
+++ resolved
@@ -17,12 +17,7 @@
 from collections.abc import Iterable
 from dataclasses import dataclass
 from io import BytesIO
-<<<<<<< HEAD
-from typing import TYPE_CHECKING, Optional, Union
-=======
 from typing import Callable, Optional, Union
-from urllib.parse import urlparse
->>>>>>> 6daa3eeb
 
 import numpy as np
 import requests
@@ -74,15 +69,9 @@
     else:
         pil_torch_interpolation_mapping = {}
 
-<<<<<<< HEAD
-if TYPE_CHECKING:
-    if is_torch_available():
-        import torch
-=======
 
 if is_torch_available():
     import torch
->>>>>>> 6daa3eeb
 
 
 logger = logging.get_logger(__name__)
