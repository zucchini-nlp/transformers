--- conflicted
+++ resolved
@@ -25,10 +25,7 @@
 
 from .utils import (
     ExplicitEnum,
-<<<<<<< HEAD
-=======
     TensorType,
->>>>>>> 99e0ab6e
     is_av_available,
     is_cv2_available,
     is_decord_available,
@@ -603,10 +600,6 @@
     video = video_decoder(file_obj)
     return video
 
-<<<<<<< HEAD
-=======
-
->>>>>>> 99e0ab6e
 def load_images(
     images: Union[List, Tuple, str, "PIL.Image.Image"], timeout: Optional[float] = None
 ) -> Union["PIL.Image.Image", List["PIL.Image.Image"], List[List["PIL.Image.Image"]]]:
