--- conflicted
+++ resolved
@@ -20,777 +20,4 @@
     _backends = ["vision"]
 
     def __init__(self, *args, **kwargs):
-<<<<<<< HEAD
-        requires_backends(self, ["vision"])
-
-
-class AriaImageProcessor(metaclass=DummyObject):
-    _backends = ["vision"]
-
-    def __init__(self, *args, **kwargs):
-        requires_backends(self, ["vision"])
-
-
-class BeitFeatureExtractor(metaclass=DummyObject):
-    _backends = ["vision"]
-
-    def __init__(self, *args, **kwargs):
-        requires_backends(self, ["vision"])
-
-
-class BeitImageProcessor(metaclass=DummyObject):
-    _backends = ["vision"]
-
-    def __init__(self, *args, **kwargs):
-        requires_backends(self, ["vision"])
-
-
-class BitImageProcessor(metaclass=DummyObject):
-    _backends = ["vision"]
-
-    def __init__(self, *args, **kwargs):
-        requires_backends(self, ["vision"])
-
-
-class BlipImageProcessor(metaclass=DummyObject):
-    _backends = ["vision"]
-
-    def __init__(self, *args, **kwargs):
-        requires_backends(self, ["vision"])
-
-
-class BridgeTowerImageProcessor(metaclass=DummyObject):
-    _backends = ["vision"]
-
-    def __init__(self, *args, **kwargs):
-        requires_backends(self, ["vision"])
-
-
-class ChameleonImageProcessor(metaclass=DummyObject):
-    _backends = ["vision"]
-
-    def __init__(self, *args, **kwargs):
-        requires_backends(self, ["vision"])
-
-
-class ChineseCLIPFeatureExtractor(metaclass=DummyObject):
-    _backends = ["vision"]
-
-    def __init__(self, *args, **kwargs):
-        requires_backends(self, ["vision"])
-
-
-class ChineseCLIPImageProcessor(metaclass=DummyObject):
-    _backends = ["vision"]
-
-    def __init__(self, *args, **kwargs):
-        requires_backends(self, ["vision"])
-
-
-class CLIPFeatureExtractor(metaclass=DummyObject):
-    _backends = ["vision"]
-
-    def __init__(self, *args, **kwargs):
-        requires_backends(self, ["vision"])
-
-
-class CLIPImageProcessor(metaclass=DummyObject):
-    _backends = ["vision"]
-
-    def __init__(self, *args, **kwargs):
-        requires_backends(self, ["vision"])
-
-
-class ConditionalDetrFeatureExtractor(metaclass=DummyObject):
-    _backends = ["vision"]
-
-    def __init__(self, *args, **kwargs):
-        requires_backends(self, ["vision"])
-
-
-class ConditionalDetrImageProcessor(metaclass=DummyObject):
-    _backends = ["vision"]
-
-    def __init__(self, *args, **kwargs):
-        requires_backends(self, ["vision"])
-
-
-class ConvNextFeatureExtractor(metaclass=DummyObject):
-    _backends = ["vision"]
-
-    def __init__(self, *args, **kwargs):
-        requires_backends(self, ["vision"])
-
-
-class ConvNextImageProcessor(metaclass=DummyObject):
-    _backends = ["vision"]
-
-    def __init__(self, *args, **kwargs):
-        requires_backends(self, ["vision"])
-
-
-class DeformableDetrFeatureExtractor(metaclass=DummyObject):
-    _backends = ["vision"]
-
-    def __init__(self, *args, **kwargs):
-        requires_backends(self, ["vision"])
-
-
-class DeformableDetrImageProcessor(metaclass=DummyObject):
-    _backends = ["vision"]
-
-    def __init__(self, *args, **kwargs):
-        requires_backends(self, ["vision"])
-
-
-class DeiTFeatureExtractor(metaclass=DummyObject):
-    _backends = ["vision"]
-
-    def __init__(self, *args, **kwargs):
-        requires_backends(self, ["vision"])
-
-
-class DeiTImageProcessor(metaclass=DummyObject):
-    _backends = ["vision"]
-
-    def __init__(self, *args, **kwargs):
-        requires_backends(self, ["vision"])
-
-
-class DetaImageProcessor(metaclass=DummyObject):
-    _backends = ["vision"]
-
-    def __init__(self, *args, **kwargs):
-        requires_backends(self, ["vision"])
-
-
-class EfficientFormerImageProcessor(metaclass=DummyObject):
-    _backends = ["vision"]
-
-    def __init__(self, *args, **kwargs):
-        requires_backends(self, ["vision"])
-
-
-class TvltImageProcessor(metaclass=DummyObject):
-    _backends = ["vision"]
-
-    def __init__(self, *args, **kwargs):
-        requires_backends(self, ["vision"])
-
-
-class ViTHybridImageProcessor(metaclass=DummyObject):
-    _backends = ["vision"]
-
-    def __init__(self, *args, **kwargs):
-        requires_backends(self, ["vision"])
-
-
-class DepthProImageProcessor(metaclass=DummyObject):
-    _backends = ["vision"]
-
-    def __init__(self, *args, **kwargs):
-        requires_backends(self, ["vision"])
-
-
-class DepthProImageProcessorFast(metaclass=DummyObject):
-    _backends = ["vision"]
-
-    def __init__(self, *args, **kwargs):
-        requires_backends(self, ["vision"])
-
-
-class DetrFeatureExtractor(metaclass=DummyObject):
-    _backends = ["vision"]
-
-    def __init__(self, *args, **kwargs):
-        requires_backends(self, ["vision"])
-
-
-class DetrImageProcessor(metaclass=DummyObject):
-    _backends = ["vision"]
-
-    def __init__(self, *args, **kwargs):
-        requires_backends(self, ["vision"])
-
-
-class DonutFeatureExtractor(metaclass=DummyObject):
-    _backends = ["vision"]
-
-    def __init__(self, *args, **kwargs):
-        requires_backends(self, ["vision"])
-
-
-class DonutImageProcessor(metaclass=DummyObject):
-    _backends = ["vision"]
-
-    def __init__(self, *args, **kwargs):
-        requires_backends(self, ["vision"])
-
-
-class DPTFeatureExtractor(metaclass=DummyObject):
-    _backends = ["vision"]
-
-    def __init__(self, *args, **kwargs):
-        requires_backends(self, ["vision"])
-
-
-class DPTImageProcessor(metaclass=DummyObject):
-    _backends = ["vision"]
-
-    def __init__(self, *args, **kwargs):
-        requires_backends(self, ["vision"])
-
-
-class EfficientNetImageProcessor(metaclass=DummyObject):
-    _backends = ["vision"]
-
-    def __init__(self, *args, **kwargs):
-        requires_backends(self, ["vision"])
-
-
-class Emu3ImageProcessor(metaclass=DummyObject):
-    _backends = ["vision"]
-
-    def __init__(self, *args, **kwargs):
-        requires_backends(self, ["vision"])
-
-
-class FlavaFeatureExtractor(metaclass=DummyObject):
-    _backends = ["vision"]
-
-    def __init__(self, *args, **kwargs):
-        requires_backends(self, ["vision"])
-
-
-class FlavaImageProcessor(metaclass=DummyObject):
-    _backends = ["vision"]
-
-    def __init__(self, *args, **kwargs):
-        requires_backends(self, ["vision"])
-
-
-class FlavaProcessor(metaclass=DummyObject):
-    _backends = ["vision"]
-
-    def __init__(self, *args, **kwargs):
-        requires_backends(self, ["vision"])
-
-
-class FuyuImageProcessor(metaclass=DummyObject):
-    _backends = ["vision"]
-
-    def __init__(self, *args, **kwargs):
-        requires_backends(self, ["vision"])
-
-
-class FuyuProcessor(metaclass=DummyObject):
-    _backends = ["vision"]
-
-    def __init__(self, *args, **kwargs):
-        requires_backends(self, ["vision"])
-
-
-class Gemma3ImageProcessor(metaclass=DummyObject):
-    _backends = ["vision"]
-
-    def __init__(self, *args, **kwargs):
-        requires_backends(self, ["vision"])
-
-
-class GLPNFeatureExtractor(metaclass=DummyObject):
-    _backends = ["vision"]
-
-    def __init__(self, *args, **kwargs):
-        requires_backends(self, ["vision"])
-
-
-class GLPNImageProcessor(metaclass=DummyObject):
-    _backends = ["vision"]
-
-    def __init__(self, *args, **kwargs):
-        requires_backends(self, ["vision"])
-
-
-class GotOcr2ImageProcessor(metaclass=DummyObject):
-    _backends = ["vision"]
-
-    def __init__(self, *args, **kwargs):
-        requires_backends(self, ["vision"])
-
-
-class GroundingDinoImageProcessor(metaclass=DummyObject):
-    _backends = ["vision"]
-
-    def __init__(self, *args, **kwargs):
-        requires_backends(self, ["vision"])
-
-
-class IdeficsImageProcessor(metaclass=DummyObject):
-    _backends = ["vision"]
-
-    def __init__(self, *args, **kwargs):
-        requires_backends(self, ["vision"])
-
-
-class Idefics2ImageProcessor(metaclass=DummyObject):
-    _backends = ["vision"]
-
-    def __init__(self, *args, **kwargs):
-        requires_backends(self, ["vision"])
-
-
-class Idefics3ImageProcessor(metaclass=DummyObject):
-    _backends = ["vision"]
-
-    def __init__(self, *args, **kwargs):
-        requires_backends(self, ["vision"])
-
-
-class ImageGPTFeatureExtractor(metaclass=DummyObject):
-    _backends = ["vision"]
-
-    def __init__(self, *args, **kwargs):
-        requires_backends(self, ["vision"])
-
-
-class ImageGPTImageProcessor(metaclass=DummyObject):
-    _backends = ["vision"]
-
-    def __init__(self, *args, **kwargs):
-        requires_backends(self, ["vision"])
-
-
-class InstructBlipVideoImageProcessor(metaclass=DummyObject):
-    _backends = ["vision"]
-
-    def __init__(self, *args, **kwargs):
-        requires_backends(self, ["vision"])
-
-
-class LayoutLMv2FeatureExtractor(metaclass=DummyObject):
-    _backends = ["vision"]
-
-    def __init__(self, *args, **kwargs):
-        requires_backends(self, ["vision"])
-
-
-class LayoutLMv2ImageProcessor(metaclass=DummyObject):
-    _backends = ["vision"]
-
-    def __init__(self, *args, **kwargs):
-        requires_backends(self, ["vision"])
-
-
-class LayoutLMv3FeatureExtractor(metaclass=DummyObject):
-    _backends = ["vision"]
-
-    def __init__(self, *args, **kwargs):
-        requires_backends(self, ["vision"])
-
-
-class LayoutLMv3ImageProcessor(metaclass=DummyObject):
-    _backends = ["vision"]
-
-    def __init__(self, *args, **kwargs):
-        requires_backends(self, ["vision"])
-
-
-class LevitFeatureExtractor(metaclass=DummyObject):
-    _backends = ["vision"]
-
-    def __init__(self, *args, **kwargs):
-        requires_backends(self, ["vision"])
-
-
-class LevitImageProcessor(metaclass=DummyObject):
-    _backends = ["vision"]
-
-    def __init__(self, *args, **kwargs):
-        requires_backends(self, ["vision"])
-
-
-class LlavaImageProcessor(metaclass=DummyObject):
-    _backends = ["vision"]
-
-    def __init__(self, *args, **kwargs):
-        requires_backends(self, ["vision"])
-
-
-class LlavaNextImageProcessor(metaclass=DummyObject):
-    _backends = ["vision"]
-
-    def __init__(self, *args, **kwargs):
-        requires_backends(self, ["vision"])
-
-
-class LlavaNextVideoImageProcessor(metaclass=DummyObject):
-    _backends = ["vision"]
-
-    def __init__(self, *args, **kwargs):
-        requires_backends(self, ["vision"])
-
-
-class LlavaOnevisionImageProcessor(metaclass=DummyObject):
-    _backends = ["vision"]
-
-    def __init__(self, *args, **kwargs):
-        requires_backends(self, ["vision"])
-
-
-class Mask2FormerImageProcessor(metaclass=DummyObject):
-    _backends = ["vision"]
-
-    def __init__(self, *args, **kwargs):
-        requires_backends(self, ["vision"])
-
-
-class MaskFormerFeatureExtractor(metaclass=DummyObject):
-    _backends = ["vision"]
-
-    def __init__(self, *args, **kwargs):
-        requires_backends(self, ["vision"])
-
-
-class MaskFormerImageProcessor(metaclass=DummyObject):
-    _backends = ["vision"]
-
-    def __init__(self, *args, **kwargs):
-        requires_backends(self, ["vision"])
-
-
-class MllamaImageProcessor(metaclass=DummyObject):
-    _backends = ["vision"]
-
-    def __init__(self, *args, **kwargs):
-        requires_backends(self, ["vision"])
-
-
-class MobileNetV1FeatureExtractor(metaclass=DummyObject):
-    _backends = ["vision"]
-
-    def __init__(self, *args, **kwargs):
-        requires_backends(self, ["vision"])
-
-
-class MobileNetV1ImageProcessor(metaclass=DummyObject):
-    _backends = ["vision"]
-
-    def __init__(self, *args, **kwargs):
-        requires_backends(self, ["vision"])
-
-
-class MobileNetV2FeatureExtractor(metaclass=DummyObject):
-    _backends = ["vision"]
-
-    def __init__(self, *args, **kwargs):
-        requires_backends(self, ["vision"])
-
-
-class MobileNetV2ImageProcessor(metaclass=DummyObject):
-    _backends = ["vision"]
-
-    def __init__(self, *args, **kwargs):
-        requires_backends(self, ["vision"])
-
-
-class MobileViTFeatureExtractor(metaclass=DummyObject):
-    _backends = ["vision"]
-
-    def __init__(self, *args, **kwargs):
-        requires_backends(self, ["vision"])
-
-
-class MobileViTImageProcessor(metaclass=DummyObject):
-    _backends = ["vision"]
-
-    def __init__(self, *args, **kwargs):
-        requires_backends(self, ["vision"])
-
-
-class NougatImageProcessor(metaclass=DummyObject):
-    _backends = ["vision"]
-
-    def __init__(self, *args, **kwargs):
-        requires_backends(self, ["vision"])
-
-
-class OneFormerImageProcessor(metaclass=DummyObject):
-    _backends = ["vision"]
-
-    def __init__(self, *args, **kwargs):
-        requires_backends(self, ["vision"])
-
-
-class Owlv2ImageProcessor(metaclass=DummyObject):
-    _backends = ["vision"]
-
-    def __init__(self, *args, **kwargs):
-        requires_backends(self, ["vision"])
-
-
-class OwlViTFeatureExtractor(metaclass=DummyObject):
-    _backends = ["vision"]
-
-    def __init__(self, *args, **kwargs):
-        requires_backends(self, ["vision"])
-
-
-class OwlViTImageProcessor(metaclass=DummyObject):
-    _backends = ["vision"]
-
-    def __init__(self, *args, **kwargs):
-        requires_backends(self, ["vision"])
-
-
-class PerceiverFeatureExtractor(metaclass=DummyObject):
-    _backends = ["vision"]
-
-    def __init__(self, *args, **kwargs):
-        requires_backends(self, ["vision"])
-
-
-class PerceiverImageProcessor(metaclass=DummyObject):
-    _backends = ["vision"]
-
-    def __init__(self, *args, **kwargs):
-        requires_backends(self, ["vision"])
-
-
-class Pix2StructImageProcessor(metaclass=DummyObject):
-    _backends = ["vision"]
-
-    def __init__(self, *args, **kwargs):
-        requires_backends(self, ["vision"])
-
-
-class PixtralImageProcessor(metaclass=DummyObject):
-    _backends = ["vision"]
-
-    def __init__(self, *args, **kwargs):
-        requires_backends(self, ["vision"])
-
-
-class PoolFormerFeatureExtractor(metaclass=DummyObject):
-    _backends = ["vision"]
-
-    def __init__(self, *args, **kwargs):
-        requires_backends(self, ["vision"])
-
-
-class PoolFormerImageProcessor(metaclass=DummyObject):
-    _backends = ["vision"]
-
-    def __init__(self, *args, **kwargs):
-        requires_backends(self, ["vision"])
-
-
-class PromptDepthAnythingImageProcessor(metaclass=DummyObject):
-    _backends = ["vision"]
-
-    def __init__(self, *args, **kwargs):
-        requires_backends(self, ["vision"])
-
-
-class PvtImageProcessor(metaclass=DummyObject):
-    _backends = ["vision"]
-
-    def __init__(self, *args, **kwargs):
-        requires_backends(self, ["vision"])
-
-
-class Qwen2VLImageProcessor(metaclass=DummyObject):
-    _backends = ["vision"]
-
-    def __init__(self, *args, **kwargs):
-        requires_backends(self, ["vision"])
-
-
-class RTDetrImageProcessor(metaclass=DummyObject):
-    _backends = ["vision"]
-
-    def __init__(self, *args, **kwargs):
-        requires_backends(self, ["vision"])
-
-
-class SamImageProcessor(metaclass=DummyObject):
-    _backends = ["vision"]
-
-    def __init__(self, *args, **kwargs):
-        requires_backends(self, ["vision"])
-
-
-class SegformerFeatureExtractor(metaclass=DummyObject):
-    _backends = ["vision"]
-
-    def __init__(self, *args, **kwargs):
-        requires_backends(self, ["vision"])
-
-
-class SegformerImageProcessor(metaclass=DummyObject):
-    _backends = ["vision"]
-
-    def __init__(self, *args, **kwargs):
-        requires_backends(self, ["vision"])
-
-
-class SegGptImageProcessor(metaclass=DummyObject):
-    _backends = ["vision"]
-
-    def __init__(self, *args, **kwargs):
-        requires_backends(self, ["vision"])
-
-
-class SiglipImageProcessor(metaclass=DummyObject):
-    _backends = ["vision"]
-
-    def __init__(self, *args, **kwargs):
-        requires_backends(self, ["vision"])
-
-
-class Siglip2ImageProcessor(metaclass=DummyObject):
-    _backends = ["vision"]
-
-    def __init__(self, *args, **kwargs):
-        requires_backends(self, ["vision"])
-
-
-class SmolVLMImageProcessor(metaclass=DummyObject):
-    _backends = ["vision"]
-
-    def __init__(self, *args, **kwargs):
-        requires_backends(self, ["vision"])
-
-
-class SuperGlueImageProcessor(metaclass=DummyObject):
-    _backends = ["vision"]
-
-    def __init__(self, *args, **kwargs):
-        requires_backends(self, ["vision"])
-
-
-class SuperPointImageProcessor(metaclass=DummyObject):
-    _backends = ["vision"]
-
-    def __init__(self, *args, **kwargs):
-        requires_backends(self, ["vision"])
-
-
-class Swin2SRImageProcessor(metaclass=DummyObject):
-    _backends = ["vision"]
-
-    def __init__(self, *args, **kwargs):
-        requires_backends(self, ["vision"])
-
-
-class TextNetImageProcessor(metaclass=DummyObject):
-    _backends = ["vision"]
-
-    def __init__(self, *args, **kwargs):
-        requires_backends(self, ["vision"])
-
-
-class TvpImageProcessor(metaclass=DummyObject):
-    _backends = ["vision"]
-
-    def __init__(self, *args, **kwargs):
-        requires_backends(self, ["vision"])
-
-
-class VideoLlavaImageProcessor(metaclass=DummyObject):
-    _backends = ["vision"]
-
-    def __init__(self, *args, **kwargs):
-        requires_backends(self, ["vision"])
-
-
-class VideoMAEFeatureExtractor(metaclass=DummyObject):
-    _backends = ["vision"]
-
-    def __init__(self, *args, **kwargs):
-        requires_backends(self, ["vision"])
-
-
-class VideoMAEImageProcessor(metaclass=DummyObject):
-    _backends = ["vision"]
-
-    def __init__(self, *args, **kwargs):
-        requires_backends(self, ["vision"])
-
-
-class ViltFeatureExtractor(metaclass=DummyObject):
-    _backends = ["vision"]
-
-    def __init__(self, *args, **kwargs):
-        requires_backends(self, ["vision"])
-
-
-class ViltImageProcessor(metaclass=DummyObject):
-    _backends = ["vision"]
-
-    def __init__(self, *args, **kwargs):
-        requires_backends(self, ["vision"])
-
-
-class ViltProcessor(metaclass=DummyObject):
-    _backends = ["vision"]
-
-    def __init__(self, *args, **kwargs):
-        requires_backends(self, ["vision"])
-
-
-class ViTFeatureExtractor(metaclass=DummyObject):
-    _backends = ["vision"]
-
-    def __init__(self, *args, **kwargs):
-        requires_backends(self, ["vision"])
-
-
-class ViTImageProcessor(metaclass=DummyObject):
-    _backends = ["vision"]
-
-    def __init__(self, *args, **kwargs):
-        requires_backends(self, ["vision"])
-
-
-class VitMatteImageProcessor(metaclass=DummyObject):
-    _backends = ["vision"]
-
-    def __init__(self, *args, **kwargs):
-        requires_backends(self, ["vision"])
-
-
-class VitPoseImageProcessor(metaclass=DummyObject):
-    _backends = ["vision"]
-
-    def __init__(self, *args, **kwargs):
-        requires_backends(self, ["vision"])
-
-
-class VivitImageProcessor(metaclass=DummyObject):
-    _backends = ["vision"]
-
-    def __init__(self, *args, **kwargs):
-        requires_backends(self, ["vision"])
-
-
-class YolosFeatureExtractor(metaclass=DummyObject):
-    _backends = ["vision"]
-
-    def __init__(self, *args, **kwargs):
-        requires_backends(self, ["vision"])
-
-
-class YolosImageProcessor(metaclass=DummyObject):
-    _backends = ["vision"]
-
-    def __init__(self, *args, **kwargs):
-        requires_backends(self, ["vision"])
-
-
-class ZoeDepthImageProcessor(metaclass=DummyObject):
-    _backends = ["vision"]
-
-    def __init__(self, *args, **kwargs):
-=======
->>>>>>> 78cea3e2
         requires_backends(self, ["vision"])