--- conflicted
+++ resolved
@@ -772,12 +772,6 @@
             kwargs (`dict[str, Any]`, *optional*):
                 Additional key word arguments passed along to the [`~utils.PushToHubMixin.push_to_hub`] method.
         """
-<<<<<<< HEAD
-        use_auth_token = kwargs.pop("use_auth_token", None)
-=======
-        save_jinja_files = kwargs.pop("save_jinja_files", True)
->>>>>>> 252d7cd9
-
         os.makedirs(save_directory, exist_ok=True)
 
         if push_to_hub:
