# Copyright 2022 The HuggingFace Inc. team.
#
# Licensed under the Apache License, Version 2.0 (the "License");
# you may not use this file except in compliance with the License.
# You may obtain a copy of the License at
#
#     http://www.apache.org/licenses/LICENSE-2.0
#
# Unless required by applicable law or agreed to in writing, software
# distributed under the License is distributed on an "AS IS" BASIS,
# WITHOUT WARRANTIES OR CONDITIONS OF ANY KIND, either express or implied.
# See the License for the specific language governing permissions and
# limitations under the License.
"""
Processing saving/loading class for common processors.
"""
# from __future__ import annotations

import bisect
import copy
import inspect
import json
import os
import sys
import typing
import warnings
from dataclasses import dataclass
from pathlib import Path
from typing import Annotated, Any, Literal, Optional, TypedDict, TypeVar, Union

import numpy as np
import typing_extensions
from huggingface_hub.dataclasses import validate_typed_dict
from huggingface_hub.errors import EntryNotFoundError

from .audio_utils import AudioInput, load_audio
from .dynamic_module_utils import custom_object_save
from .feature_extraction_utils import BatchFeature
from .image_utils import ChannelDimension, ImageInput, is_vision_available
from .utils.chat_template_utils import render_jinja_template
from .utils.type_validators import (
    device_validator,
    image_size_validator,
    padding_validator,
    positive_any_number,
    positive_int,
    resampling_validator,
    tensor_type_validator,
    truncation_validator,
    video_metadata_validator,
)
from .video_utils import VideoInput, VideoMetadataType


if is_vision_available():
    from .image_utils import PILImageResampling

from .tokenization_utils_base import (
    PaddingStrategy,
    PreTokenizedInput,
    PreTrainedTokenizerBase,
    TextInput,
    TruncationStrategy,
)
from .utils import (
    AUDIO_TOKENIZER_NAME,
    CHAT_TEMPLATE_DIR,
    CHAT_TEMPLATE_FILE,
    LEGACY_PROCESSOR_CHAT_TEMPLATE_FILE,
    PROCESSOR_NAME,
    PushToHubMixin,
    TensorType,
    cached_file,
    copy_func,
    direct_transformers_import,
    download_url,
    is_offline_mode,
    is_remote_url,
    is_torch_available,
    list_repo_templates,
    logging,
)
from .utils.deprecation import deprecate_kwarg


if is_torch_available():
    from .modeling_utils import PreTrainedAudioTokenizerBase


logger = logging.get_logger(__name__)

# type hinting: specifying the type of processor class that inherits from ProcessorMixin
SpecificProcessorType = TypeVar("SpecificProcessorType", bound="ProcessorMixin")

# Dynamically import the Transformers module to grab the attribute classes of the processor from their names.
transformers_module = direct_transformers_import(Path(__file__).parent)


AUTO_TO_BASE_CLASS_MAPPING = {
    "AutoTokenizer": "PreTrainedTokenizerBase",
    "AutoFeatureExtractor": "FeatureExtractionMixin",
    "AutoImageProcessor": "ImageProcessingMixin",
    "AutoVideoProcessor": "BaseVideoProcessor",
}

if sys.version_info >= (3, 11):
    Unpack = typing.Unpack
else:
    Unpack = typing_extensions.Unpack


class TextKwargs(TypedDict, total=False):
    """
    Keyword arguments for text processing. For extended documentation, check out tokenization_utils_base methods and
    docstrings associated.

    Attributes:
        add_special_tokens (`bool`, *optional*)
            Whether or not to add special tokens when encoding the sequences.
        padding (`bool`, `str` or [`~utils.PaddingStrategy`], *optional*)
            Activates and controls padding.
        truncation (`bool`, `str` or [`~tokenization_utils_base.TruncationStrategy`], *optional*):
            Activates and controls truncation.
        max_length (`int`, *optional*):
            Controls the maximum length to use by one of the truncation/padding parameters.
        stride (`int`, *optional*):
            If set, the overflowing tokens will contain some tokens from the end of the truncated sequence.
        is_split_into_words (`bool`, *optional*):
            Whether or not the input is already pre-tokenized.
        pad_to_multiple_of (`int`, *optional*):
            If set, will pad the sequence to a multiple of the provided value.
        return_token_type_ids (`bool`, *optional*):
            Whether to return token type IDs.
        return_attention_mask (`bool`, *optional*):
            Whether to return the attention mask.
        return_overflowing_tokens (`bool`, *optional*):
            Whether or not to return overflowing token sequences.
        return_special_tokens_mask (`bool`, *optional*):
            Whether or not to return special tokens mask information.
        return_offsets_mapping (`bool`, *optional*):
            Whether or not to return `(char_start, char_end)` for each token.
        return_length (`bool`, *optional*):
            Whether or not to return the lengths of the encoded inputs.
        verbose (`bool`, *optional*):
            Whether or not to print more information and warnings.
        padding_side (`str`, *optional*):
            The side on which padding will be applied.
        return_mm_token_type_ids (`bool`, *optional*):
            Whether to return multimodal token type ids indicating mm placeholder token positions.
        return_tensors (`str` or [`~utils.TensorType`], *optional*):
            If set, will return tensors of a particular framework. Acceptable values are:
            - `'pt'`: Return PyTorch `torch.Tensor` objects.
            - `'np'`: Return NumPy `np.ndarray` objects.
    """

    text_pair: Optional[Union[TextInput, PreTokenizedInput, list[TextInput], list[PreTokenizedInput]]]
    text_target: Optional[Union[TextInput, PreTokenizedInput, list[TextInput], list[PreTokenizedInput]]]
    text_pair_target: Optional[Union[TextInput, PreTokenizedInput, list[TextInput], list[PreTokenizedInput]]]
    add_special_tokens: Optional[bool]
    padding: Annotated[Optional[Union[bool, str, PaddingStrategy]], padding_validator()]
    truncation: Annotated[Optional[Union[bool, str, TruncationStrategy]], truncation_validator()]
    max_length: Annotated[Optional[int], positive_int()]
    stride: Annotated[Optional[int], positive_int()]
    is_split_into_words: Optional[bool]
    pad_to_multiple_of: Annotated[Optional[int], positive_int()]
    return_token_type_ids: Optional[bool]
    return_attention_mask: Optional[bool]
    return_overflowing_tokens: Optional[bool]
    return_special_tokens_mask: Optional[bool]
    return_offsets_mapping: Optional[bool]
    return_length: Optional[bool]
    verbose: Optional[bool]
    padding_side: Optional[Literal["left", "right"]]
    return_mm_token_type_ids: Optional[bool]
    return_tensors: Annotated[Optional[Union[str, TensorType]], tensor_type_validator()]


class ImagesKwargs(TypedDict, total=False):
    """
    Keyword arguments for image processing. For extended documentation, check the appropriate ImageProcessor
    class methods and docstrings.

    Attributes:
        do_convert_rgb (`bool`):
            Whether to convert the video to RGB format.
        do_resize (`bool`, *optional*):
            Whether to resize the image.
        size (`dict[str, int]`, *optional*):
            Resize the shorter side of the input to `size["shortest_edge"]`.
        crop_size (`dict[str, int]`, *optional*):
            Desired output size when applying center-cropping.
        do_convert_rgb (`bool`):
            Whether to convert the video to RGB format.
        resample (`PILImageResampling`, *optional*):
            Resampling filter to use if resizing the image.
        do_rescale (`bool`, *optional*):
            Whether to rescale the image by the specified scale `rescale_factor`.
        rescale_factor (`int` or `float`, *optional*):
            Scale factor to use if rescaling the image.
        do_normalize (`bool`, *optional*):
            Whether to normalize the image.
        image_mean (`float` or `list[float] or tuple[float, float, float]`, *optional*):
            Mean to use if normalizing the image.
        image_std (`float` or `list[float] or tuple[float, float, float]`, *optional*):
            Standard deviation to use if normalizing the image.
        do_pad (`bool`, *optional*):
            Whether to pad the images in the batch.
        pad_size (`dict[str, int]`, *optional*):
            The size `{"height": int, "width" int}` to pad the images to.
        do_center_crop (`bool`, *optional*):
            Whether to center crop the image.
        data_format (`ChannelDimension` or `str`, *optional*):
            The channel dimension format for the output image.
        input_data_format (`ChannelDimension` or `str`, *optional*):
            The channel dimension format for the input image.
        device (`Union[str, torch.Tensor]`, *optional*):
            The device to use for processing (e.g. "cpu", "cuda"), only relevant for fast image processing.
        return_tensors (`str` or [`~utils.TensorType`], *optional*):
            If set, will return tensors of a particular framework. Acceptable values are:
            - `'pt'`: Return PyTorch `torch.Tensor` objects.
            - `'np'`: Return NumPy `np.ndarray` objects.
        disable_grouping (`bool`, *optional*):
            Whether to group images by shapes when processing or not, only relevant for fast image processing.
    """

    do_convert_rgb: Optional[bool]
    do_resize: Optional[bool]
    size: Annotated[Optional[Union[int, list[int], tuple[int, ...], dict[str, int]]], image_size_validator()]
    crop_size: Annotated[Optional[Union[int, list[int], tuple[int, ...], dict[str, int]]], image_size_validator()]
    resample: Annotated[Optional[Union["PILImageResampling", int]], resampling_validator()]
    do_rescale: Optional[bool]
    rescale_factor: Optional[float]
    do_normalize: Optional[bool]
    image_mean: Optional[Union[float, list[float], tuple[float, ...]]]
    image_std: Optional[Union[float, list[float], tuple[float, ...]]]
    do_pad: Optional[bool]
    pad_size: Annotated[Optional[Union[int, list[int], tuple[int, ...], dict[str, int]]], image_size_validator()]
    do_center_crop: Optional[bool]
    data_format: Optional[Union[str, ChannelDimension]]
    input_data_format: Optional[Union[str, ChannelDimension]]
    device: Annotated[Optional[str], device_validator()]
    return_tensors: Annotated[Optional[Union[str, TensorType]], tensor_type_validator()]
    disable_grouping: Optional[bool]


class VideosKwargs(TypedDict, total=False):
    """
    Keyword arguments for video processing.

    Attributes:
        do_convert_rgb (`bool`):
            Whether to convert the video to RGB format.
        do_resize (`bool`):
            Whether to resize the video.
        size (`dict[str, int]`, *optional*):
            Resize the shorter side of the input to `size["shortest_edge"]`.
        default_to_square (`bool`, *optional*, defaults to `self.default_to_square`):
            Whether to default to a square when resizing, if size is an int.
        resample (`PILImageResampling`, *optional*):
            Resampling filter to use if resizing the video.
        do_rescale (`bool`, *optional*):
            Whether to rescale the video by the specified scale `rescale_factor`.
        rescale_factor (`int` or `float`, *optional*):
            Scale factor to use if rescaling the video.
        do_normalize (`bool`, *optional*):
            Whether to normalize the video.
        image_mean (`float` or `list[float] or tuple[float, float, float]`, *optional*):
            Mean to use if normalizing the video.
        image_std (`float` or `list[float] or tuple[float, float, float]`, *optional*):
            Standard deviation to use if normalizing the video.
        do_center_crop (`bool`, *optional*):
            Whether to center crop the video.
        do_pad (`bool`, *optional*):
            Whether to pad the images in the batch.
        do_sample_frames (`bool`, *optional*):
            Whether to sample frames from the video before processing or to process the whole video.
        video_metadata (`Union[VideoMetadata, dict]`, *optional*):
            Metadata of the video containing information about total duration, fps and total number of frames.
        num_frames (`int`, *optional*):
            Maximum number of frames to sample when `do_sample_frames=True`.
        fps (`int` or `float`, *optional*):
            Target frames to sample per second when `do_sample_frames=True`.
        crop_size (`dict[str, int]`, *optional*):
            Desired output size when applying center-cropping.
        data_format (`ChannelDimension` or `str`, *optional*):
            The channel dimension format for the output video.
        input_data_format (`ChannelDimension` or `str`, *optional*):
            The channel dimension format for the input video.
        device (`Union[str, torch.Tensor]`, *optional*):
            The device to use for processing (e.g. "cpu", "cuda"), only relevant for fast image processing.
        return_metadata (`bool`, *optional*):
            Whether to return video metadata or not.
        return_tensors (`str` or [`~utils.TensorType`], *optional*):
            If set, will return tensors of a particular framework. Acceptable values are:
            - `'pt'`: Return PyTorch `torch.Tensor` objects.
            - `'np'`: Return NumPy `np.ndarray` objects.
    """

    do_convert_rgb: Optional[bool]
    do_resize: Optional[bool]
    size: Annotated[Optional[Union[int, list[int], tuple[int, ...], dict[str, int]]], image_size_validator()]
    default_to_square: Optional[bool]
    resample: Annotated[Optional[Union["PILImageResampling", int]], resampling_validator()]
    do_rescale: Optional[bool]
    rescale_factor: Optional[float]
    do_normalize: Optional[bool]
    image_mean: Optional[Union[float, list[float], tuple[float, ...]]]
    image_std: Optional[Union[float, list[float], tuple[float, ...]]]
    do_center_crop: Optional[bool]
    do_pad: Optional[bool]
    crop_size: Annotated[Optional[Union[int, list[int], tuple[int, ...], dict[str, int]]], image_size_validator()]
    data_format: Optional[Union[str, ChannelDimension]]
    input_data_format: Optional[Union[str, ChannelDimension]]
    device: Annotated[Optional[str], device_validator()]
    do_sample_frames: Optional[bool]
    video_metadata: Annotated[Optional[VideoMetadataType], video_metadata_validator()]
    fps: Annotated[Optional[Union[int, float]], positive_any_number()]
    num_frames: Annotated[Optional[int], positive_int()]
    return_metadata: Optional[bool]
    return_tensors: Annotated[Optional[Union[str, TensorType]], tensor_type_validator()]


class AudioKwargs(TypedDict, total=False):
    """
    Keyword arguments for audio processing.

    Attributes:
        sampling_rate (`int`, *optional*):
            The sampling rate at which the `raw_speech` input was sampled.
        raw_speech (`np.ndarray`, `list[float]`, `list[np.ndarray]`, `list[list[float]]`):
            The sequence or batch of sequences to be padded. Each sequence can be a numpy array, a list of float
            values, a list of numpy arrays or a list of list of float values. Must be mono channel audio, not
            stereo, i.e. single float per timestep.
        padding (`bool`, `str` or [`~utils.PaddingStrategy`], *optional*):
            Select a strategy to pad the returned sequences (according to the model's padding side and padding
            index) among:

            - `True` or `'longest'`: Pad to the longest sequence in the batch (or no padding if only a single
                sequence if provided).
            - `'max_length'`: Pad to a maximum length specified with the argument `max_length` or to the maximum
                acceptable input length for the model if that argument is not provided.
            - `False` or `'do_not_pad'`
        max_length (`int`, *optional*):
            Maximum length of the returned list and optionally padding length (see above).
        truncation (`bool`, *optional*):
            Activates truncation to cut input sequences longer than *max_length* to *max_length*.
        pad_to_multiple_of (`int`, *optional*):
            If set, will pad the sequence to a multiple of the provided value.
        return_attention_mask (`bool`, *optional*):
            Whether or not [`~ASTFeatureExtractor.__call__`] should return `attention_mask`.
        return_tensors (`str` or [`~utils.TensorType`], *optional*):
            If set, will return tensors of a particular framework. Acceptable values are:
            - `'pt'`: Return PyTorch `torch.Tensor` objects.
            - `'np'`: Return NumPy `np.ndarray` objects.
    """

    sampling_rate: Annotated[Optional[int], positive_int()]
    raw_speech: Optional[Union["np.ndarray", list[float], list["np.ndarray"], list[list[float]]]]
    padding: Annotated[Optional[Union[bool, str, PaddingStrategy]], padding_validator()]
    max_length: Annotated[Optional[int], positive_int()]
    truncation: Annotated[Optional[Union[bool, str, TruncationStrategy]], truncation_validator()]
    pad_to_multiple_of: Annotated[Optional[int], positive_int()]
    return_attention_mask: Optional[bool]
    return_tensors: Annotated[Optional[Union[str, TensorType]], tensor_type_validator()]


class ProcessingKwargs(TypedDict, total=False):
    """
    Base class for kwargs passing to processors.
    In case a model has specific kwargs that are not present in the base class or default values for existing keys,
    it should have its own `ModelProcessorKwargs` class that inherits from `ProcessingKwargs` to provide:
        1) Additional typed keys and that this model requires to process inputs.
        2) Default values for existing keys under a `_defaults` attribute.
    New keys have to be defined as follows to ensure type hinting is done correctly.

    ```python
    # adding a new image kwarg for this model
    class ModelImagesKwargs(ImagesKwargs, total=False):
        new_image_kwarg: Optional[bool]

    class ModelProcessorKwargs(ProcessingKwargs, total=False):
        images_kwargs: ModelImagesKwargs
        _defaults = {
            "images_kwargs: {
                "new_image_kwarg": False,
            }
            "text_kwargs": {
                "padding": "max_length",
            },
        }

    ```

    For Python 3.8 compatibility, when inheriting from this class and overriding one of the kwargs,
    you need to manually update the __annotations__ dictionary. This can be done as follows:

    ```python
    class CustomProcessorKwargs(ProcessingKwargs, total=False):
        images_kwargs: CustomImagesKwargs

    CustomProcessorKwargs.__annotations__["images_kwargs"] = CustomImagesKwargs  # python 3.8 compatibility
    ```python

    """

    _defaults = {}

    text_kwargs: TextKwargs = {
        **TextKwargs.__annotations__,
    }
    images_kwargs: ImagesKwargs = {
        **ImagesKwargs.__annotations__,
    }
    videos_kwargs: VideosKwargs = {
        **VideosKwargs.__annotations__,
    }
    audio_kwargs: AudioKwargs = {
        **AudioKwargs.__annotations__,
    }


class TokenizerChatTemplateKwargs(TypedDict, total=False):
    """
    Keyword arguments for tokenizer's `apply_chat_template`, when it is called from within a processor.

    tools (`list[Dict]`, *optional*):
        A list of tools (callable functions) that will be accessible to the model. If the template does not
        support function calling, this argument will have no effect. Each tool should be passed as a JSON Schema,
        giving the name, description and argument types for the tool. See our
        [chat templating guide](https://huggingface.co/docs/transformers/main/en/chat_templating#automated-function-conversion-for-tool-use)
        for more information.
    documents (`list[dict[str, str]]`, *optional*):
        A list of dicts representing documents that will be accessible to the model if it is performing RAG
        (retrieval-augmented generation). If the template does not support RAG, this argument will have no
        effect. We recommend that each document should be a dict containing "title" and "text" keys. Please
        see the RAG section of the [chat templating guide](https://huggingface.co/docs/transformers/main/en/chat_templating#arguments-for-RAG)
        for examples of passing documents with chat templates.
    add_generation_prompt (bool, *optional*):
        If this is set, a prompt with the token(s) that indicate
        the start of an assistant message will be appended to the formatted output. This is useful when you want to generate a response from the model.
        Note that this argument will be passed to the chat template, and so it must be supported in the
        template for this argument to have any effect.
    continue_final_message (bool, *optional*):
        If this is set, the chat will be formatted so that the final
        message in the chat is open-ended, without any EOS tokens. The model will continue this message
        rather than starting a new one. This allows you to "prefill" part of
        the model's response for it. Cannot be used at the same time as `add_generation_prompt`.
    return_assistant_tokens_mask (`bool`, defaults to `False`):
        Whether to return a mask of the assistant generated tokens. For tokens generated by the assistant,
        the mask will contain 1. For user and system tokens, the mask will contain 0.
        This functionality is only available for chat templates that support it via the `{% generation %}` keyword.
    """

    tools: Optional[list[dict]] = None
    documents: Optional[list[dict[str, str]]] = None
    add_generation_prompt: Optional[bool] = False
    continue_final_message: Optional[bool] = False
    return_assistant_tokens_mask: Optional[bool] = False


class ChatTemplateLoadKwargs(TypedDict, total=False):
    """
    Keyword arguments used to load multimodal data in processor chat templates.

    num_frames (`int`, *optional*):
        Number of frames to sample uniformly. If not passed, the whole video is loaded.
    load_audio_from_video (`bool`, *optional*):
            Whether to use the audio track of input video. If `True` the audio track will be loaded and passed to the
            processor. This flag has no effect if the model doesn't support audio modality.
    """

    sampling_rate: Optional[int] = 16_000
    load_audio_from_video: Optional[bool] = False


class ProcessorChatTemplateKwargs(ChatTemplateLoadKwargs, TokenizerChatTemplateKwargs, total=False):
    """
    Keyword arguments for processor's `apply_chat_template`.

    tokenize (`bool`, *optional*, defaults to `False`):
        Whether to tokenize the output or not.
    return_dict (`bool`, defaults to `False`):
        Whether to return a dictionary with named outputs. Has no effect if tokenize is `False`.
    """

    tokenize: Optional[bool] = False
    return_dict: Optional[bool] = False


class AllKwargsForChatTemplate(TypedDict, total=False):
    processor_kwargs: ProcessingKwargs
    mm_load_kwargs: ChatTemplateLoadKwargs
    template_kwargs: ProcessorChatTemplateKwargs


@dataclass
class MultiModalData:
    """
    Dataclass that holds extra useful data for processing
    multimodal data. Processors currently cannot return keys,
    unless it is used in model's forward. Thus we have helper
    methods that calculate and return useful data from processing
    input multimodals (images/videos).
    Note that this dataclass is aimed to be used only in vLLM
    and we might change its API in the future.
    """

    num_image_tokens: Optional[list[int]] = None
    num_video_tokens: Optional[list[int]] = None
    num_audio_tokens: Optional[list[int]] = None
    num_image_patches: Optional[list[int]] = None

    def __contains__(self, key):
        return hasattr(self, key) and getattr(self, key) is not None

    def __getitem__(self, key):
        if hasattr(self, key):
            return getattr(self, key)
        raise AttributeError(f"{self.__class__.__name__} has no attribute {key}")


class ProcessorMixin(PushToHubMixin):
    """
    This is a mixin used to provide saving/loading functionality for all processor classes.
    """

    attributes = ["feature_extractor", "tokenizer"]
    optional_attributes = ["chat_template", "audio_tokenizer"]
    optional_call_args: list[str] = []
    # Names need to be attr_class for attr in attributes
    feature_extractor_class = None
    tokenizer_class = None
    _auto_class = None
    valid_processor_kwargs = ProcessingKwargs

    # args have to match the attributes class attribute
    def __init__(self, *args, **kwargs):
        # First, extract optional attributes from kwargs if present
        # Optional attributes can never be positional arguments
        for optional_attribute in self.optional_attributes:
            optional_attribute_value = kwargs.pop(optional_attribute, None)
            setattr(self, optional_attribute, optional_attribute_value)

            # Check audio tokenizer for its class but do not treat it as attr to avoid saving weights
            if optional_attribute == "audio_tokenizer" and optional_attribute_value is not None:
                proper_class = self.check_argument_for_proper_class(optional_attribute, optional_attribute_value)

                if not (is_torch_available() and isinstance(optional_attribute_value, PreTrainedAudioTokenizerBase)):
                    raise ValueError(
                        f"Tried to use `{proper_class}` for audio tokenization. However, this class is not"
                        " registered for audio tokenization."
                    )

        # Sanitize args and kwargs
        for key in kwargs:
            if key not in self.attributes:
                raise TypeError(f"Unexpected keyword argument {key}.")
        for arg, attribute_name in zip(args, self.attributes):
            if attribute_name in kwargs:
                raise TypeError(f"Got multiple values for argument {attribute_name}.")
            else:
                kwargs[attribute_name] = arg

        if len(kwargs) != len(self.attributes):
            raise ValueError(
                f"This processor requires {len(self.attributes)} arguments: {', '.join(self.attributes)}. Got "
                f"{len(args)} arguments instead."
            )

        # Check each arg is of the proper class (this will also catch a user initializing in the wrong order)
        for attribute_name, arg in kwargs.items():
            self.check_argument_for_proper_class(attribute_name, arg)
            setattr(self, attribute_name, arg)

    def __call__(
        self,
        images: Optional[ImageInput] = None,
        text: Optional[Union[TextInput, PreTokenizedInput, list[TextInput], list[PreTokenizedInput]]] = None,
        videos: Optional[VideoInput] = None,
        audio: Optional[AudioInput] = None,
        **kwargs: Unpack[ProcessingKwargs],
    ):
        """
        Main method to prepare for model inputs. This method forwards the each modality argument to its own processor
        along with `kwargs`. Please refer to the docstring of the each processor attributes for more information.

        Args:
            images (`PIL.Image.Image`, `np.ndarray`, `torch.Tensor`, `list[PIL.Image.Image]`, `list[np.ndarray]`, `list[torch.Tensor]`):
                The image or batch of images to be prepared. Each image can be a PIL image, NumPy array or PyTorch
                tensor. Both channels-first and channels-last formats are supported.
            text (`TextInput`, `PreTokenizedInput`, `list[TextInput]`, `list[PreTokenizedInput]`, *optional*):
                The sequence or batch of sequences to be encoded. Each sequence can be a string or a list of strings
                (pretokenized string). If the sequences are provided as list of strings (pretokenized), you must set
                `is_split_into_words=True` (to lift the ambiguity with a batch of sequences).
            videos (`np.ndarray`, `torch.Tensor`, `List[np.ndarray]`, `List[torch.Tensor]`):
                The video or batch of videos to be prepared. Each video can be a 4D NumPy array or PyTorch
                tensor, or a nested list of 3D frames. Both channels-first and channels-last formats are supported.
            audio (`np.ndarray`, `torch.Tensor`, `list[np.ndarray]`, `list[torch.Tensor]`):
                The audio or batch of audio to be prepared. Each audio can be a NumPy array or PyTorch
                tensor.
            return_tensors (`str` or [`~utils.TensorType`], *optional*):
                If set, will return tensors of a particular framework. Acceptable values are:

                - `'pt'`: Return PyTorch `torch.Tensor` objects.
                - `'np'`: Return NumPy `np.ndarray` objects.

        Returns:
            [`BatchFeature`]: A [`BatchFeature`] object with processed inputs in a dict format.
        """
        if images is None and text is None and videos is None and audio is None:
            raise ValueError(f"You need to provide at least one input to call {self.__class__.__name__}")

        kwargs = self._merge_kwargs(
            self.valid_processor_kwargs,
            tokenizer_init_kwargs=self.tokenizer.init_kwargs if hasattr(self, "tokenizer") else {},
            **kwargs,
        )

        attribute_to_kwargs = {
            "tokenizer": (text, "text_kwargs"),
            "image_processor": (images, "images_kwargs"),
            "video_processor": (videos, "videos_kwargs"),
            "feature_extractor": (audio, "audio_kwargs"),
        }
        outputs = {}
        for attribute_name in self.attributes:
            attribute = getattr(self, attribute_name, None)
            input_data, input_kwargs = attribute_to_kwargs[attribute_name]
            if input_data is not None and attribute is not None:
                attribute_output = attribute(input_data, **kwargs[input_kwargs])
                outputs.update(attribute_output)

        return BatchFeature(outputs)

    def check_argument_for_proper_class(self, argument_name, argument):
        """
        Checks the passed argument's class against the expected transformers class. In case of an unexpected
        mismatch between expected and actual class, an error is raise. Otherwise, the proper retrieved class
        is returned.
        """
        class_name = getattr(self, f"{argument_name}_class")
        # Nothing is ever going to be an instance of "AutoXxx", in that case we check the base class.
        class_name = AUTO_TO_BASE_CLASS_MAPPING.get(class_name, class_name)
        if isinstance(class_name, tuple):
            proper_class = tuple(self.get_possibly_dynamic_module(n) for n in class_name if n is not None)
        else:
            proper_class = self.get_possibly_dynamic_module(class_name)

        if not isinstance(argument, proper_class):
            raise TypeError(
                f"Received a {type(argument).__name__} for argument {argument_name}, but a {class_name} was expected."
            )

        return proper_class

    def to_dict(self, legacy_serialization=True) -> dict[str, Any]:
        """
        Serializes this instance to a Python dictionary.

        Returns:
            `dict[str, Any]`: Dictionary of all the attributes that make up this processor instance.
        """
        output = copy.deepcopy(self.__dict__)

        # Get the kwargs in `__init__`.
        sig = inspect.signature(self.__init__)
        # Only save the attributes that are presented in the kwargs of `__init__`.
        attrs_to_save = list(sig.parameters)
        # extra attributes to be kept
        attrs_to_save += ["auto_map"]

        if legacy_serialization:
            # Don't save attributes like `tokenizer`, `image processor` etc. in processor config if `legacy=True`
            attrs_to_save = [x for x in attrs_to_save if x not in self.__class__.attributes]

        if "tokenizer" in output:
            del output["tokenizer"]
        if "qformer_tokenizer" in output:
            del output["qformer_tokenizer"]
        if "protein_tokenizer" in output:
            del output["protein_tokenizer"]
        if "chat_template" in output:
            del output["chat_template"]

        def cast_array_to_list(dictionary):
            """
            Numpy arrays are not serialiazable but can be in pre-processing dicts.
            This function casts arrays to list, recusring through the nested configs as well.
            """
            for key, value in dictionary.items():
                if isinstance(value, np.ndarray):
                    dictionary[key] = value.tolist()
                elif isinstance(value, dict):
                    dictionary[key] = cast_array_to_list(value)
            return dictionary

        # Serialize attributes as a dict
        output = {
            k: v.to_dict() if isinstance(v, PushToHubMixin) else v
            for k, v in output.items()
            if (
                k in attrs_to_save  # keep all attributes that have to be serialized
                and v.__class__.__name__ != "BeamSearchDecoderCTC"  # remove attributes with that are objects
                and (
                    (legacy_serialization and not isinstance(v, PushToHubMixin)) or not legacy_serialization
                )  # remove `PushToHubMixin` objects
            )
        }
        output = cast_array_to_list(output)

        # Special case, add `audio_tokenizer` dict which points to model weights and path
        if not legacy_serialization and "audio_tokenizer" in output:
            audio_tokenizer_dict = {
                "audio_tokenizer_class": self.audio_tokenizer.__class__.__name__,
                "audio_tokenizer_name_or_path": self.audio_tokenizer.name_or_path,
            }
            # Update or overwrite, what do audio tokenizers expect when loading?
            output["audio_tokenizer"] = audio_tokenizer_dict

        output["processor_class"] = self.__class__.__name__

        return output

    def to_json_string(self, legacy_serialization=True) -> str:
        """
        Serializes this instance to a JSON string.

        Returns:
            `str`: String containing all the attributes that make up this feature_extractor instance in JSON format.
        """
        dictionary = self.to_dict(legacy_serialization=legacy_serialization)

        return json.dumps(dictionary, indent=2, sort_keys=True) + "\n"

    def to_json_file(self, json_file_path: Union[str, os.PathLike], legacy_serialization=True):
        """
        Save this instance to a JSON file.

        Args:
            json_file_path (`str` or `os.PathLike`):
                Path to the JSON file in which this processor instance's parameters will be saved.
        """
        with open(json_file_path, "w", encoding="utf-8") as writer:
            writer.write(self.to_json_string(legacy_serialization=legacy_serialization))

    def __repr__(self):
        attributes_repr = [f"- {name}: {repr(getattr(self, name))}" for name in self.attributes]
        attributes_repr = "\n".join(attributes_repr)
        return f"{self.__class__.__name__}:\n{attributes_repr}\n\n{self.to_json_string()}"

    def save_pretrained(self, save_directory, push_to_hub: bool = False, legacy_serialization: bool = True, **kwargs):
        """
        Saves the attributes of this processor (feature extractor, tokenizer...) in the specified directory so that it
        can be reloaded using the [`~ProcessorMixin.from_pretrained`] method.

        <Tip>

        This class method is simply calling [`~feature_extraction_utils.FeatureExtractionMixin.save_pretrained`] and
        [`~tokenization_utils_base.PreTrainedTokenizerBase.save_pretrained`]. Please refer to the docstrings of the
        methods above for more information.

        </Tip>

        Args:
            save_directory (`str` or `os.PathLike`):
                Directory where the feature extractor JSON file and the tokenizer files will be saved (directory will
                be created if it does not exist).
            push_to_hub (`bool`, *optional*, defaults to `False`):
                Whether or not to push your model to the Hugging Face model hub after saving it. You can specify the
                repository you want to push to with `repo_id` (will default to the name of `save_directory` in your
                namespace).
            legacy_serialization (`bool`, *optional*, defaults to `True`):
                Whether or not to save processor attributes in separate config files (legacy) or in processor's config
                file as a nested dict. Saving all attributes in a single dict will become the default in future versions.
                Set to `legacy_serialization=True` until then.
            kwargs (`dict[str, Any]`, *optional*):
                Additional key word arguments passed along to the [`~utils.PushToHubMixin.push_to_hub`] method.
        """
        use_auth_token = kwargs.pop("use_auth_token", None)

        if use_auth_token is not None:
            warnings.warn(
                "The `use_auth_token` argument is deprecated and will be removed in v5 of Transformers. Please use `token` instead.",
                FutureWarning,
            )
            if kwargs.get("token") is not None:
                raise ValueError(
                    "`token` and `use_auth_token` are both specified. Please set only the argument `token`."
                )
            kwargs["token"] = use_auth_token

        os.makedirs(save_directory, exist_ok=True)

        if push_to_hub:
            commit_message = kwargs.pop("commit_message", None)
            repo_id = kwargs.pop("repo_id", save_directory.split(os.path.sep)[-1])
            repo_id = self._create_repo(repo_id, **kwargs)
            files_timestamps = self._get_files_timestamps(save_directory)
        # If we have a custom config, we copy the file defining it in the folder and set the attributes so it can be
        # loaded from the Hub.
        if self._auto_class is not None:
            attrs = [getattr(self, attribute_name) for attribute_name in self.attributes]
            configs = [(a.init_kwargs if isinstance(a, PreTrainedTokenizerBase) else a) for a in attrs]
            configs.append(self)
            custom_object_save(self, save_directory, config=configs)

        save_jinja_files = kwargs.get("save_jinja_files", True)

        for attribute_name in self.attributes:
            # Save the tokenizer in its own vocab file. The other attributes are saved as part of `processor_config.json`
            if attribute_name == "tokenizer":
                attribute = getattr(self, attribute_name)
                if hasattr(attribute, "_set_processor_class"):
                    attribute._set_processor_class(self.__class__.__name__)

                # Propagate save_jinja_files to tokenizer to ensure we don't get conflicts
                attribute.save_pretrained(save_directory, save_jinja_files=save_jinja_files)
            elif legacy_serialization:
                attribute = getattr(self, attribute_name)
                # Include the processor class in attribute config so this processor can then be reloaded with `AutoProcessor` API.
                if hasattr(attribute, "_set_processor_class"):
                    attribute._set_processor_class(self.__class__.__name__)
                attribute.save_pretrained(save_directory)

        if self._auto_class is not None:
            # We added an attribute to the init_kwargs of the tokenizers, which needs to be cleaned up.
            for attribute_name in self.attributes:
                attribute = getattr(self, attribute_name)
                if isinstance(attribute, PreTrainedTokenizerBase):
                    del attribute.init_kwargs["auto_map"]

        # If we save using the predefined names, we can load using `from_pretrained`
        # plus we save chat_template in its own file
        output_processor_file = os.path.join(save_directory, PROCESSOR_NAME)
        output_chat_template_file_jinja = os.path.join(save_directory, CHAT_TEMPLATE_FILE)
        output_chat_template_file_legacy = os.path.join(
            save_directory, LEGACY_PROCESSOR_CHAT_TEMPLATE_FILE
        )  # Legacy filename
        chat_template_dir = os.path.join(save_directory, CHAT_TEMPLATE_DIR)

        # Save `chat_template` in its own file. We can't get it from `processor_dict` as we popped it in `to_dict`
        # to avoid serializing chat template in json config file. So let's get it from `self` directly
        if self.chat_template is not None:
            save_jinja_files = kwargs.get("save_jinja_files", True)
            is_single_template = isinstance(self.chat_template, str)
            if save_jinja_files and is_single_template:
                # New format for single templates is to save them as chat_template.jinja
                with open(output_chat_template_file_jinja, "w", encoding="utf-8") as f:
                    f.write(self.chat_template)
                logger.info(f"chat template saved in {output_chat_template_file_jinja}")
            elif save_jinja_files and not is_single_template:
                # New format for multiple templates is to save the default as chat_template.jinja
                # and the other templates in the chat_templates/ directory
                for template_name, template in self.chat_template.items():
                    if template_name == "default":
                        with open(output_chat_template_file_jinja, "w", encoding="utf-8") as f:
                            f.write(self.chat_template["default"])
                        logger.info(f"chat template saved in {output_chat_template_file_jinja}")
                    else:
                        os.makedirs(chat_template_dir, exist_ok=True)
                        template_filepath = os.path.join(chat_template_dir, f"{template_name}.jinja")
                        with open(template_filepath, "w", encoding="utf-8") as f:
                            f.write(template)
                        logger.info(f"chat template saved in {template_filepath}")
            elif is_single_template:
                # Legacy format for single templates: Put them in chat_template.json
                chat_template_json_string = (
                    json.dumps({"chat_template": self.chat_template}, indent=2, sort_keys=True) + "\n"
                )
                with open(output_chat_template_file_legacy, "w", encoding="utf-8") as writer:
                    writer.write(chat_template_json_string)
                logger.info(f"chat template saved in {output_chat_template_file_legacy}")
            elif self.chat_template is not None:
                # At this point we have multiple templates in the legacy format, which is not supported
                # chat template dicts are saved to chat_template.json as lists of dicts with fixed key names.
                raise ValueError(
                    "Multiple chat templates are not supported in the legacy format. Please save them as "
                    "separate files using the `save_jinja_files` argument."
                )

        if legacy_serialization:
            output_audio_tokenizer_file = os.path.join(save_directory, AUDIO_TOKENIZER_NAME)
            processor_dict = self.to_dict()

            # For now, let's not save to `processor_config.json` if the processor doesn't have extra attributes and
            # `auto_map` is not specified.
            if set(processor_dict.keys()) != {"processor_class"}:
                self.to_json_file(output_processor_file)
                logger.info(f"processor saved in {output_processor_file}")

            if set(processor_dict.keys()) == {"processor_class"}:
                return_files = []
            else:
                return_files = [output_processor_file]

            if self.audio_tokenizer is not None:
                audio_tokenizer_class = self.audio_tokenizer.__class__.__name__
                audio_tokenizer_name_or_path = self.audio_tokenizer.name_or_path
                audio_tokenizer_dict = {
                    "audio_tokenizer_class": audio_tokenizer_class,
                    "audio_tokenizer_name_or_path": audio_tokenizer_name_or_path,
                }
                audio_tokenizer_json = json.dumps(audio_tokenizer_dict, indent=2, sort_keys=True) + "\n"
                with open(output_audio_tokenizer_file, "w", encoding="utf-8") as writer:
                    writer.write(audio_tokenizer_json)

        # Create a unified `preprocessor_config.json` and save all attributes as a composite config, except for tokenizers
        # NOTE: this will become the default way to save all processor attrbiutes in future versions. Toggled off for now to give
        # us time for smoother transition
        else:
            self.to_json_file(output_processor_file, legacy_serialization=False)
            logger.info(f"processor saved in {output_processor_file}")
            return_files = [output_processor_file]

        if push_to_hub:
            self._upload_modified_files(
                save_directory,
                repo_id,
                files_timestamps,
                commit_message=commit_message,
                token=kwargs.get("token"),
            )

        return return_files

    @classmethod
    def get_processor_dict(
        cls, pretrained_model_name_or_path: Union[str, os.PathLike], **kwargs
    ) -> tuple[dict[str, Any], dict[str, Any]]:
        """
        From a `pretrained_model_name_or_path`, resolve to a dictionary of parameters, to be used for instantiating a
        processor of type [`~processing_utils.ProcessingMixin`] using `from_args_and_dict`.

        Parameters:
            pretrained_model_name_or_path (`str` or `os.PathLike`):
                The identifier of the pre-trained checkpoint from which we want the dictionary of parameters.
            subfolder (`str`, *optional*, defaults to `""`):
                In case the relevant files are located inside a subfolder of the model repo on huggingface.co, you can
                specify the folder name here.

        Returns:
            `tuple[Dict, Dict]`: The dictionary(ies) that will be used to instantiate the processor object.
        """
        # holding a copy for optionally loading the audio tokenizer (if available)
        audio_tokenizer_kwargs = copy.deepcopy(kwargs)

        cache_dir = kwargs.pop("cache_dir", None)
        force_download = kwargs.pop("force_download", False)
        proxies = kwargs.pop("proxies", None)
        token = kwargs.pop("token", None)
        local_files_only = kwargs.pop("local_files_only", False)
        revision = kwargs.pop("revision", None)
        subfolder = kwargs.pop("subfolder", "")

        from_pipeline = kwargs.pop("_from_pipeline", None)
        from_auto_class = kwargs.pop("_from_auto", False)

        user_agent = {"file_type": "processor", "from_auto_class": from_auto_class}
        if from_pipeline is not None:
            user_agent["using_pipeline"] = from_pipeline

        if is_offline_mode() and not local_files_only:
            logger.info("Offline mode: forcing local_files_only=True")
            local_files_only = True

        pretrained_model_name_or_path = str(pretrained_model_name_or_path)
        is_local = os.path.isdir(pretrained_model_name_or_path)
        if os.path.isdir(pretrained_model_name_or_path):
            processor_file = os.path.join(pretrained_model_name_or_path, PROCESSOR_NAME)

        additional_chat_template_files = {}
        resolved_additional_chat_template_files = {}
        if os.path.isfile(pretrained_model_name_or_path):
            resolved_processor_file = pretrained_model_name_or_path
            # can't load chat-template and audio tokenizer when given a file as pretrained_model_name_or_path
            resolved_chat_template_file = None
            resolved_raw_chat_template_file = None
            resolved_audio_tokenizer_file = None
            is_local = True
        elif is_remote_url(pretrained_model_name_or_path):
            processor_file = pretrained_model_name_or_path
            resolved_processor_file = download_url(pretrained_model_name_or_path)
            # can't load chat-template and audio tokenizer when given a file url as pretrained_model_name_or_path
            resolved_chat_template_file = None
            resolved_raw_chat_template_file = None
            resolved_audio_tokenizer_file = None
        else:
            if is_local:
                template_dir = Path(pretrained_model_name_or_path, CHAT_TEMPLATE_DIR)
                if template_dir.is_dir():
                    for template_file in template_dir.glob("*.jinja"):
                        template_name = template_file.stem
                        additional_chat_template_files[template_name] = f"{CHAT_TEMPLATE_DIR}/{template_file.name}"
            else:
                try:
                    for template in list_repo_templates(
                        pretrained_model_name_or_path,
                        local_files_only=local_files_only,
                        revision=revision,
                        cache_dir=cache_dir,
                        token=token,
                    ):
                        additional_chat_template_files[template] = f"{CHAT_TEMPLATE_DIR}/{template}.jinja"
                except EntryNotFoundError:
                    pass  # No template dir means no template files
            processor_file = PROCESSOR_NAME

            try:
                # Load from local folder or from cache or download from model Hub and cache
                resolved_processor_file = cached_file(
                    pretrained_model_name_or_path,
                    processor_file,
                    cache_dir=cache_dir,
                    force_download=force_download,
                    proxies=proxies,
                    local_files_only=local_files_only,
                    token=token,
                    user_agent=user_agent,
                    revision=revision,
                    subfolder=subfolder,
                    _raise_exceptions_for_missing_entries=False,
                )

                # chat_template.json is a legacy file used by the processor class
                # a raw chat_template.jinja is preferred in future
                resolved_chat_template_file = cached_file(
                    pretrained_model_name_or_path,
                    LEGACY_PROCESSOR_CHAT_TEMPLATE_FILE,
                    cache_dir=cache_dir,
                    force_download=force_download,
                    proxies=proxies,
                    local_files_only=local_files_only,
                    token=token,
                    user_agent=user_agent,
                    revision=revision,
                    subfolder=subfolder,
                    _raise_exceptions_for_missing_entries=False,
                )

                resolved_raw_chat_template_file = cached_file(
                    pretrained_model_name_or_path,
                    CHAT_TEMPLATE_FILE,
                    cache_dir=cache_dir,
                    force_download=force_download,
                    proxies=proxies,
                    local_files_only=local_files_only,
                    token=token,
                    user_agent=user_agent,
                    revision=revision,
                    subfolder=subfolder,
                    _raise_exceptions_for_missing_entries=False,
                )

                resolved_additional_chat_template_files = {
                    template_name: cached_file(
                        pretrained_model_name_or_path,
                        template_file,
                        cache_dir=cache_dir,
                        force_download=force_download,
                        proxies=proxies,
                        local_files_only=local_files_only,
                        token=token,
                        user_agent=user_agent,
                        revision=revision,
                        subfolder=subfolder,
                        _raise_exceptions_for_missing_entries=False,
                    )
                    for template_name, template_file in additional_chat_template_files.items()
                }

                resolved_audio_tokenizer_file = cached_file(
                    pretrained_model_name_or_path,
                    AUDIO_TOKENIZER_NAME,
                    cache_dir=cache_dir,
                    force_download=force_download,
                    proxies=proxies,
                    local_files_only=local_files_only,
                    token=token,
                    user_agent=user_agent,
                    revision=revision,
                    subfolder=subfolder,
                    _raise_exceptions_for_missing_entries=False,
                )
            except OSError:
                # Raise any environment error raise by `cached_file`. It will have a helpful error message adapted to
                # the original exception.
                raise
            except Exception:
                # For any other exception, we throw a generic error.
                raise OSError(
                    f"Can't load processor for '{pretrained_model_name_or_path}'. If you were trying to load"
                    " it from 'https://huggingface.co/models', make sure you don't have a local directory with the"
                    f" same name. Otherwise, make sure '{pretrained_model_name_or_path}' is the correct path to a"
                    f" directory containing a {PROCESSOR_NAME} file"
                )

        # Add chat template as kwarg before returning because most models don't have processor config
        if resolved_chat_template_file is not None:
            # This is the legacy path
            with open(resolved_chat_template_file, encoding="utf-8") as reader:
                chat_template_json = json.loads(reader.read())
                chat_templates = {"default": chat_template_json["chat_template"]}
                if resolved_additional_chat_template_files:
                    raise ValueError(
                        "Cannot load chat template due to conflicting files - this checkpoint combines "
                        "a legacy chat_template.json file with separate template files, which is not "
                        "supported. To resolve this error, replace the legacy chat_template.json file "
                        "with a modern chat_template.jinja file."
                    )
        else:
            chat_templates = {
                template_name: open(template_file, "r", encoding="utf-8").read()
                for template_name, template_file in resolved_additional_chat_template_files.items()
            }
            if resolved_raw_chat_template_file is not None:
                with open(resolved_raw_chat_template_file, "r", encoding="utf-8") as reader:
                    chat_templates["default"] = reader.read()
        if isinstance(chat_templates, dict) and "default" in chat_templates and len(chat_templates) == 1:
            chat_templates = chat_templates["default"]  # Flatten when we just have a single template/file

        if chat_templates:
            kwargs["chat_template"] = chat_templates

        # Existing processors on the Hub created before #27761 being merged don't have `processor_config.json` (if not
        # updated afterward), and we need to keep `from_pretrained` work. So here it fallbacks to the empty dict.
        # (`cached_file` called using `_raise_exceptions_for_missing_entries=False` to avoid exception)
        # However, for models added in the future, we won't get the expected error if this file is missing.
        if resolved_processor_file is None:
            # In any case we need to pass `chat_template` if it is available
            processor_dict = {}
        else:
            try:
                # Load processor dict
                with open(resolved_processor_file, encoding="utf-8") as reader:
                    text = reader.read()
                processor_dict = json.loads(text)

            except json.JSONDecodeError:
                raise OSError(
                    f"It looks like the config file at '{resolved_processor_file}' is not a valid JSON file."
                )

        if is_local:
            logger.info(f"loading configuration file {resolved_processor_file}")
        else:
            logger.info(f"loading configuration file {processor_file} from cache at {resolved_processor_file}")

        if "chat_template" in processor_dict and processor_dict["chat_template"] is not None:
            logger.warning_once(
                "Chat templates should be in a 'chat_template.jinja' file but found key='chat_template' "
                "in the processor's config. Make sure to move your template to its own file."
            )

        if "chat_template" in kwargs:
            processor_dict["chat_template"] = kwargs.pop("chat_template")

        # Audio tokenizer needs to load the model checkpoint first, because the saved
        # json file contains only references to the model path and repo id
        if resolved_audio_tokenizer_file is not None or "audio_tokenizer" in processor_dict:
            if resolved_audio_tokenizer_file is not None:
                reader = open(resolved_audio_tokenizer_file, "r", encoding="utf-8")
                audio_tokenizer_dict = reader.read()
                audio_tokenizer_dict = json.loads(audio_tokenizer_dict)
            else:
                audio_tokenizer_dict = processor_dict["audio_tokenizer"]

            audio_tokenizer_class = cls.get_possibly_dynamic_module(audio_tokenizer_dict["audio_tokenizer_class"])
            audio_tokenizer_path = audio_tokenizer_dict["audio_tokenizer_name_or_path"]
            processor_dict["audio_tokenizer"] = audio_tokenizer_class.from_pretrained(
                audio_tokenizer_path, **audio_tokenizer_kwargs
            )

        # Pop attributes if saved in a single processor dict, they are loaded in `_get_arguments_from_pretrained`
        for attribute in cls.attributes:
            processor_dict.pop(attribute, None)

        return processor_dict, kwargs

    @classmethod
    def from_args_and_dict(cls, args, processor_dict: dict[str, Any], **kwargs):
        """
        Instantiates a type of [`~processing_utils.ProcessingMixin`] from a Python dictionary of parameters.

        Args:
            processor_dict (`dict[str, Any]`):
                Dictionary that will be used to instantiate the processor object. Such a dictionary can be
                retrieved from a pretrained checkpoint by leveraging the
                [`~processing_utils.ProcessingMixin.to_dict`] method.
            kwargs (`dict[str, Any]`):
                Additional parameters from which to initialize the processor object.

        Returns:
            [`~processing_utils.ProcessingMixin`]: The processor object instantiated from those
            parameters.
        """
        processor_dict = processor_dict.copy()
        return_unused_kwargs = kwargs.pop("return_unused_kwargs", False)

        # We have to pop up some unused (but specific) kwargs and then validate that it doesn't contain unused kwargs
        # If we don't pop, some specific kwargs will raise a warning
        if "processor_class" in processor_dict:
            del processor_dict["processor_class"]

        if "auto_map" in processor_dict:
            del processor_dict["auto_map"]

        # override processor_dict with given kwargs
        processor_dict.update(kwargs)

        # check if there is an overlap between args and processor_dict
        accepted_args_and_kwargs = cls.__init__.__code__.co_varnames[: cls.__init__.__code__.co_argcount][1:]

        # validate both processor_dict and given kwargs
        unused_kwargs, valid_kwargs = cls.validate_init_kwargs(
            processor_config=processor_dict, valid_kwargs=accepted_args_and_kwargs
        )

        # update args that are already in processor_dict to avoid duplicate arguments
        args_to_update = {
            i: valid_kwargs.pop(arg)
            for i, arg in enumerate(accepted_args_and_kwargs)
            if (arg in valid_kwargs and i < len(args))
        }
        args = [args_to_update.get(i, arg) for i, arg in enumerate(args)]

        # instantiate processor with used (and valid) kwargs only
        processor = cls(*args, **valid_kwargs)

        logger.info(f"Processor {processor}")
        if return_unused_kwargs:
            return processor, unused_kwargs
        else:
            return processor

    def _merge_kwargs(
        self,
        ModelProcessorKwargs: ProcessingKwargs,
        tokenizer_init_kwargs: Optional[dict] = None,
        **kwargs,
    ) -> dict[str, dict]:
        """
        Method to merge dictionaries of kwargs cleanly separated by modality within a Processor instance.
        The order of operations is as follows:
            1) kwargs passed as before have highest priority to preserve BC.
                ```python
                high_priority_kwargs = {"crop_size" = {"height": 222, "width": 222}, "padding" = "max_length"}
                processor(..., **high_priority_kwargs)
                ```
            2) kwargs passed as modality-specific kwargs have second priority. This is the recommended API.
                ```python
                processor(..., text_kwargs={"padding": "max_length"}, images_kwargs={"crop_size": {"height": 222, "width": 222}}})
                ```
            3) kwargs passed during instantiation of a modality processor have fourth priority.
                ```python
                tokenizer = tokenizer_class(..., {"padding": "max_length"})
                image_processor = image_processor_class(...)
                processor(tokenizer, image_processor) # will pass max_length unless overridden by kwargs at call
                ```
            4) defaults kwargs specified at processor level have lowest priority.
                ```python
                class MyProcessingKwargs(ProcessingKwargs, CommonKwargs, TextKwargs, ImagesKwargs, total=False):
                    _defaults = {
                        "text_kwargs": {
                            "padding": "max_length",
                            "max_length": 64,
                        },
                    }
                ```
        Args:
            ModelProcessorKwargs (`ProcessingKwargs`):
                Typed dictionary of kwargs specifically required by the model passed.
            tokenizer_init_kwargs (`Dict`, *optional*):
                Dictionary of kwargs the tokenizer was instantiated with and need to take precedence over defaults.

        Returns:
            output_kwargs (`Dict`):
                Dictionary of per-modality kwargs to be passed to each modality-specific processor.

        """
        # Initialize dictionaries
        output_kwargs = {
            "text_kwargs": {},
            "images_kwargs": {},
            "audio_kwargs": {},
            "videos_kwargs": {},
        }

        default_kwargs = {
            "text_kwargs": {},
            "images_kwargs": {},
            "audio_kwargs": {},
            "videos_kwargs": {},
        }

        map_preprocessor_kwargs = {
            "text_kwargs": "tokenizer",
            "images_kwargs": "image_processor",
            "audio_kwargs": "feature_extractor",
            "videos_kwargs": "video_processor",
        }

        possible_modality_keywords = {"text", "audio", "videos", "images"}
        used_keys = set()

        # get defaults from set model processor kwargs if they exist
        for modality in default_kwargs:
            default_kwargs[modality] = ModelProcessorKwargs._defaults.get(modality, {}).copy()
            # Some preprocessors define a set of accepted "valid_kwargs" (currently only vision).
            # In those cases, we don’t declare a `ModalityKwargs` attribute in the TypedDict.
            # Instead, we dynamically obtain the kwargs from the preprocessor and merge them
            # with the general kwargs set. This ensures consistency between preprocessor and
            # processor classes, and helps prevent accidental mismatches.
            modality_valid_kwargs = set(ModelProcessorKwargs.__annotations__[modality].__annotations__)
            if modality in map_preprocessor_kwargs:
                preprocessor = getattr(self, map_preprocessor_kwargs[modality], None)
                preprocessor_valid_kwargs = (
                    getattr(preprocessor, "valid_kwargs", None) if preprocessor is not None else None
                )
                modality_valid_kwargs.update(
                    set(preprocessor_valid_kwargs.__annotations__ if preprocessor_valid_kwargs is not None else [])
                )
            # update defaults with arguments from tokenizer init
            for modality_key in modality_valid_kwargs:
                # init with tokenizer init kwargs if necessary
                if tokenizer_init_kwargs is not None and modality_key in tokenizer_init_kwargs:
                    value = (
                        getattr(self.tokenizer, modality_key)
                        if hasattr(self.tokenizer, modality_key)
                        else tokenizer_init_kwargs[modality_key]
                    )
                    default_kwargs[modality][modality_key] = value
        # now defaults kwargs are updated with the tokenizers defaults.
        # pass defaults to output dictionary
        output_kwargs.update(default_kwargs)

        # For `common_kwargs` just update all modality-specific kwargs with same key/values
        common_kwargs = ModelProcessorKwargs._defaults.get("common_kwargs", {})
        common_kwargs.update(kwargs.get("common_kwargs", {}))
        if common_kwargs:
            for kwarg in output_kwargs.values():
                kwarg.update(common_kwargs)

        # update modality kwargs with passed kwargs
        non_modality_kwargs = set(kwargs) - set(output_kwargs)
        for modality, output_kwarg in output_kwargs.items():
            modality_valid_kwargs = set(ModelProcessorKwargs.__annotations__[modality].__annotations__)
            if modality in map_preprocessor_kwargs:
                preprocessor = getattr(self, map_preprocessor_kwargs[modality], None)
                preprocessor_valid_kwargs = (
                    getattr(preprocessor, "valid_kwargs", None) if preprocessor is not None else None
                )
                modality_valid_kwargs.update(
                    set(preprocessor_valid_kwargs.__annotations__ if preprocessor_valid_kwargs is not None else [])
                )
            for modality_key in modality_valid_kwargs:
                # check if we received a structured kwarg dict or not to handle it correctly
                if modality in kwargs:
                    kwarg_value = kwargs[modality].pop(modality_key, "__empty__")
                    # check if this key was passed as a flat kwarg.
                    if kwarg_value != "__empty__" and modality_key in non_modality_kwargs:
                        raise ValueError(
                            f"Keyword argument {modality_key} was passed two times:\n"
                            f"in a dictionary for {modality} and as a **kwarg."
                        )
                elif modality_key in kwargs:
                    # we get a modality_key instead of popping it because modality-specific processors
                    # can have overlapping kwargs
                    kwarg_value = kwargs.get(modality_key, "__empty__")
                else:
                    kwarg_value = "__empty__"
                if not isinstance(kwarg_value, str) or kwarg_value != "__empty__":
                    output_kwarg[modality_key] = kwarg_value
                    used_keys.add(modality_key)

        # Determine if kwargs is a flat dictionary or contains nested dictionaries
        if any(key in default_kwargs for key in kwargs):
            # kwargs is dictionary-based, and some keys match modality names
            for modality, subdict in kwargs.items():
                if modality in default_kwargs:
                    for subkey, subvalue in subdict.items():
                        if subkey not in used_keys:
                            output_kwargs[modality][subkey] = subvalue
                            used_keys.add(subkey)
        else:
            # kwargs is a flat dictionary
            for key, kwarg in kwargs.items():
                if key not in used_keys and key not in possible_modality_keywords:
                    logger.warning_once(
                        f"Keyword argument `{key}` is not a valid argument for this processor and will be ignored."
                    )

<<<<<<< HEAD
        # For `common_kwargs` just update all modality-specific kwargs with same key/values
        common_kwargs = kwargs.get("common_kwargs", {})
        common_kwargs.update(ModelProcessorKwargs._defaults.get("common_kwargs", {}))
        if common_kwargs:
            for kwarg in output_kwargs.values():
                kwarg.update(common_kwargs)

        for key, typed_dict_obj in ModelProcessorKwargs.__annotations__.items():
            if key in map_preprocessor_kwargs:
                preprocessor = getattr(self, map_preprocessor_kwargs[key], None)
                if preprocessor is None or getattr(preprocessor, "valid_kwargs", None) is None:
                    continue
                preprocessor_typed_dict_obj = getattr(preprocessor, "valid_kwargs")
                typed_dict_obj = TypedDict(
                    "merged_typed_dict",
                    {**preprocessor_typed_dict_obj.__annotations__, **typed_dict_obj.__annotations__},
                    total=False,
                )
            validate_typed_dict(typed_dict_obj, output_kwargs[key])
=======
>>>>>>> 8dfc8e8c
        return output_kwargs

    @classmethod
    def from_pretrained(
        cls: type[SpecificProcessorType],
        pretrained_model_name_or_path: Union[str, os.PathLike],
        cache_dir: Optional[Union[str, os.PathLike]] = None,
        force_download: bool = False,
        local_files_only: bool = False,
        token: Optional[Union[str, bool]] = None,
        revision: str = "main",
        **kwargs,
    ) -> SpecificProcessorType:
        r"""
        Instantiate a processor associated with a pretrained model.

        <Tip>

        This class method is simply calling the feature extractor
        [`~feature_extraction_utils.FeatureExtractionMixin.from_pretrained`], image processor
        [`~image_processing_utils.ImageProcessingMixin`] and the tokenizer
        [`~tokenization_utils_base.PreTrainedTokenizer.from_pretrained`] methods. Please refer to the docstrings of the
        methods above for more information.

        </Tip>

        Args:
            pretrained_model_name_or_path (`str` or `os.PathLike`):
                This can be either:

                - a string, the *model id* of a pretrained feature_extractor hosted inside a model repo on
                  huggingface.co.
                - a path to a *directory* containing a feature extractor file saved using the
                  [`~SequenceFeatureExtractor.save_pretrained`] method, e.g., `./my_model_directory/`.
                - a path or url to a saved feature extractor JSON *file*, e.g.,
                  `./my_model_directory/preprocessor_config.json`.
            **kwargs
                Additional keyword arguments passed along to both
                [`~feature_extraction_utils.FeatureExtractionMixin.from_pretrained`] and
                [`~tokenization_utils_base.PreTrainedTokenizer.from_pretrained`].
        """
        kwargs["cache_dir"] = cache_dir
        kwargs["force_download"] = force_download
        kwargs["local_files_only"] = local_files_only
        kwargs["revision"] = revision

        use_auth_token = kwargs.pop("use_auth_token", None)
        if use_auth_token is not None:
            warnings.warn(
                "The `use_auth_token` argument is deprecated and will be removed in v5 of Transformers. Please use `token` instead.",
                FutureWarning,
            )
            if token is not None:
                raise ValueError(
                    "`token` and `use_auth_token` are both specified. Please set only the argument `token`."
                )
            token = use_auth_token

        if token is not None:
            kwargs["token"] = token

        args = cls._get_arguments_from_pretrained(pretrained_model_name_or_path, **kwargs)
        processor_dict, kwargs = cls.get_processor_dict(pretrained_model_name_or_path, **kwargs)
        return cls.from_args_and_dict(args, processor_dict, **kwargs)

    @classmethod
    def register_for_auto_class(cls, auto_class="AutoProcessor"):
        """
        Register this class with a given auto class. This should only be used for custom feature extractors as the ones
        in the library are already mapped with `AutoProcessor`.



        Args:
            auto_class (`str` or `type`, *optional*, defaults to `"AutoProcessor"`):
                The auto class to register this new feature extractor with.
        """
        if not isinstance(auto_class, str):
            auto_class = auto_class.__name__

        import transformers.models.auto as auto_module

        if not hasattr(auto_module, auto_class):
            raise ValueError(f"{auto_class} is not a valid auto class.")

        cls._auto_class = auto_class

    @classmethod
    def _get_arguments_from_pretrained(cls, pretrained_model_name_or_path, **kwargs):
        """
        Identify and instantiate the subcomponents of Processor classes, like image processors and
        tokenizers. This method uses the Processor attributes like `tokenizer_class` to figure out what class those
        subcomponents should be. Note that any subcomponents must either be library classes that are accessible in
        the `transformers` root, or they must be custom code that has been registered with the relevant autoclass,
        via methods like `AutoTokenizer.register()`. If neither of these conditions are fulfilled, this method
        will be unable to find the relevant subcomponent class and will raise an error.
        """
        args = []
        for attribute_name in cls.attributes:
            class_name = getattr(cls, f"{attribute_name}_class")
            if isinstance(class_name, tuple):
                classes = tuple(cls.get_possibly_dynamic_module(n) if n is not None else None for n in class_name)
                if attribute_name == "image_processor":
                    # TODO: @yoni, change logic in v4.52 (when use_fast set to True by default)
                    use_fast = kwargs.get("use_fast")
                    if use_fast is None:
                        logger.warning_once(
                            "Using a slow image processor as `use_fast` is unset and a slow processor was saved with this model. "
                            "`use_fast=True` will be the default behavior in v4.52, even if the model was saved with a slow processor. "
                            "This will result in minor differences in outputs. You'll still be able to use a slow processor with `use_fast=False`."
                        )
                else:
                    use_fast = kwargs.get("use_fast", True)
                if use_fast and classes[1] is not None:
                    attribute_class = classes[1]
                else:
                    attribute_class = classes[0]
            else:
                attribute_class = cls.get_possibly_dynamic_module(class_name)

            args.append(attribute_class.from_pretrained(pretrained_model_name_or_path, **kwargs))

        return args

    @staticmethod
    def get_possibly_dynamic_module(module_name):
        if hasattr(transformers_module, module_name):
            return getattr(transformers_module, module_name)
        lookup_locations = [
            transformers_module.IMAGE_PROCESSOR_MAPPING,
            transformers_module.VIDEO_PROCESSOR_MAPPING,
            transformers_module.TOKENIZER_MAPPING,
            transformers_module.FEATURE_EXTRACTOR_MAPPING,
            transformers_module.MODEL_FOR_AUDIO_TOKENIZATION_MAPPING,
        ]
        for lookup_location in lookup_locations:
            for custom_class in lookup_location._extra_content.values():
                if isinstance(custom_class, tuple):
                    for custom_subclass in custom_class:
                        if custom_subclass is not None and custom_subclass.__name__ == module_name:
                            return custom_subclass
                elif custom_class is not None and custom_class.__name__ == module_name:
                    return custom_class
        raise ValueError(
            f"Could not find module {module_name} in `transformers`. If this is a custom class, "
            f"it should be registered using the relevant `AutoClass.register()` function so that "
            f"other functions can find it!"
        )

    def batch_decode(self, *args, **kwargs):
        """
        This method forwards all its arguments to PreTrainedTokenizer's [`~PreTrainedTokenizer.batch_decode`]. Please
        refer to the docstring of this method for more information.
        """
        if not hasattr(self, "tokenizer"):
            raise ValueError(f"Cannot batch decode text: {self.__class__.__name__} has no tokenizer.")
        return self.tokenizer.batch_decode(*args, **kwargs)

    def decode(self, *args, **kwargs):
        """
        This method forwards all its arguments to PreTrainedTokenizer's [`~PreTrainedTokenizer.decode`]. Please refer to
        the docstring of this method for more information.
        """
        if not hasattr(self, "tokenizer"):
            raise ValueError(f"Cannot decode text: {self.__class__.__name__} has no tokenizer.")
        return self.tokenizer.decode(*args, **kwargs)

    @property
    def model_input_names(self):
        model_input_names = []
        for attribute_name in self.attributes:
            attribute = getattr(self, attribute_name, None)
            attr_input_names = getattr(attribute, "model_input_names")
            model_input_names.extend(attr_input_names)
        return model_input_names

    @staticmethod
    def validate_init_kwargs(processor_config, valid_kwargs):
        kwargs_from_config = set(processor_config.keys())
        valid_kwargs_set = set(valid_kwargs)

        unused_keys = kwargs_from_config - valid_kwargs_set
        valid_keys = kwargs_from_config & valid_kwargs_set

        unused_kwargs = {k: processor_config[k] for k in unused_keys} if unused_keys else {}
        valid_kwargs = {k: processor_config[k] for k in valid_keys} if valid_keys else {}

        return unused_kwargs, valid_kwargs

    @deprecate_kwarg("video_fps", version="4.58", new_name="fps")
    @deprecate_kwarg(
        "video_load_backend",
        version="4.59",
        additional_message=". This function will use `torchcodec` by default, or `torchvision` if `torchcodec` is not installed.",
    )
    def apply_chat_template(
        self,
        conversation: Union[list[dict[str, str]], list[list[dict[str, str]]]],
        chat_template: Optional[str] = None,
        **kwargs: Unpack[AllKwargsForChatTemplate],
    ) -> str:
        """
        Similar to the `apply_chat_template` method on tokenizers, this method applies a Jinja template to input
        conversations to turn them into a single tokenizable string.

        The input is expected to be in the following format, where each message content is a list consisting of text and
        optionally image or video inputs. One can also provide an image, video, URL or local path which will be used to form
        `pixel_values` when `return_dict=True`. If not provided, one will get only the formatted text, optionally tokenized text.

        conversation = [
            {
                "role": "user",
                "content": [
                    {"type": "image", "url": "https://www.ilankelman.org/stopsigns/australia.jpg"},
                    {"type": "text", "text": "Please describe this image in detail."},
                ],
            },
        ]

        Args:
            conversation (`Union[list[Dict, [str, str]], list[list[dict[str, str]]]]`):
                The conversation to format.
            chat_template (`Optional[str]`, *optional*):
                The Jinja template to use for formatting the conversation. If not provided, the tokenizer's
                chat template is used.
        """
        if chat_template is None:
            if isinstance(self.chat_template, dict) and "default" in self.chat_template:
                chat_template = self.chat_template["default"]
            elif isinstance(self.chat_template, dict):
                raise ValueError(
                    'The processor has multiple chat templates but none of them are named "default". You need to specify'
                    " which one to use by passing the `chat_template` argument. Available templates are: "
                    f"{', '.join(self.chat_template.keys())}"
                )
            elif self.chat_template is not None:
                chat_template = self.chat_template
            else:
                raise ValueError(
                    "Cannot use apply_chat_template because this processor does not have a chat template."
                )
        else:
            if isinstance(self.chat_template, dict) and chat_template in self.chat_template:
                # It's the name of a template, not a full template string
                chat_template = self.chat_template[chat_template]
            else:
                # It's a template string, render it directly
                pass

        is_tokenizers_fast = hasattr(self, "tokenizer") and self.tokenizer.__class__.__name__.endswith("Fast")

        if kwargs.get("continue_final_message", False):
            if kwargs.get("add_generation_prompt", False):
                raise ValueError(
                    "continue_final_message and add_generation_prompt are not compatible. Use continue_final_message when you want the model to continue the final message, and add_generation_prompt when you want to add a header that will prompt it to start a new assistant message instead."
                )
            if kwargs.get("return_assistant_tokens_mask", False):
                raise ValueError("continue_final_message is not compatible with return_assistant_tokens_mask.")

        if kwargs.get("return_assistant_tokens_mask", False):
            if not is_tokenizers_fast:
                raise ValueError(
                    "`return_assistant_tokens_mask` is not possible with slow tokenizers. Make sure you have `tokenizers` installed. "
                    "If the error persists, open an issue to support a Fast tokenizer for your model."
                )
            else:
                kwargs["return_offsets_mapping"] = True  # force offset mapping so we can infer token boundaries

        # Fill sets of kwargs that should be used by different parts of template
        processed_kwargs = {
            "mm_load_kwargs": {},
            "template_kwargs": {},
        }

        for kwarg_type in processed_kwargs:
            for key in AllKwargsForChatTemplate.__annotations__[kwarg_type].__annotations__:
                kwarg_type_defaults = AllKwargsForChatTemplate.__annotations__[kwarg_type]
                default_value = getattr(kwarg_type_defaults, key, None)
                value = kwargs.pop(key, default_value)
                if value is not None and not isinstance(value, dict):
                    processed_kwargs[kwarg_type][key] = value

        # pop unused and deprecated kwarg
        kwargs.pop("video_load_backend", None)

        # Pass unprocessed custom kwargs
        processed_kwargs["template_kwargs"].update(kwargs)

        if isinstance(conversation, (list, tuple)) and (
            isinstance(conversation[0], (list, tuple)) or hasattr(conversation[0], "content")
        ):
            is_batched = True
            conversations = conversation
        else:
            is_batched = False
            conversations = [conversation]

        tokenize = processed_kwargs["template_kwargs"].pop("tokenize", False)
        return_dict = processed_kwargs["template_kwargs"].pop("return_dict", False)
        mm_load_kwargs = processed_kwargs["mm_load_kwargs"]

        if tokenize:
            batch_images, batch_videos = [], []
            batch_audios = []
            for conversation in conversations:
                images, videos = [], []
                for message in conversation:
                    visuals = [content for content in message["content"] if content["type"] in ["image", "video"]]
                    audio_fnames = [
                        content[key]
                        for content in message["content"]
                        for key in ["audio", "url", "path"]
                        if key in content and content["type"] == "audio"
                    ]
                    image_fnames = [
                        vision_info[key]
                        for vision_info in visuals
                        for key in ["image", "url", "path", "base64"]
                        if key in vision_info and vision_info["type"] == "image"
                    ]
                    images.extend(image_fnames)
                    video_fnames = [
                        vision_info[key]
                        for vision_info in visuals
                        for key in ["video", "url", "path"]
                        if key in vision_info and vision_info["type"] == "video"
                    ]
                    videos.extend(video_fnames)

                    # Audio models do not accept nested list of audios (yet!) so we construct a flat input audio list
                    if not mm_load_kwargs["load_audio_from_video"]:
                        for fname in audio_fnames:
                            batch_audios.append(load_audio(fname, sampling_rate=mm_load_kwargs["sampling_rate"]))
                    else:
                        for fname in video_fnames:
                            batch_audios.append(load_audio(fname, sampling_rate=mm_load_kwargs["sampling_rate"]))

                # Currently all processors can accept nested list of batches, but not flat list of visuals
                # So we'll make a batched list of images and let the processor handle it
                batch_images.append(images)
                batch_videos.append(videos)

        prompt, generation_indices = render_jinja_template(
            conversations=conversations,
            chat_template=chat_template,
            **processed_kwargs["template_kwargs"],  # different flags such as `return_assistant_mask`
            **self.tokenizer.special_tokens_map,  # tokenizer special tokens are used by some templates
        )

        if not is_batched:
            prompt = prompt[0]

        if tokenize:
            # Tokenizer's `apply_chat_template` never adds special tokens when tokenizing
            # But processor's `apply_chat_template` didn't have an option to tokenize, so users had to format the prompt
            # and pass it to the processor. Users thus never worried about special tokens relying on processor handling
            # everything internally. The below line is to keep BC for that and be able to work with model that have
            # special tokens in the template (consistent with tokenizers). We dont want to raise warning, it will flood command line
            # without actionable solution for users
            single_prompt = prompt[0] if is_batched else prompt
            if self.tokenizer.bos_token is not None and single_prompt.startswith(self.tokenizer.bos_token):
                kwargs["add_special_tokens"] = False

            # Always sample frames by default unless explicitly set to `False` by users. If users do not pass `num_frames`/`fps`
            # sampling should not done for BC.
            if "do_sample_frames" not in kwargs and (
                kwargs.get("fps") is not None or kwargs.get("num_frames") is not None
            ):
                kwargs["do_sample_frames"] = True

            images_exist = any((im is not None) for im_list in batch_images for im in im_list)
            videos_exist = any((vid is not None) for vid_list in batch_videos for vid in vid_list)
            out = self(
                text=prompt,
                images=batch_images if images_exist else None,
                videos=batch_videos if videos_exist else None,
                audio=batch_audios if batch_audios else None,
                **kwargs,
            )

            if return_dict:
                if processed_kwargs["template_kwargs"].get("return_assistant_tokens_mask", False):
                    assistant_masks = []
                    offset_mapping = out.pop("offset_mapping")
                    input_ids = out["input_ids"]
                    for i in range(len(input_ids)):
                        current_mask = [0] * len(input_ids[i])
                        offsets = offset_mapping[i]
                        offset_starts = [start for start, end in offsets]
                        for assistant_start_char, assistant_end_char in generation_indices[i]:
                            start_pos = bisect.bisect_left(offset_starts, assistant_start_char)
                            end_pos = bisect.bisect_left(offset_starts, assistant_end_char)

                            if not (
                                start_pos >= 0
                                and offsets[start_pos][0] <= assistant_start_char < offsets[start_pos][1]
                            ):
                                # start_token is out of bounds maybe due to truncation.
                                continue
                            for token_id in range(start_pos, end_pos if end_pos else len(input_ids[i])):
                                current_mask[token_id] = 1
                        assistant_masks.append(current_mask)
                    out["assistant_masks"] = assistant_masks
                    out.convert_to_tensors(tensor_type=kwargs.get("return_tensors"))
                return out
            else:
                return out["input_ids"]
        return prompt

    def post_process_image_text_to_text(self, generated_outputs, skip_special_tokens=True, **kwargs):
        """
        Post-process the output of a vlm to decode the text.

        Args:
            generated_outputs (`torch.Tensor` or `np.ndarray`):
                The output of the model `generate` function. The output is expected to be a tensor of shape `(batch_size, sequence_length)`
                or `(sequence_length,)`.
            skip_special_tokens (`bool`, *optional*, defaults to `True`):
                Whether or not to remove special tokens in the output. Argument passed to the tokenizer's `batch_decode` method.
            **kwargs:
                Additional arguments to be passed to the tokenizer's `batch_decode method`.

        Returns:
            `list[str]`: The decoded text.
        """
        return self.tokenizer.batch_decode(generated_outputs, skip_special_tokens=skip_special_tokens, **kwargs)

    def _check_special_mm_tokens(self, text: list[str], text_inputs: "BatchFeature", modalities: list[str]):
        """
        Checks that number of special tokens in text and processed text is same. The count can be different
        if tokenized text was truncated, leading to issues in model code.
        """
        for modality in modalities:
            token_str = getattr(self, f"{modality}_token")
            token_id = getattr(self, f"{modality}_token_id")
            ids_count = [list(ids).count(token_id) for ids in text_inputs["input_ids"]]
            text_count = [sample.count(token_str) for sample in text]

            if ids_count != text_count:
                raise ValueError(
                    f"Mismatch in `{modality}` token count between text and `input_ids`. Got ids={ids_count} and text={text_count}. "
                    "Likely due to `truncation='max_length'`. Please disable truncation or increase `max_length`."
                )


ProcessorMixin.push_to_hub = copy_func(ProcessorMixin.push_to_hub)
if ProcessorMixin.push_to_hub.__doc__ is not None:
    ProcessorMixin.push_to_hub.__doc__ = ProcessorMixin.push_to_hub.__doc__.format(
        object="processor", object_class="AutoProcessor", object_files="processor files"
    )<|MERGE_RESOLUTION|>--- conflicted
+++ resolved
@@ -1389,14 +1389,6 @@
                         f"Keyword argument `{key}` is not a valid argument for this processor and will be ignored."
                     )
 
-<<<<<<< HEAD
-        # For `common_kwargs` just update all modality-specific kwargs with same key/values
-        common_kwargs = kwargs.get("common_kwargs", {})
-        common_kwargs.update(ModelProcessorKwargs._defaults.get("common_kwargs", {}))
-        if common_kwargs:
-            for kwarg in output_kwargs.values():
-                kwarg.update(common_kwargs)
-
         for key, typed_dict_obj in ModelProcessorKwargs.__annotations__.items():
             if key in map_preprocessor_kwargs:
                 preprocessor = getattr(self, map_preprocessor_kwargs[key], None)
@@ -1409,8 +1401,6 @@
                     total=False,
                 )
             validate_typed_dict(typed_dict_obj, output_kwargs[key])
-=======
->>>>>>> 8dfc8e8c
         return output_kwargs
 
     @classmethod
