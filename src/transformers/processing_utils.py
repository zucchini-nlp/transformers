# Copyright 2022 The HuggingFace Inc. team.
#
# Licensed under the Apache License, Version 2.0 (the "License");
# you may not use this file except in compliance with the License.
# You may obtain a copy of the License at
#
#     http://www.apache.org/licenses/LICENSE-2.0
#
# Unless required by applicable law or agreed to in writing, software
# distributed under the License is distributed on an "AS IS" BASIS,
# WITHOUT WARRANTIES OR CONDITIONS OF ANY KIND, either express or implied.
# See the License for the specific language governing permissions and
# limitations under the License.
"""
Processing saving/loading class for common processors.
"""
# from __future__ import annotations

import bisect
import copy
import inspect
import json
import os
import sys
import typing
import warnings
from dataclasses import dataclass
from pathlib import Path
from typing import Annotated, Any, Literal, Optional, TypedDict, TypeVar, Union

import numpy as np
import typing_extensions
from huggingface_hub.errors import EntryNotFoundError

from .audio_utils import AudioInput, load_audio
from .dynamic_module_utils import custom_object_save
from .feature_extraction_utils import BatchFeature
from .image_utils import ChannelDimension, ImageInput, is_vision_available
from .utils.chat_template_utils import render_jinja_template
from .utils.type_validators import (
    TypedDictAdapter,
    device_validator,
    image_size_validator,
    padding_validator,
    positive_any_number,
    positive_int,
    resampling_validator,
    tensor_type_validator,
    truncation_validator,
    video_metadata_validator,
)
from .video_utils import VideoInput, VideoMetadataType


if is_vision_available():
    from .image_utils import PILImageResampling

from .tokenization_utils_base import (
    PaddingStrategy,
    PreTokenizedInput,
    PreTrainedTokenizerBase,
    TextInput,
    TruncationStrategy,
)
from .utils import (
    AUDIO_TOKENIZER_NAME,
    CHAT_TEMPLATE_DIR,
    CHAT_TEMPLATE_FILE,
    LEGACY_PROCESSOR_CHAT_TEMPLATE_FILE,
    PROCESSOR_NAME,
    PushToHubMixin,
    TensorType,
    cached_file,
    copy_func,
    direct_transformers_import,
    download_url,
    is_offline_mode,
    is_remote_url,
    is_torch_available,
    list_repo_templates,
    logging,
)
from .utils.deprecation import deprecate_kwarg


if is_torch_available():
    from .modeling_utils import PreTrainedAudioTokenizerBase


logger = logging.get_logger(__name__)

# type hinting: specifying the type of processor class that inherits from ProcessorMixin
SpecificProcessorType = TypeVar("SpecificProcessorType", bound="ProcessorMixin")

# Dynamically import the Transformers module to grab the attribute classes of the processor from their names.
transformers_module = direct_transformers_import(Path(__file__).parent)


AUTO_TO_BASE_CLASS_MAPPING = {
    "AutoTokenizer": "PreTrainedTokenizerBase",
    "AutoFeatureExtractor": "FeatureExtractionMixin",
    "AutoImageProcessor": "ImageProcessingMixin",
    "AutoVideoProcessor": "BaseVideoProcessor",
}

if sys.version_info >= (3, 11):
    Unpack = typing.Unpack
else:
    Unpack = typing_extensions.Unpack


class TextKwargs(TypedDict, total=False):
    """
    Keyword arguments for text processing. For extended documentation, check out tokenization_utils_base methods and
    docstrings associated.

    Attributes:
        add_special_tokens (`bool`, *optional*)
            Whether or not to add special tokens when encoding the sequences.
        padding (`bool`, `str` or [`~utils.PaddingStrategy`], *optional*)
            Activates and controls padding.
        truncation (`bool`, `str` or [`~tokenization_utils_base.TruncationStrategy`], *optional*):
            Activates and controls truncation.
        max_length (`int`, *optional*):
            Controls the maximum length to use by one of the truncation/padding parameters.
        stride (`int`, *optional*):
            If set, the overflowing tokens will contain some tokens from the end of the truncated sequence.
        is_split_into_words (`bool`, *optional*):
            Whether or not the input is already pre-tokenized.
        pad_to_multiple_of (`int`, *optional*):
            If set, will pad the sequence to a multiple of the provided value.
        return_token_type_ids (`bool`, *optional*):
            Whether to return token type IDs.
        return_attention_mask (`bool`, *optional*):
            Whether to return the attention mask.
        return_overflowing_tokens (`bool`, *optional*):
            Whether or not to return overflowing token sequences.
        return_special_tokens_mask (`bool`, *optional*):
            Whether or not to return special tokens mask information.
        return_offsets_mapping (`bool`, *optional*):
            Whether or not to return `(char_start, char_end)` for each token.
        return_length (`bool`, *optional*):
            Whether or not to return the lengths of the encoded inputs.
        verbose (`bool`, *optional*):
            Whether or not to print more information and warnings.
        padding_side (`str`, *optional*):
            The side on which padding will be applied.
        return_mm_token_type_ids (`bool`, *optional*):
            Whether to return multimodal token type ids indicating mm placeholder token positions.
    """

    text_pair: Optional[Union[TextInput, PreTokenizedInput, list[TextInput], list[PreTokenizedInput]]]
    text_target: Optional[Union[TextInput, PreTokenizedInput, list[TextInput], list[PreTokenizedInput]]]
    text_pair_target: Optional[Union[TextInput, PreTokenizedInput, list[TextInput], list[PreTokenizedInput]]]
    add_special_tokens: Optional[bool]
    padding: Annotated[Optional[Union[bool, str, PaddingStrategy]], padding_validator()]
    truncation: Annotated[Optional[Union[bool, str, TruncationStrategy]], truncation_validator()]
    max_length: Annotated[Optional[int], positive_int()]
    stride: Annotated[Optional[int], positive_int()]
    is_split_into_words: Optional[bool]
    pad_to_multiple_of: Annotated[Optional[int], positive_int()]
    return_token_type_ids: Optional[bool]
    return_attention_mask: Optional[bool]
    return_overflowing_tokens: Optional[bool]
    return_special_tokens_mask: Optional[bool]
    return_offsets_mapping: Optional[bool]
    return_length: Optional[bool]
    verbose: Optional[bool]
    padding_side: Optional[Literal["left", "right"]]
    return_mm_token_type_ids: Optional[bool]
    return_tensors: Annotated[Optional[Union[str, TensorType]], tensor_type_validator()]


class ImagesKwargs(TypedDict, total=False):
    """
    Keyword arguments for image processing. For extended documentation, check the appropriate ImageProcessor
    class methods and docstrings.

    Attributes:
        do_resize (`bool`, *optional*):
            Whether to resize the image.
        size (`dict[str, int]`, *optional*):
            Resize the shorter side of the input to `size["shortest_edge"]`.
        crop_size (`dict[str, int]`, *optional*):
            Desired output size when applying center-cropping.
        do_convert_rgb (`bool`):
            Whether to convert the video to RGB format.
        resample (`PILImageResampling`, *optional*):
            Resampling filter to use if resizing the image.
        do_rescale (`bool`, *optional*):
            Whether to rescale the image by the specified scale `rescale_factor`.
        rescale_factor (`int` or `float`, *optional*):
            Scale factor to use if rescaling the image.
        do_normalize (`bool`, *optional*):
            Whether to normalize the image.
        image_mean (`float` or `list[float]`, *optional*):
            Mean to use if normalizing the image.
        image_std (`float` or `list[float]`, *optional*):
            Standard deviation to use if normalizing the image.
        do_pad (`bool`, *optional*):
            Whether to pad the image to the `(max_height, max_width)` of the images in the batch.
        pad_size (`dict[str, int]`, *optional*):
            The size `{"height": int, "width" int}` to pad the images to.
        do_center_crop (`bool`, *optional*):
            Whether to center crop the image.
        data_format (`ChannelDimension` or `str`, *optional*):
            The channel dimension format for the output image.
        input_data_format (`ChannelDimension` or `str`, *optional*):
            The channel dimension format for the input image.
        device (`str`, *optional*):
            The device to use for processing (e.g. "cpu", "cuda"), only relevant for fast image processing.
    """

    do_convert_rgb: Optional[bool]
    do_resize: Optional[bool]
<<<<<<< HEAD
    size: Annotated[Optional[dict[str, int]], image_size_validator()]
    size_divisor: Annotated[Optional[int], positive_int()]
    crop_size: Annotated[Optional[dict[str, int]], image_size_validator()]
    resample: Annotated[Optional[Union["PILImageResampling", int]], resampling_validator()]
=======
    size: Optional[dict[str, int]]
    crop_size: Optional[dict[str, int]]
    resample: Optional[Union["PILImageResampling", int]]
>>>>>>> 6d187592
    do_rescale: Optional[bool]
    rescale_factor: Optional[float]
    do_normalize: Optional[bool]
    image_mean: Optional[Union[float, list[float]]]
    image_std: Optional[Union[float, list[float]]]
    do_pad: Optional[bool]
    pad_size: Annotated[Optional[dict[str, int]], image_size_validator()]
    do_center_crop: Optional[bool]
    data_format: Optional[Union[str, ChannelDimension]]
    input_data_format: Optional[Union[str, ChannelDimension]]
    device: Annotated[Optional[str], device_validator()]
    return_tensors: Annotated[Optional[Union[str, TensorType]], tensor_type_validator()]


class VideosKwargs(TypedDict, total=False):
    """
    Keyword arguments for video processing.

    Attributes:
        do_convert_rgb (`bool`):
            Whether to convert the video to RGB format.
        do_resize (`bool`):
            Whether to resize the video.
        size (`dict[str, int]`, *optional*):
            Resize the shorter side of the input to `size["shortest_edge"]`.
        default_to_square (`bool`, *optional*, defaults to `self.default_to_square`):
            Whether to default to a square when resizing, if size is an int.
        resample (`PILImageResampling`, *optional*):
            Resampling filter to use if resizing the video.
        do_rescale (`bool`, *optional*):
            Whether to rescale the video by the specified scale `rescale_factor`.
        rescale_factor (`int` or `float`, *optional*):
            Scale factor to use if rescaling the video.
        do_normalize (`bool`, *optional*):
            Whether to normalize the video.
        image_mean (`float` or `list[float]`, *optional*):
            Mean to use if normalizing the video.
        image_std (`float` or `list[float]`, *optional*):
            Standard deviation to use if normalizing the video.
        do_center_crop (`bool`, *optional*):
            Whether to center crop the video.
        do_sample_frames (`bool`, *optional*):
            Whether to sample frames from the video before processing or to process the whole video.
        video_metadata (`Union[VideoMetadata, dict]`, *optional*):
            Metadata of the video containing information about total duration, fps and total number of frames.
        num_frames (`int`, *optional*):
            Maximum number of frames to sample when `do_sample_frames=True`.
        fps (`int` or `float`, *optional*):
            Target frames to sample per second when `do_sample_frames=True`.
        crop_size (`dict[str, int]`, *optional*):
            Desired output size when applying center-cropping.
        data_format (`ChannelDimension` or `str`, *optional*):
            The channel dimension format for the output video.
        input_data_format (`ChannelDimension` or `str`, *optional*):
            The channel dimension format for the input video.
        return_metadata (`ChannelDimension` or `str`, *optional*):
            Whether to return video metadata or not.
    """

    do_convert_rgb: Optional[bool]
    do_resize: Optional[bool]
<<<<<<< HEAD
    size: Annotated[Optional[dict[str, int]], image_size_validator()]
    size_divisor: Annotated[Optional[int], positive_int()]
=======
    size: Optional[dict[str, int]]
>>>>>>> 6d187592
    default_to_square: Optional[bool]
    resample: Annotated[Optional[Union["PILImageResampling", int]], resampling_validator()]
    do_rescale: Optional[bool]
    rescale_factor: Optional[float]
    do_normalize: Optional[bool]
    image_mean: Optional[Union[float, list[float]]]
    image_std: Optional[Union[float, list[float]]]
    do_center_crop: Optional[bool]
    crop_size: Annotated[Optional[dict[str, int]], image_size_validator()]
    data_format: Optional[ChannelDimension]
    input_data_format: Optional[Union[str, ChannelDimension]]
    device: Annotated[Optional[str], device_validator()]
    do_sample_frames: Optional[bool]
    video_metadata: Annotated[Optional[VideoMetadataType], video_metadata_validator()]
    fps: Annotated[Optional[Union[int, float]], positive_any_number()]
    num_frames: Annotated[Optional[int], positive_int()]
    return_metadata: Optional[bool]
    return_tensors: Annotated[Optional[Union[str, TensorType]], tensor_type_validator()]


class AudioKwargs(TypedDict, total=False):
    """
    Keyword arguments for audio processing.

    Attributes:
        sampling_rate (`int`, *optional*):
            The sampling rate at which the `raw_speech` input was sampled.
        raw_speech (`np.ndarray`, `list[float]`, `list[np.ndarray]`, `list[list[float]]`):
            The sequence or batch of sequences to be padded. Each sequence can be a numpy array, a list of float
            values, a list of numpy arrays or a list of list of float values. Must be mono channel audio, not
            stereo, i.e. single float per timestep.
        padding (`bool`, `str` or [`~utils.PaddingStrategy`], *optional*):
            Select a strategy to pad the returned sequences (according to the model's padding side and padding
            index) among:

            - `True` or `'longest'`: Pad to the longest sequence in the batch (or no padding if only a single
                sequence if provided).
            - `'max_length'`: Pad to a maximum length specified with the argument `max_length` or to the maximum
                acceptable input length for the model if that argument is not provided.
            - `False` or `'do_not_pad'`
        max_length (`int`, *optional*):
            Maximum length of the returned list and optionally padding length (see above).
        truncation (`bool`, *optional*):
            Activates truncation to cut input sequences longer than *max_length* to *max_length*.
        pad_to_multiple_of (`int`, *optional*):
            If set, will pad the sequence to a multiple of the provided value.
        return_attention_mask (`bool`, *optional*):
            Whether or not [`~ASTFeatureExtractor.__call__`] should return `attention_mask`.
    """

<<<<<<< HEAD
    sampling_rate: Annotated[Optional[int], positive_int()]
    raw_speech: Optional[Union["np.ndarray", list[float], list["np.ndarray"], list[list[float]]]]
    padding: Annotated[Optional[Union[bool, str, PaddingStrategy]], padding_validator()]
    max_length: Annotated[Optional[int], positive_int()]
    truncation: Annotated[Optional[Union[bool, str, TruncationStrategy]], truncation_validator()]
    pad_to_multiple_of: Annotated[Optional[int], positive_int()]
=======
    sampling_rate: Optional[int]
    raw_speech: Optional[Union[np.ndarray, list[float], list[np.ndarray], list[list[float]]]]
    padding: Optional[Union[bool, str, PaddingStrategy]]
    max_length: Optional[int]
    truncation: Optional[bool]
    pad_to_multiple_of: Optional[int]
>>>>>>> 6d187592
    return_attention_mask: Optional[bool]
    return_tensors: Annotated[Optional[Union[str, TensorType]], tensor_type_validator()]


class ProcessingKwargs(TypedDict, total=False):
    """
    Base class for kwargs passing to processors.
    In case a model has specific kwargs that are not present in the base class or default values for existing keys,
    it should have its own `ModelProcessorKwargs` class that inherits from `ProcessingKwargs` to provide:
        1) Additional typed keys and that this model requires to process inputs.
        2) Default values for existing keys under a `_defaults` attribute.
    New keys have to be defined as follows to ensure type hinting is done correctly.

    ```python
    # adding a new image kwarg for this model
    class ModelImagesKwargs(ImagesKwargs, total=False):
        new_image_kwarg: Optional[bool]

    class ModelProcessorKwargs(ProcessingKwargs, total=False):
        images_kwargs: ModelImagesKwargs
        _defaults = {
            "images_kwargs: {
                "new_image_kwarg": False,
            }
            "text_kwargs": {
                "padding": "max_length",
            },
        }

    ```

    For Python 3.8 compatibility, when inheriting from this class and overriding one of the kwargs,
    you need to manually update the __annotations__ dictionary. This can be done as follows:

    ```python
    class CustomProcessorKwargs(ProcessingKwargs, total=False):
        images_kwargs: CustomImagesKwargs

    CustomProcessorKwargs.__annotations__["images_kwargs"] = CustomImagesKwargs  # python 3.8 compatibility
    ```python

    """

    _defaults = {}

    text_kwargs: TextKwargs = {
        **TextKwargs.__annotations__,
    }
    images_kwargs: ImagesKwargs = {
        **ImagesKwargs.__annotations__,
    }
    videos_kwargs: VideosKwargs = {
        **VideosKwargs.__annotations__,
    }
    audio_kwargs: AudioKwargs = {
        **AudioKwargs.__annotations__,
    }


class TokenizerChatTemplateKwargs(TypedDict, total=False):
    """
    Keyword arguments for tokenizer's `apply_chat_template`, when it is called from within a processor.

    tools (`list[Dict]`, *optional*):
        A list of tools (callable functions) that will be accessible to the model. If the template does not
        support function calling, this argument will have no effect. Each tool should be passed as a JSON Schema,
        giving the name, description and argument types for the tool. See our
        [chat templating guide](https://huggingface.co/docs/transformers/main/en/chat_templating#automated-function-conversion-for-tool-use)
        for more information.
    documents (`list[dict[str, str]]`, *optional*):
        A list of dicts representing documents that will be accessible to the model if it is performing RAG
        (retrieval-augmented generation). If the template does not support RAG, this argument will have no
        effect. We recommend that each document should be a dict containing "title" and "text" keys. Please
        see the RAG section of the [chat templating guide](https://huggingface.co/docs/transformers/main/en/chat_templating#arguments-for-RAG)
        for examples of passing documents with chat templates.
    add_generation_prompt (bool, *optional*):
        If this is set, a prompt with the token(s) that indicate
        the start of an assistant message will be appended to the formatted output. This is useful when you want to generate a response from the model.
        Note that this argument will be passed to the chat template, and so it must be supported in the
        template for this argument to have any effect.
    continue_final_message (bool, *optional*):
        If this is set, the chat will be formatted so that the final
        message in the chat is open-ended, without any EOS tokens. The model will continue this message
        rather than starting a new one. This allows you to "prefill" part of
        the model's response for it. Cannot be used at the same time as `add_generation_prompt`.
    return_assistant_tokens_mask (`bool`, defaults to `False`):
        Whether to return a mask of the assistant generated tokens. For tokens generated by the assistant,
        the mask will contain 1. For user and system tokens, the mask will contain 0.
        This functionality is only available for chat templates that support it via the `{% generation %}` keyword.
    """

    tools: Optional[list[dict]] = None
    documents: Optional[list[dict[str, str]]] = None
    add_generation_prompt: Optional[bool] = False
    continue_final_message: Optional[bool] = False
    return_assistant_tokens_mask: Optional[bool] = False


class ChatTemplateLoadKwargs(TypedDict, total=False):
    """
    Keyword arguments used to load multimodal data in processor chat templates.

    num_frames (`int`, *optional*):
        Number of frames to sample uniformly. If not passed, the whole video is loaded.
    load_audio_from_video (`bool`, *optional*):
            Whether to use the audio track of input video. If `True` the audio track will be loaded and passed to the
            processor. This flag has no effect if the model doesn't support audio modality.
    """

    sampling_rate: Optional[int] = 16_000
    load_audio_from_video: Optional[bool] = False


class ProcessorChatTemplateKwargs(ChatTemplateLoadKwargs, TokenizerChatTemplateKwargs, total=False):
    """
    Keyword arguments for processor's `apply_chat_template`.

    tokenize (`bool`, *optional*, defaults to `False`):
        Whether to tokenize the output or not.
    return_dict (`bool`, defaults to `False`):
        Whether to return a dictionary with named outputs. Has no effect if tokenize is `False`.
    """

    tokenize: Optional[bool] = False
    return_dict: Optional[bool] = False


class AllKwargsForChatTemplate(TypedDict, total=False):
    processor_kwargs: ProcessingKwargs
    mm_load_kwargs: ChatTemplateLoadKwargs
    template_kwargs: ProcessorChatTemplateKwargs


@dataclass
class MultiModalData:
    """
    Dataclass that holds extra useful data for processing
    multimodal data. Processors currently cannot return keys,
    unless it is used in model's forward. Thus we have helper
    methods that calculate and return useful data from processing
    input multimodals (images/videos).
    Note that this dataclass is aimed to be used only in vLLM
    and we might change its API in the future.
    """

    num_image_tokens: Optional[list[int]] = None
    num_video_tokens: Optional[list[int]] = None
    num_audio_tokens: Optional[list[int]] = None
    num_image_patches: Optional[list[int]] = None

    def __contains__(self, key):
        return hasattr(self, key) and getattr(self, key) is not None

    def __getitem__(self, key):
        if hasattr(self, key):
            return getattr(self, key)
        raise AttributeError(f"{self.__class__.__name__} has no attribute {key}")


class ProcessorMixin(PushToHubMixin):
    """
    This is a mixin used to provide saving/loading functionality for all processor classes.
    """

    attributes = ["feature_extractor", "tokenizer"]
    optional_attributes = ["chat_template", "audio_tokenizer"]
    optional_call_args: list[str] = []
    # Names need to be attr_class for attr in attributes
    feature_extractor_class = None
    tokenizer_class = None
    _auto_class = None
    valid_processor_kwargs = ProcessingKwargs

    # args have to match the attributes class attribute
    def __init__(self, *args, **kwargs):
        # First, extract optional attributes from kwargs if present
        # Optional attributes can never be positional arguments
        for optional_attribute in self.optional_attributes:
            optional_attribute_value = kwargs.pop(optional_attribute, None)
            setattr(self, optional_attribute, optional_attribute_value)

            # Check audio tokenizer for its class but do not treat it as attr to avoid saving weights
            if optional_attribute == "audio_tokenizer" and optional_attribute_value is not None:
                proper_class = self.check_argument_for_proper_class(optional_attribute, optional_attribute_value)

                if not (is_torch_available() and isinstance(optional_attribute_value, PreTrainedAudioTokenizerBase)):
                    raise ValueError(
                        f"Tried to use `{proper_class}` for audio tokenization. However, this class is not"
                        " registered for audio tokenization."
                    )

        # Sanitize args and kwargs
        for key in kwargs:
            if key not in self.attributes:
                raise TypeError(f"Unexpected keyword argument {key}.")
        for arg, attribute_name in zip(args, self.attributes):
            if attribute_name in kwargs:
                raise TypeError(f"Got multiple values for argument {attribute_name}.")
            else:
                kwargs[attribute_name] = arg

        if len(kwargs) != len(self.attributes):
            raise ValueError(
                f"This processor requires {len(self.attributes)} arguments: {', '.join(self.attributes)}. Got "
                f"{len(args)} arguments instead."
            )

        # Check each arg is of the proper class (this will also catch a user initializing in the wrong order)
        for attribute_name, arg in kwargs.items():
            self.check_argument_for_proper_class(attribute_name, arg)
            setattr(self, attribute_name, arg)

    def __call__(
        self,
        images: Optional[ImageInput] = None,
        text: Optional[Union[TextInput, PreTokenizedInput, list[TextInput], list[PreTokenizedInput]]] = None,
        videos: Optional[VideoInput] = None,
        audio: Optional[AudioInput] = None,
        **kwargs: Unpack[ProcessingKwargs],
    ):
        """
        Main method to prepare for model inputs. This method forwards the each modality argument to its own processor
        along with `kwargs`. Please refer to the docstring of the each processor attributes for more information.

        Args:
            images (`PIL.Image.Image`, `np.ndarray`, `torch.Tensor`, `list[PIL.Image.Image]`, `list[np.ndarray]`, `list[torch.Tensor]`):
                The image or batch of images to be prepared. Each image can be a PIL image, NumPy array or PyTorch
                tensor. Both channels-first and channels-last formats are supported.
            text (`TextInput`, `PreTokenizedInput`, `list[TextInput]`, `list[PreTokenizedInput]`, *optional*):
                The sequence or batch of sequences to be encoded. Each sequence can be a string or a list of strings
                (pretokenized string). If the sequences are provided as list of strings (pretokenized), you must set
                `is_split_into_words=True` (to lift the ambiguity with a batch of sequences).
            videos (`np.ndarray`, `torch.Tensor`, `List[np.ndarray]`, `List[torch.Tensor]`):
                The video or batch of videos to be prepared. Each video can be a 4D NumPy array or PyTorch
                tensor, or a nested list of 3D frames. Both channels-first and channels-last formats are supported.
            audio (`np.ndarray`, `torch.Tensor`, `list[np.ndarray]`, `list[torch.Tensor]`):
                The audio or batch of audio to be prepared. Each audio can be a NumPy array or PyTorch
                tensor.
            return_tensors (`str` or [`~utils.TensorType`], *optional*):
                If set, will return tensors of a particular framework. Acceptable values are:

                - `'pt'`: Return PyTorch `torch.Tensor` objects.
                - `'np'`: Return NumPy `np.ndarray` objects.

        Returns:
            [`BatchFeature`]: A [`BatchFeature`] object with processed inputs in a dict format.
        """
        if images is None and text is None and videos is None and audio is None:
            raise ValueError(f"You need to provide at least one input to call {self.__class__.__name__}")

        kwargs = self._merge_kwargs(
            self.valid_processor_kwargs,
            tokenizer_init_kwargs=self.tokenizer.init_kwargs if hasattr(self, "tokenizer") else {},
            **kwargs,
        )

        attribute_to_kwargs = {
            "tokenizer": (text, "text_kwargs"),
            "image_processor": (images, "images_kwargs"),
            "video_processor": (videos, "videos_kwargs"),
            "feature_extractor": (audio, "audio_kwargs"),
        }
        outputs = {}
        for attribute_name in self.attributes:
            attribute = getattr(self, attribute_name, None)
            input_data, input_kwargs = attribute_to_kwargs[attribute_name]
            if input_data is not None and attribute is not None:
                attribute_output = attribute(input_data, **kwargs[input_kwargs])
                outputs.update(attribute_output)

        return BatchFeature(outputs)

    def check_argument_for_proper_class(self, argument_name, argument):
        """
        Checks the passed argument's class against the expected transformers class. In case of an unexpected
        mismatch between expected and actual class, an error is raise. Otherwise, the proper retrieved class
        is returned.
        """
        class_name = getattr(self, f"{argument_name}_class")
        # Nothing is ever going to be an instance of "AutoXxx", in that case we check the base class.
        class_name = AUTO_TO_BASE_CLASS_MAPPING.get(class_name, class_name)
        if isinstance(class_name, tuple):
            proper_class = tuple(self.get_possibly_dynamic_module(n) for n in class_name if n is not None)
        else:
            proper_class = self.get_possibly_dynamic_module(class_name)

        if not isinstance(argument, proper_class):
            raise TypeError(
                f"Received a {type(argument).__name__} for argument {argument_name}, but a {class_name} was expected."
            )

        return proper_class

    def to_dict(self, legacy_serialization=True) -> dict[str, Any]:
        """
        Serializes this instance to a Python dictionary.

        Returns:
            `dict[str, Any]`: Dictionary of all the attributes that make up this processor instance.
        """
        output = copy.deepcopy(self.__dict__)

        # Get the kwargs in `__init__`.
        sig = inspect.signature(self.__init__)
        # Only save the attributes that are presented in the kwargs of `__init__`.
        attrs_to_save = list(sig.parameters)
        # extra attributes to be kept
        attrs_to_save += ["auto_map"]

        if legacy_serialization:
            # Don't save attributes like `tokenizer`, `image processor` etc. in processor config if `legacy=True`
            attrs_to_save = [x for x in attrs_to_save if x not in self.__class__.attributes]

        if "tokenizer" in output:
            del output["tokenizer"]
        if "qformer_tokenizer" in output:
            del output["qformer_tokenizer"]
        if "protein_tokenizer" in output:
            del output["protein_tokenizer"]
        if "chat_template" in output:
            del output["chat_template"]

        def cast_array_to_list(dictionary):
            """
            Numpy arrays are not serialiazable but can be in pre-processing dicts.
            This function casts arrays to list, recusring through the nested configs as well.
            """
            for key, value in dictionary.items():
                if isinstance(value, np.ndarray):
                    dictionary[key] = value.tolist()
                elif isinstance(value, dict):
                    dictionary[key] = cast_array_to_list(value)
            return dictionary

        # Serialize attributes as a dict
        output = {
            k: v.to_dict() if isinstance(v, PushToHubMixin) else v
            for k, v in output.items()
            if (
                k in attrs_to_save  # keep all attributes that have to be serialized
                and v.__class__.__name__ != "BeamSearchDecoderCTC"  # remove attributes with that are objects
                and (
                    (legacy_serialization and not isinstance(v, PushToHubMixin)) or not legacy_serialization
                )  # remove `PushToHubMixin` objects
            )
        }
        output = cast_array_to_list(output)

        # Special case, add `audio_tokenizer` dict which points to model weights and path
        if not legacy_serialization and "audio_tokenizer" in output:
            audio_tokenizer_dict = {
                "audio_tokenizer_class": self.audio_tokenizer.__class__.__name__,
                "audio_tokenizer_name_or_path": self.audio_tokenizer.name_or_path,
            }
            # Update or overwrite, what do audio tokenizers expect when loading?
            output["audio_tokenizer"] = audio_tokenizer_dict

        output["processor_class"] = self.__class__.__name__

        return output

    def to_json_string(self, legacy_serialization=True) -> str:
        """
        Serializes this instance to a JSON string.

        Returns:
            `str`: String containing all the attributes that make up this feature_extractor instance in JSON format.
        """
        dictionary = self.to_dict(legacy_serialization=legacy_serialization)

        return json.dumps(dictionary, indent=2, sort_keys=True) + "\n"

    def to_json_file(self, json_file_path: Union[str, os.PathLike], legacy_serialization=True):
        """
        Save this instance to a JSON file.

        Args:
            json_file_path (`str` or `os.PathLike`):
                Path to the JSON file in which this processor instance's parameters will be saved.
        """
        with open(json_file_path, "w", encoding="utf-8") as writer:
            writer.write(self.to_json_string(legacy_serialization=legacy_serialization))

    def __repr__(self):
        attributes_repr = [f"- {name}: {repr(getattr(self, name))}" for name in self.attributes]
        attributes_repr = "\n".join(attributes_repr)
        return f"{self.__class__.__name__}:\n{attributes_repr}\n\n{self.to_json_string()}"

    def save_pretrained(self, save_directory, push_to_hub: bool = False, legacy_serialization: bool = True, **kwargs):
        """
        Saves the attributes of this processor (feature extractor, tokenizer...) in the specified directory so that it
        can be reloaded using the [`~ProcessorMixin.from_pretrained`] method.

        <Tip>

        This class method is simply calling [`~feature_extraction_utils.FeatureExtractionMixin.save_pretrained`] and
        [`~tokenization_utils_base.PreTrainedTokenizerBase.save_pretrained`]. Please refer to the docstrings of the
        methods above for more information.

        </Tip>

        Args:
            save_directory (`str` or `os.PathLike`):
                Directory where the feature extractor JSON file and the tokenizer files will be saved (directory will
                be created if it does not exist).
            push_to_hub (`bool`, *optional*, defaults to `False`):
                Whether or not to push your model to the Hugging Face model hub after saving it. You can specify the
                repository you want to push to with `repo_id` (will default to the name of `save_directory` in your
                namespace).
            legacy_serialization (`bool`, *optional*, defaults to `True`):
                Whether or not to save processor attributes in separate config files (legacy) or in processor's config
                file as a nested dict. Saving all attributes in a single dict will become the default in future versions.
                Set to `legacy_serialization=True` until then.
            kwargs (`dict[str, Any]`, *optional*):
                Additional key word arguments passed along to the [`~utils.PushToHubMixin.push_to_hub`] method.
        """
        use_auth_token = kwargs.pop("use_auth_token", None)

        if use_auth_token is not None:
            warnings.warn(
                "The `use_auth_token` argument is deprecated and will be removed in v5 of Transformers. Please use `token` instead.",
                FutureWarning,
            )
            if kwargs.get("token") is not None:
                raise ValueError(
                    "`token` and `use_auth_token` are both specified. Please set only the argument `token`."
                )
            kwargs["token"] = use_auth_token

        os.makedirs(save_directory, exist_ok=True)

        if push_to_hub:
            commit_message = kwargs.pop("commit_message", None)
            repo_id = kwargs.pop("repo_id", save_directory.split(os.path.sep)[-1])
            repo_id = self._create_repo(repo_id, **kwargs)
            files_timestamps = self._get_files_timestamps(save_directory)
        # If we have a custom config, we copy the file defining it in the folder and set the attributes so it can be
        # loaded from the Hub.
        if self._auto_class is not None:
            attrs = [getattr(self, attribute_name) for attribute_name in self.attributes]
            configs = [(a.init_kwargs if isinstance(a, PreTrainedTokenizerBase) else a) for a in attrs]
            configs.append(self)
            custom_object_save(self, save_directory, config=configs)

        save_jinja_files = kwargs.get("save_jinja_files", True)

        for attribute_name in self.attributes:
            # Save the tokenizer in its own vocab file. The other attributes are saved as part of `processor_config.json`
            if attribute_name == "tokenizer":
                attribute = getattr(self, attribute_name)
                if hasattr(attribute, "_set_processor_class"):
                    attribute._set_processor_class(self.__class__.__name__)

                # Propagate save_jinja_files to tokenizer to ensure we don't get conflicts
                attribute.save_pretrained(save_directory, save_jinja_files=save_jinja_files)
            elif legacy_serialization:
                attribute = getattr(self, attribute_name)
                # Include the processor class in attribute config so this processor can then be reloaded with `AutoProcessor` API.
                if hasattr(attribute, "_set_processor_class"):
                    attribute._set_processor_class(self.__class__.__name__)
                attribute.save_pretrained(save_directory)

        if self._auto_class is not None:
            # We added an attribute to the init_kwargs of the tokenizers, which needs to be cleaned up.
            for attribute_name in self.attributes:
                attribute = getattr(self, attribute_name)
                if isinstance(attribute, PreTrainedTokenizerBase):
                    del attribute.init_kwargs["auto_map"]

        # If we save using the predefined names, we can load using `from_pretrained`
        # plus we save chat_template in its own file
        output_processor_file = os.path.join(save_directory, PROCESSOR_NAME)
        output_chat_template_file_jinja = os.path.join(save_directory, CHAT_TEMPLATE_FILE)
        output_chat_template_file_legacy = os.path.join(
            save_directory, LEGACY_PROCESSOR_CHAT_TEMPLATE_FILE
        )  # Legacy filename
        chat_template_dir = os.path.join(save_directory, CHAT_TEMPLATE_DIR)

        # Save `chat_template` in its own file. We can't get it from `processor_dict` as we popped it in `to_dict`
        # to avoid serializing chat template in json config file. So let's get it from `self` directly
        if self.chat_template is not None:
            save_jinja_files = kwargs.get("save_jinja_files", True)
            is_single_template = isinstance(self.chat_template, str)
            if save_jinja_files and is_single_template:
                # New format for single templates is to save them as chat_template.jinja
                with open(output_chat_template_file_jinja, "w", encoding="utf-8") as f:
                    f.write(self.chat_template)
                logger.info(f"chat template saved in {output_chat_template_file_jinja}")
            elif save_jinja_files and not is_single_template:
                # New format for multiple templates is to save the default as chat_template.jinja
                # and the other templates in the chat_templates/ directory
                for template_name, template in self.chat_template.items():
                    if template_name == "default":
                        with open(output_chat_template_file_jinja, "w", encoding="utf-8") as f:
                            f.write(self.chat_template["default"])
                        logger.info(f"chat template saved in {output_chat_template_file_jinja}")
                    else:
                        os.makedirs(chat_template_dir, exist_ok=True)
                        template_filepath = os.path.join(chat_template_dir, f"{template_name}.jinja")
                        with open(template_filepath, "w", encoding="utf-8") as f:
                            f.write(template)
                        logger.info(f"chat template saved in {template_filepath}")
            elif is_single_template:
                # Legacy format for single templates: Put them in chat_template.json
                chat_template_json_string = (
                    json.dumps({"chat_template": self.chat_template}, indent=2, sort_keys=True) + "\n"
                )
                with open(output_chat_template_file_legacy, "w", encoding="utf-8") as writer:
                    writer.write(chat_template_json_string)
                logger.info(f"chat template saved in {output_chat_template_file_legacy}")
            elif self.chat_template is not None:
                # At this point we have multiple templates in the legacy format, which is not supported
                # chat template dicts are saved to chat_template.json as lists of dicts with fixed key names.
                raise ValueError(
                    "Multiple chat templates are not supported in the legacy format. Please save them as "
                    "separate files using the `save_jinja_files` argument."
                )

        if legacy_serialization:
            output_audio_tokenizer_file = os.path.join(save_directory, AUDIO_TOKENIZER_NAME)
            processor_dict = self.to_dict()

            # For now, let's not save to `processor_config.json` if the processor doesn't have extra attributes and
            # `auto_map` is not specified.
            if set(processor_dict.keys()) != {"processor_class"}:
                self.to_json_file(output_processor_file)
                logger.info(f"processor saved in {output_processor_file}")

            if set(processor_dict.keys()) == {"processor_class"}:
                return_files = []
            else:
                return_files = [output_processor_file]

            if self.audio_tokenizer is not None:
                audio_tokenizer_class = self.audio_tokenizer.__class__.__name__
                audio_tokenizer_name_or_path = self.audio_tokenizer.name_or_path
                audio_tokenizer_dict = {
                    "audio_tokenizer_class": audio_tokenizer_class,
                    "audio_tokenizer_name_or_path": audio_tokenizer_name_or_path,
                }
                audio_tokenizer_json = json.dumps(audio_tokenizer_dict, indent=2, sort_keys=True) + "\n"
                with open(output_audio_tokenizer_file, "w", encoding="utf-8") as writer:
                    writer.write(audio_tokenizer_json)

        # Create a unified `preprocessor_config.json` and save all attributes as a composite config, except for tokenizers
        # NOTE: this will become the default way to save all processor attrbiutes in future versions. Toggled off for now to give
        # us time for smoother transition
        else:
            self.to_json_file(output_processor_file, legacy_serialization=False)
            logger.info(f"processor saved in {output_processor_file}")
            return_files = [output_processor_file]

        if push_to_hub:
            self._upload_modified_files(
                save_directory,
                repo_id,
                files_timestamps,
                commit_message=commit_message,
                token=kwargs.get("token"),
            )

        return return_files

    @classmethod
    def get_processor_dict(
        cls, pretrained_model_name_or_path: Union[str, os.PathLike], **kwargs
    ) -> tuple[dict[str, Any], dict[str, Any]]:
        """
        From a `pretrained_model_name_or_path`, resolve to a dictionary of parameters, to be used for instantiating a
        processor of type [`~processing_utils.ProcessingMixin`] using `from_args_and_dict`.

        Parameters:
            pretrained_model_name_or_path (`str` or `os.PathLike`):
                The identifier of the pre-trained checkpoint from which we want the dictionary of parameters.
            subfolder (`str`, *optional*, defaults to `""`):
                In case the relevant files are located inside a subfolder of the model repo on huggingface.co, you can
                specify the folder name here.

        Returns:
            `tuple[Dict, Dict]`: The dictionary(ies) that will be used to instantiate the processor object.
        """
        # holding a copy for optionally loading the audio tokenizer (if available)
        audio_tokenizer_kwargs = copy.deepcopy(kwargs)

        cache_dir = kwargs.pop("cache_dir", None)
        force_download = kwargs.pop("force_download", False)
        resume_download = kwargs.pop("resume_download", None)
        proxies = kwargs.pop("proxies", None)
        token = kwargs.pop("token", None)
        local_files_only = kwargs.pop("local_files_only", False)
        revision = kwargs.pop("revision", None)
        subfolder = kwargs.pop("subfolder", "")

        from_pipeline = kwargs.pop("_from_pipeline", None)
        from_auto_class = kwargs.pop("_from_auto", False)

        user_agent = {"file_type": "processor", "from_auto_class": from_auto_class}
        if from_pipeline is not None:
            user_agent["using_pipeline"] = from_pipeline

        if is_offline_mode() and not local_files_only:
            logger.info("Offline mode: forcing local_files_only=True")
            local_files_only = True

        pretrained_model_name_or_path = str(pretrained_model_name_or_path)
        is_local = os.path.isdir(pretrained_model_name_or_path)
        if os.path.isdir(pretrained_model_name_or_path):
            processor_file = os.path.join(pretrained_model_name_or_path, PROCESSOR_NAME)

        additional_chat_template_files = {}
        resolved_additional_chat_template_files = {}
        if os.path.isfile(pretrained_model_name_or_path):
            resolved_processor_file = pretrained_model_name_or_path
            # can't load chat-template and audio tokenizer when given a file as pretrained_model_name_or_path
            resolved_chat_template_file = None
            resolved_raw_chat_template_file = None
            resolved_audio_tokenizer_file = None
            is_local = True
        elif is_remote_url(pretrained_model_name_or_path):
            processor_file = pretrained_model_name_or_path
            resolved_processor_file = download_url(pretrained_model_name_or_path)
            # can't load chat-template and audio tokenizer when given a file url as pretrained_model_name_or_path
            resolved_chat_template_file = None
            resolved_raw_chat_template_file = None
            resolved_audio_tokenizer_file = None
        else:
            if is_local:
                template_dir = Path(pretrained_model_name_or_path, CHAT_TEMPLATE_DIR)
                if template_dir.is_dir():
                    for template_file in template_dir.glob("*.jinja"):
                        template_name = template_file.stem
                        additional_chat_template_files[template_name] = f"{CHAT_TEMPLATE_DIR}/{template_file.name}"
            else:
                try:
                    for template in list_repo_templates(
                        pretrained_model_name_or_path,
                        local_files_only=local_files_only,
                        revision=revision,
                        cache_dir=cache_dir,
                        token=token,
                    ):
                        additional_chat_template_files[template] = f"{CHAT_TEMPLATE_DIR}/{template}.jinja"
                except EntryNotFoundError:
                    pass  # No template dir means no template files
            processor_file = PROCESSOR_NAME

            try:
                # Load from local folder or from cache or download from model Hub and cache
                resolved_processor_file = cached_file(
                    pretrained_model_name_or_path,
                    processor_file,
                    cache_dir=cache_dir,
                    force_download=force_download,
                    proxies=proxies,
                    resume_download=resume_download,
                    local_files_only=local_files_only,
                    token=token,
                    user_agent=user_agent,
                    revision=revision,
                    subfolder=subfolder,
                    _raise_exceptions_for_missing_entries=False,
                )

                # chat_template.json is a legacy file used by the processor class
                # a raw chat_template.jinja is preferred in future
                resolved_chat_template_file = cached_file(
                    pretrained_model_name_or_path,
                    LEGACY_PROCESSOR_CHAT_TEMPLATE_FILE,
                    cache_dir=cache_dir,
                    force_download=force_download,
                    proxies=proxies,
                    resume_download=resume_download,
                    local_files_only=local_files_only,
                    token=token,
                    user_agent=user_agent,
                    revision=revision,
                    subfolder=subfolder,
                    _raise_exceptions_for_missing_entries=False,
                )

                resolved_raw_chat_template_file = cached_file(
                    pretrained_model_name_or_path,
                    CHAT_TEMPLATE_FILE,
                    cache_dir=cache_dir,
                    force_download=force_download,
                    proxies=proxies,
                    resume_download=resume_download,
                    local_files_only=local_files_only,
                    token=token,
                    user_agent=user_agent,
                    revision=revision,
                    subfolder=subfolder,
                    _raise_exceptions_for_missing_entries=False,
                )

                resolved_additional_chat_template_files = {
                    template_name: cached_file(
                        pretrained_model_name_or_path,
                        template_file,
                        cache_dir=cache_dir,
                        force_download=force_download,
                        proxies=proxies,
                        resume_download=resume_download,
                        local_files_only=local_files_only,
                        token=token,
                        user_agent=user_agent,
                        revision=revision,
                        subfolder=subfolder,
                        _raise_exceptions_for_missing_entries=False,
                    )
                    for template_name, template_file in additional_chat_template_files.items()
                }

                resolved_audio_tokenizer_file = cached_file(
                    pretrained_model_name_or_path,
                    AUDIO_TOKENIZER_NAME,
                    cache_dir=cache_dir,
                    force_download=force_download,
                    proxies=proxies,
                    resume_download=resume_download,
                    local_files_only=local_files_only,
                    token=token,
                    user_agent=user_agent,
                    revision=revision,
                    subfolder=subfolder,
                    _raise_exceptions_for_missing_entries=False,
                )
            except OSError:
                # Raise any environment error raise by `cached_file`. It will have a helpful error message adapted to
                # the original exception.
                raise
            except Exception:
                # For any other exception, we throw a generic error.
                raise OSError(
                    f"Can't load processor for '{pretrained_model_name_or_path}'. If you were trying to load"
                    " it from 'https://huggingface.co/models', make sure you don't have a local directory with the"
                    f" same name. Otherwise, make sure '{pretrained_model_name_or_path}' is the correct path to a"
                    f" directory containing a {PROCESSOR_NAME} file"
                )

        # Add chat template as kwarg before returning because most models don't have processor config
        if resolved_chat_template_file is not None:
            # This is the legacy path
            with open(resolved_chat_template_file, encoding="utf-8") as reader:
                chat_template_json = json.loads(reader.read())
                chat_templates = {"default": chat_template_json["chat_template"]}
                if resolved_additional_chat_template_files:
                    raise ValueError(
                        "Cannot load chat template due to conflicting files - this checkpoint combines "
                        "a legacy chat_template.json file with separate template files, which is not "
                        "supported. To resolve this error, replace the legacy chat_template.json file "
                        "with a modern chat_template.jinja file."
                    )
        else:
            chat_templates = {
                template_name: open(template_file, "r", encoding="utf-8").read()
                for template_name, template_file in resolved_additional_chat_template_files.items()
            }
            if resolved_raw_chat_template_file is not None:
                with open(resolved_raw_chat_template_file, "r", encoding="utf-8") as reader:
                    chat_templates["default"] = reader.read()
        if isinstance(chat_templates, dict) and "default" in chat_templates and len(chat_templates) == 1:
            chat_templates = chat_templates["default"]  # Flatten when we just have a single template/file

        if chat_templates:
            kwargs["chat_template"] = chat_templates

        # Existing processors on the Hub created before #27761 being merged don't have `processor_config.json` (if not
        # updated afterward), and we need to keep `from_pretrained` work. So here it fallbacks to the empty dict.
        # (`cached_file` called using `_raise_exceptions_for_missing_entries=False` to avoid exception)
        # However, for models added in the future, we won't get the expected error if this file is missing.
        if resolved_processor_file is None:
            # In any case we need to pass `chat_template` if it is available
            processor_dict = {}
        else:
            try:
                # Load processor dict
                with open(resolved_processor_file, encoding="utf-8") as reader:
                    text = reader.read()
                processor_dict = json.loads(text)

            except json.JSONDecodeError:
                raise OSError(
                    f"It looks like the config file at '{resolved_processor_file}' is not a valid JSON file."
                )

        if is_local:
            logger.info(f"loading configuration file {resolved_processor_file}")
        else:
            logger.info(f"loading configuration file {processor_file} from cache at {resolved_processor_file}")

        if "chat_template" in processor_dict and processor_dict["chat_template"] is not None:
            logger.warning_once(
                "Chat templates should be in a 'chat_template.jinja' file but found key='chat_template' "
                "in the processor's config. Make sure to move your template to its own file."
            )

        if "chat_template" in kwargs:
            processor_dict["chat_template"] = kwargs.pop("chat_template")

        # Audio tokenizer needs to load the model checkpoint first, because the saved
        # json file contains only references to the model path and repo id
        if resolved_audio_tokenizer_file is not None or "audio_tokenizer" in processor_dict:
            if resolved_audio_tokenizer_file is not None:
                reader = open(resolved_audio_tokenizer_file, "r", encoding="utf-8")
                audio_tokenizer_dict = reader.read()
                audio_tokenizer_dict = json.loads(audio_tokenizer_dict)
            else:
                audio_tokenizer_dict = processor_dict["audio_tokenizer"]

            audio_tokenizer_class = cls.get_possibly_dynamic_module(audio_tokenizer_dict["audio_tokenizer_class"])
            audio_tokenizer_path = audio_tokenizer_dict["audio_tokenizer_name_or_path"]
            processor_dict["audio_tokenizer"] = audio_tokenizer_class.from_pretrained(
                audio_tokenizer_path, **audio_tokenizer_kwargs
            )

        # Pop attributes if saved in a single processor dict, they are loaded in `_get_arguments_from_pretrained`
        for attribute in cls.attributes:
            processor_dict.pop(attribute, None)

        return processor_dict, kwargs

    @classmethod
    def from_args_and_dict(cls, args, processor_dict: dict[str, Any], **kwargs):
        """
        Instantiates a type of [`~processing_utils.ProcessingMixin`] from a Python dictionary of parameters.

        Args:
            processor_dict (`dict[str, Any]`):
                Dictionary that will be used to instantiate the processor object. Such a dictionary can be
                retrieved from a pretrained checkpoint by leveraging the
                [`~processing_utils.ProcessingMixin.to_dict`] method.
            kwargs (`dict[str, Any]`):
                Additional parameters from which to initialize the processor object.

        Returns:
            [`~processing_utils.ProcessingMixin`]: The processor object instantiated from those
            parameters.
        """
        processor_dict = processor_dict.copy()
        return_unused_kwargs = kwargs.pop("return_unused_kwargs", False)

        # We have to pop up some unused (but specific) kwargs and then validate that it doesn't contain unused kwargs
        # If we don't pop, some specific kwargs will raise a warning
        if "processor_class" in processor_dict:
            del processor_dict["processor_class"]

        if "auto_map" in processor_dict:
            del processor_dict["auto_map"]

        # override processor_dict with given kwargs
        processor_dict.update(kwargs)

        # check if there is an overlap between args and processor_dict
        accepted_args_and_kwargs = cls.__init__.__code__.co_varnames[: cls.__init__.__code__.co_argcount][1:]

        # validate both processor_dict and given kwargs
        unused_kwargs, valid_kwargs = cls.validate_init_kwargs(
            processor_config=processor_dict, valid_kwargs=accepted_args_and_kwargs
        )

        # update args that are already in processor_dict to avoid duplicate arguments
        args_to_update = {
            i: valid_kwargs.pop(arg)
            for i, arg in enumerate(accepted_args_and_kwargs)
            if (arg in valid_kwargs and i < len(args))
        }
        args = [args_to_update.get(i, arg) for i, arg in enumerate(args)]

        # instantiate processor with used (and valid) kwargs only
        processor = cls(*args, **valid_kwargs)

        logger.info(f"Processor {processor}")
        if return_unused_kwargs:
            return processor, unused_kwargs
        else:
            return processor

    def _merge_kwargs(
        self,
        ModelProcessorKwargs: ProcessingKwargs,
        tokenizer_init_kwargs: Optional[dict] = None,
        **kwargs,
    ) -> dict[str, dict]:
        """
        Method to merge dictionaries of kwargs cleanly separated by modality within a Processor instance.
        The order of operations is as follows:
            1) kwargs passed as before have highest priority to preserve BC.
                ```python
                high_priority_kwargs = {"crop_size" = {"height": 222, "width": 222}, "padding" = "max_length"}
                processor(..., **high_priority_kwargs)
                ```
            2) kwargs passed as modality-specific kwargs have second priority. This is the recommended API.
                ```python
                processor(..., text_kwargs={"padding": "max_length"}, images_kwargs={"crop_size": {"height": 222, "width": 222}}})
                ```
            3) kwargs passed during instantiation of a modality processor have fourth priority.
                ```python
                tokenizer = tokenizer_class(..., {"padding": "max_length"})
                image_processor = image_processor_class(...)
                processor(tokenizer, image_processor) # will pass max_length unless overridden by kwargs at call
                ```
            4) defaults kwargs specified at processor level have lowest priority.
                ```python
                class MyProcessingKwargs(ProcessingKwargs, CommonKwargs, TextKwargs, ImagesKwargs, total=False):
                    _defaults = {
                        "text_kwargs": {
                            "padding": "max_length",
                            "max_length": 64,
                        },
                    }
                ```
        Args:
            ModelProcessorKwargs (`ProcessingKwargs`):
                Typed dictionary of kwargs specifically required by the model passed.
            tokenizer_init_kwargs (`Dict`, *optional*):
                Dictionary of kwargs the tokenizer was instantiated with and need to take precedence over defaults.

        Returns:
            output_kwargs (`Dict`):
                Dictionary of per-modality kwargs to be passed to each modality-specific processor.

        """
        # Initialize dictionaries
        output_kwargs = {
            "text_kwargs": {},
            "images_kwargs": {},
            "audio_kwargs": {},
            "videos_kwargs": {},
        }

        default_kwargs = {
            "text_kwargs": {},
            "images_kwargs": {},
            "audio_kwargs": {},
            "videos_kwargs": {},
        }

        possible_modality_keywords = {"text", "audio", "videos", "images"}
        used_keys = set()

        # get defaults from set model processor kwargs if they exist
        for modality in default_kwargs:  # noqa: PLC0206
            default_kwargs[modality] = ModelProcessorKwargs._defaults.get(modality, {}).copy()
            # update defaults with arguments from tokenizer init
            for modality_key in ModelProcessorKwargs.__annotations__[modality].__annotations__:
                # init with tokenizer init kwargs if necessary
                if tokenizer_init_kwargs is not None and modality_key in tokenizer_init_kwargs:
                    value = (
                        getattr(self.tokenizer, modality_key)
                        if hasattr(self.tokenizer, modality_key)
                        else tokenizer_init_kwargs[modality_key]
                    )
                    default_kwargs[modality][modality_key] = value
        # now defaults kwargs are updated with the tokenizers defaults.
        # pass defaults to output dictionary
        output_kwargs.update(default_kwargs)

        # update modality kwargs with passed kwargs
        non_modality_kwargs = set(kwargs) - set(output_kwargs)
        for modality, output_kwarg in output_kwargs.items():
            for modality_key in ModelProcessorKwargs.__annotations__[modality].__annotations__:
                # check if we received a structured kwarg dict or not to handle it correctly
                if modality in kwargs:
                    kwarg_value = kwargs[modality].pop(modality_key, "__empty__")
                    # check if this key was passed as a flat kwarg.
                    if kwarg_value != "__empty__" and modality_key in non_modality_kwargs:
                        raise ValueError(
                            f"Keyword argument {modality_key} was passed two times:\n"
                            f"in a dictionary for {modality} and as a **kwarg."
                        )
                elif modality_key in kwargs:
                    # we get a modality_key instead of popping it because modality-specific processors
                    # can have overlapping kwargs
                    kwarg_value = kwargs.get(modality_key, "__empty__")
                else:
                    kwarg_value = "__empty__"
                if not isinstance(kwarg_value, str) or kwarg_value != "__empty__":
                    output_kwarg[modality_key] = kwarg_value
                    used_keys.add(modality_key)

        # Determine if kwargs is a flat dictionary or contains nested dictionaries
        if any(key in default_kwargs for key in kwargs):
            # kwargs is dictionary-based, and some keys match modality names
            for modality, subdict in kwargs.items():
                if modality in default_kwargs:
                    for subkey, subvalue in subdict.items():
                        if subkey not in used_keys:
                            output_kwargs[modality][subkey] = subvalue
                            used_keys.add(subkey)
        else:
            # kwargs is a flat dictionary
            for key, kwarg in kwargs.items():
                if key not in used_keys and key not in possible_modality_keywords:
                    logger.warning_once(
                        f"Keyword argument `{key}` is not a valid argument for this processor and will be ignored."
                    )

        # For `common_kwargs` just update all modality-specific kwargs with same key/values
        common_kwargs = kwargs.get("common_kwargs", {})
        common_kwargs.update(ModelProcessorKwargs._defaults.get("common_kwargs", {}))
        if common_kwargs:
            for kwarg in output_kwargs.values():
                kwarg.update(common_kwargs)

        # Finally perform type validation on collected kwargs
        for key, typed_dict_obj in ModelProcessorKwargs.__annotations__.items():
            type_validator = TypedDictAdapter(typed_dict_obj)
            type_validator.validate_fields(**output_kwargs[key])
        return output_kwargs

    @classmethod
    def from_pretrained(
        cls: type[SpecificProcessorType],
        pretrained_model_name_or_path: Union[str, os.PathLike],
        cache_dir: Optional[Union[str, os.PathLike]] = None,
        force_download: bool = False,
        local_files_only: bool = False,
        token: Optional[Union[str, bool]] = None,
        revision: str = "main",
        **kwargs,
    ) -> SpecificProcessorType:
        r"""
        Instantiate a processor associated with a pretrained model.

        <Tip>

        This class method is simply calling the feature extractor
        [`~feature_extraction_utils.FeatureExtractionMixin.from_pretrained`], image processor
        [`~image_processing_utils.ImageProcessingMixin`] and the tokenizer
        [`~tokenization_utils_base.PreTrainedTokenizer.from_pretrained`] methods. Please refer to the docstrings of the
        methods above for more information.

        </Tip>

        Args:
            pretrained_model_name_or_path (`str` or `os.PathLike`):
                This can be either:

                - a string, the *model id* of a pretrained feature_extractor hosted inside a model repo on
                  huggingface.co.
                - a path to a *directory* containing a feature extractor file saved using the
                  [`~SequenceFeatureExtractor.save_pretrained`] method, e.g., `./my_model_directory/`.
                - a path or url to a saved feature extractor JSON *file*, e.g.,
                  `./my_model_directory/preprocessor_config.json`.
            **kwargs
                Additional keyword arguments passed along to both
                [`~feature_extraction_utils.FeatureExtractionMixin.from_pretrained`] and
                [`~tokenization_utils_base.PreTrainedTokenizer.from_pretrained`].
        """
        kwargs["cache_dir"] = cache_dir
        kwargs["force_download"] = force_download
        kwargs["local_files_only"] = local_files_only
        kwargs["revision"] = revision

        use_auth_token = kwargs.pop("use_auth_token", None)
        if use_auth_token is not None:
            warnings.warn(
                "The `use_auth_token` argument is deprecated and will be removed in v5 of Transformers. Please use `token` instead.",
                FutureWarning,
            )
            if token is not None:
                raise ValueError(
                    "`token` and `use_auth_token` are both specified. Please set only the argument `token`."
                )
            token = use_auth_token

        if token is not None:
            kwargs["token"] = token

        args = cls._get_arguments_from_pretrained(pretrained_model_name_or_path, **kwargs)
        processor_dict, kwargs = cls.get_processor_dict(pretrained_model_name_or_path, **kwargs)
        return cls.from_args_and_dict(args, processor_dict, **kwargs)

    @classmethod
    def register_for_auto_class(cls, auto_class="AutoProcessor"):
        """
        Register this class with a given auto class. This should only be used for custom feature extractors as the ones
        in the library are already mapped with `AutoProcessor`.



        Args:
            auto_class (`str` or `type`, *optional*, defaults to `"AutoProcessor"`):
                The auto class to register this new feature extractor with.
        """
        if not isinstance(auto_class, str):
            auto_class = auto_class.__name__

        import transformers.models.auto as auto_module

        if not hasattr(auto_module, auto_class):
            raise ValueError(f"{auto_class} is not a valid auto class.")

        cls._auto_class = auto_class

    @classmethod
    def _get_arguments_from_pretrained(cls, pretrained_model_name_or_path, **kwargs):
        """
        Identify and instantiate the subcomponents of Processor classes, like image processors and
        tokenizers. This method uses the Processor attributes like `tokenizer_class` to figure out what class those
        subcomponents should be. Note that any subcomponents must either be library classes that are accessible in
        the `transformers` root, or they must be custom code that has been registered with the relevant autoclass,
        via methods like `AutoTokenizer.register()`. If neither of these conditions are fulfilled, this method
        will be unable to find the relevant subcomponent class and will raise an error.
        """
        args = []
        for attribute_name in cls.attributes:
            class_name = getattr(cls, f"{attribute_name}_class")
            if isinstance(class_name, tuple):
                classes = tuple(cls.get_possibly_dynamic_module(n) if n is not None else None for n in class_name)
                if attribute_name == "image_processor":
                    # TODO: @yoni, change logic in v4.52 (when use_fast set to True by default)
                    use_fast = kwargs.get("use_fast")
                    if use_fast is None:
                        logger.warning_once(
                            "Using a slow image processor as `use_fast` is unset and a slow processor was saved with this model. "
                            "`use_fast=True` will be the default behavior in v4.52, even if the model was saved with a slow processor. "
                            "This will result in minor differences in outputs. You'll still be able to use a slow processor with `use_fast=False`."
                        )
                else:
                    use_fast = kwargs.get("use_fast", True)
                if use_fast and classes[1] is not None:
                    attribute_class = classes[1]
                else:
                    attribute_class = classes[0]
            else:
                attribute_class = cls.get_possibly_dynamic_module(class_name)

            args.append(attribute_class.from_pretrained(pretrained_model_name_or_path, **kwargs))

        return args

    @staticmethod
    def get_possibly_dynamic_module(module_name):
        if hasattr(transformers_module, module_name):
            return getattr(transformers_module, module_name)
        lookup_locations = [
            transformers_module.IMAGE_PROCESSOR_MAPPING,
            transformers_module.VIDEO_PROCESSOR_MAPPING,
            transformers_module.TOKENIZER_MAPPING,
            transformers_module.FEATURE_EXTRACTOR_MAPPING,
            transformers_module.MODEL_FOR_AUDIO_TOKENIZATION_MAPPING,
        ]
        for lookup_location in lookup_locations:
            for custom_class in lookup_location._extra_content.values():
                if isinstance(custom_class, tuple):
                    for custom_subclass in custom_class:
                        if custom_subclass is not None and custom_subclass.__name__ == module_name:
                            return custom_subclass
                elif custom_class is not None and custom_class.__name__ == module_name:
                    return custom_class
        raise ValueError(
            f"Could not find module {module_name} in `transformers`. If this is a custom class, "
            f"it should be registered using the relevant `AutoClass.register()` function so that "
            f"other functions can find it!"
        )

    def batch_decode(self, *args, **kwargs):
        """
        This method forwards all its arguments to PreTrainedTokenizer's [`~PreTrainedTokenizer.batch_decode`]. Please
        refer to the docstring of this method for more information.
        """
        if not hasattr(self, "tokenizer"):
            raise ValueError(f"Cannot batch decode text: {self.__class__.__name__} has no tokenizer.")
        return self.tokenizer.batch_decode(*args, **kwargs)

    def decode(self, *args, **kwargs):
        """
        This method forwards all its arguments to PreTrainedTokenizer's [`~PreTrainedTokenizer.decode`]. Please refer to
        the docstring of this method for more information.
        """
        if not hasattr(self, "tokenizer"):
            raise ValueError(f"Cannot decode text: {self.__class__.__name__} has no tokenizer.")
        return self.tokenizer.decode(*args, **kwargs)

    @property
    def model_input_names(self):
        model_input_names = []
        for attribute_name in self.attributes:
            attribute = getattr(self, attribute_name, None)
            attr_input_names = getattr(attribute, "model_input_names")
            model_input_names.extend(attr_input_names)
        return model_input_names

    @staticmethod
    def validate_init_kwargs(processor_config, valid_kwargs):
        kwargs_from_config = set(processor_config.keys())
        valid_kwargs_set = set(valid_kwargs)

        unused_keys = kwargs_from_config - valid_kwargs_set
        valid_keys = kwargs_from_config & valid_kwargs_set

        unused_kwargs = {k: processor_config[k] for k in unused_keys} if unused_keys else {}
        valid_kwargs = {k: processor_config[k] for k in valid_keys} if valid_keys else {}

        return unused_kwargs, valid_kwargs

    @deprecate_kwarg("video_fps", version="4.58", new_name="fps")
    @deprecate_kwarg(
        "video_load_backend",
        version="4.59",
        additional_message=". This function will use `torchcodec` by default, or `torchvision` if `torchcodec` is not installed.",
    )
    def apply_chat_template(
        self,
        conversation: Union[list[dict[str, str]], list[list[dict[str, str]]]],
        chat_template: Optional[str] = None,
        **kwargs: Unpack[AllKwargsForChatTemplate],
    ) -> str:
        """
        Similar to the `apply_chat_template` method on tokenizers, this method applies a Jinja template to input
        conversations to turn them into a single tokenizable string.

        The input is expected to be in the following format, where each message content is a list consisting of text and
        optionally image or video inputs. One can also provide an image, video, URL or local path which will be used to form
        `pixel_values` when `return_dict=True`. If not provided, one will get only the formatted text, optionally tokenized text.

        conversation = [
            {
                "role": "user",
                "content": [
                    {"type": "image", "url": "https://www.ilankelman.org/stopsigns/australia.jpg"},
                    {"type": "text", "text": "Please describe this image in detail."},
                ],
            },
        ]

        Args:
            conversation (`Union[list[Dict, [str, str]], list[list[dict[str, str]]]]`):
                The conversation to format.
            chat_template (`Optional[str]`, *optional*):
                The Jinja template to use for formatting the conversation. If not provided, the tokenizer's
                chat template is used.
        """
        if chat_template is None:
            if isinstance(self.chat_template, dict) and "default" in self.chat_template:
                chat_template = self.chat_template["default"]
            elif isinstance(self.chat_template, dict):
                raise ValueError(
                    'The processor has multiple chat templates but none of them are named "default". You need to specify'
                    " which one to use by passing the `chat_template` argument. Available templates are: "
                    f"{', '.join(self.chat_template.keys())}"
                )
            elif self.chat_template is not None:
                chat_template = self.chat_template
            else:
                raise ValueError(
                    "Cannot use apply_chat_template because this processor does not have a chat template."
                )
        else:
            if isinstance(self.chat_template, dict) and chat_template in self.chat_template:
                # It's the name of a template, not a full template string
                chat_template = self.chat_template[chat_template]
            else:
                # It's a template string, render it directly
                pass

        is_tokenizers_fast = hasattr(self, "tokenizer") and self.tokenizer.__class__.__name__.endswith("Fast")

        if kwargs.get("continue_final_message", False):
            if kwargs.get("add_generation_prompt", False):
                raise ValueError(
                    "continue_final_message and add_generation_prompt are not compatible. Use continue_final_message when you want the model to continue the final message, and add_generation_prompt when you want to add a header that will prompt it to start a new assistant message instead."
                )
            if kwargs.get("return_assistant_tokens_mask", False):
                raise ValueError("continue_final_message is not compatible with return_assistant_tokens_mask.")

        if kwargs.get("return_assistant_tokens_mask", False):
            if not is_tokenizers_fast:
                raise ValueError(
                    "`return_assistant_tokens_mask` is not possible with slow tokenizers. Make sure you have `tokenizers` installed. "
                    "If the error persists, open an issue to support a Fast tokenizer for your model."
                )
            else:
                kwargs["return_offsets_mapping"] = True  # force offset mapping so we can infer token boundaries

        # Fill sets of kwargs that should be used by different parts of template
        processed_kwargs = {
            "mm_load_kwargs": {},
            "template_kwargs": {},
        }

        for kwarg_type in processed_kwargs:
            for key in AllKwargsForChatTemplate.__annotations__[kwarg_type].__annotations__:
                kwarg_type_defaults = AllKwargsForChatTemplate.__annotations__[kwarg_type]
                default_value = getattr(kwarg_type_defaults, key, None)
                value = kwargs.pop(key, default_value)
                if value is not None and not isinstance(value, dict):
                    processed_kwargs[kwarg_type][key] = value

        # pop unused and deprecated kwarg
        kwargs.pop("video_load_backend", None)

        # Pass unprocessed custom kwargs
        processed_kwargs["template_kwargs"].update(kwargs)

        if isinstance(conversation, (list, tuple)) and (
            isinstance(conversation[0], (list, tuple)) or hasattr(conversation[0], "content")
        ):
            is_batched = True
            conversations = conversation
        else:
            is_batched = False
            conversations = [conversation]

        tokenize = processed_kwargs["template_kwargs"].pop("tokenize", False)
        return_dict = processed_kwargs["template_kwargs"].pop("return_dict", False)
        mm_load_kwargs = processed_kwargs["mm_load_kwargs"]

        if tokenize:
            batch_images, batch_videos = [], []
            batch_audios = []
            for conversation in conversations:
                images, videos = [], []
                for message in conversation:
                    visuals = [content for content in message["content"] if content["type"] in ["image", "video"]]
                    audio_fnames = [
                        content[key]
                        for content in message["content"]
                        for key in ["audio", "url", "path"]
                        if key in content and content["type"] == "audio"
                    ]
                    image_fnames = [
                        vision_info[key]
                        for vision_info in visuals
                        for key in ["image", "url", "path", "base64"]
                        if key in vision_info and vision_info["type"] == "image"
                    ]
                    images.extend(image_fnames)
                    video_fnames = [
                        vision_info[key]
                        for vision_info in visuals
                        for key in ["video", "url", "path"]
                        if key in vision_info and vision_info["type"] == "video"
                    ]
                    videos.extend(video_fnames)

                    # Audio models do not accept nested list of audios (yet!) so we construct a flat input audio list
                    if not mm_load_kwargs["load_audio_from_video"]:
                        for fname in audio_fnames:
                            batch_audios.append(load_audio(fname, sampling_rate=mm_load_kwargs["sampling_rate"]))
                    else:
                        for fname in video_fnames:
                            batch_audios.append(load_audio(fname, sampling_rate=mm_load_kwargs["sampling_rate"]))

                # Currently all processors can accept nested list of batches, but not flat list of visuals
                # So we'll make a batched list of images and let the processor handle it
                batch_images.append(images)
                batch_videos.append(videos)

        prompt, generation_indices = render_jinja_template(
            conversations=conversations,
            chat_template=chat_template,
            **processed_kwargs["template_kwargs"],  # different flags such as `return_assistant_mask`
            **self.tokenizer.special_tokens_map,  # tokenizer special tokens are used by some templates
        )

        if not is_batched:
            prompt = prompt[0]

        if tokenize:
            # Tokenizer's `apply_chat_template` never adds special tokens when tokenizing
            # But processor's `apply_chat_template` didn't have an option to tokenize, so users had to format the prompt
            # and pass it to the processor. Users thus never worried about special tokens relying on processor handling
            # everything internally. The below line is to keep BC for that and be able to work with model that have
            # special tokens in the template (consistent with tokenizers). We dont want to raise warning, it will flood command line
            # without actionable solution for users
            single_prompt = prompt[0] if is_batched else prompt
            if self.tokenizer.bos_token is not None and single_prompt.startswith(self.tokenizer.bos_token):
                kwargs["add_special_tokens"] = False

            # Always sample frames by default unless explicitly set to `False` by users. If users do not pass `num_frames`/`fps`
            # sampling should not done for BC.
            if "do_sample_frames" not in kwargs and (
                kwargs.get("fps") is not None or kwargs.get("num_frames") is not None
            ):
                kwargs["do_sample_frames"] = True

            images_exist = any((im is not None) for im_list in batch_images for im in im_list)
            videos_exist = any((vid is not None) for vid_list in batch_videos for vid in vid_list)
            out = self(
                text=prompt,
                images=batch_images if images_exist else None,
                videos=batch_videos if videos_exist else None,
                audio=batch_audios if batch_audios else None,
                **kwargs,
            )

            if return_dict:
                if processed_kwargs["template_kwargs"].get("return_assistant_tokens_mask", False):
                    assistant_masks = []
                    offset_mapping = out.pop("offset_mapping")
                    input_ids = out["input_ids"]
                    for i in range(len(input_ids)):
                        current_mask = [0] * len(input_ids[i])
                        offsets = offset_mapping[i]
                        offset_starts = [start for start, end in offsets]
                        for assistant_start_char, assistant_end_char in generation_indices[i]:
                            start_pos = bisect.bisect_left(offset_starts, assistant_start_char)
                            end_pos = bisect.bisect_left(offset_starts, assistant_end_char)

                            if not (
                                start_pos >= 0
                                and offsets[start_pos][0] <= assistant_start_char < offsets[start_pos][1]
                            ):
                                # start_token is out of bounds maybe due to truncation.
                                continue
                            for token_id in range(start_pos, end_pos if end_pos else len(input_ids[i])):
                                current_mask[token_id] = 1
                        assistant_masks.append(current_mask)
                    out["assistant_masks"] = assistant_masks
                    out.convert_to_tensors(tensor_type=kwargs.get("return_tensors"))
                return out
            else:
                return out["input_ids"]
        return prompt

    def post_process_image_text_to_text(self, generated_outputs, skip_special_tokens=True, **kwargs):
        """
        Post-process the output of a vlm to decode the text.

        Args:
            generated_outputs (`torch.Tensor` or `np.ndarray`):
                The output of the model `generate` function. The output is expected to be a tensor of shape `(batch_size, sequence_length)`
                or `(sequence_length,)`.
            skip_special_tokens (`bool`, *optional*, defaults to `True`):
                Whether or not to remove special tokens in the output. Argument passed to the tokenizer's `batch_decode` method.
            **kwargs:
                Additional arguments to be passed to the tokenizer's `batch_decode method`.

        Returns:
            `list[str]`: The decoded text.
        """
        return self.tokenizer.batch_decode(generated_outputs, skip_special_tokens=skip_special_tokens, **kwargs)

    def _check_special_mm_tokens(self, text: list[str], text_inputs: "BatchFeature", modalities: list[str]):
        """
        Checks that number of special tokens in text and processed text is same. The count can be different
        if tokenized text was truncated, leading to issues in model code.
        """
        for modality in modalities:
            token_str = getattr(self, f"{modality}_token")
            token_id = getattr(self, f"{modality}_token_id")
            ids_count = [list(ids).count(token_id) for ids in text_inputs["input_ids"]]
            text_count = [sample.count(token_str) for sample in text]

            if ids_count != text_count:
                raise ValueError(
                    f"Mismatch in `{modality}` token count between text and `input_ids`. Got ids={ids_count} and text={text_count}. "
                    "Likely due to `truncation='max_length'`. Please disable truncation or increase `max_length`."
                )


ProcessorMixin.push_to_hub = copy_func(ProcessorMixin.push_to_hub)
if ProcessorMixin.push_to_hub.__doc__ is not None:
    ProcessorMixin.push_to_hub.__doc__ = ProcessorMixin.push_to_hub.__doc__.format(
        object="processor", object_class="AutoProcessor", object_files="processor files"
    )<|MERGE_RESOLUTION|>--- conflicted
+++ resolved
@@ -213,16 +213,9 @@
 
     do_convert_rgb: Optional[bool]
     do_resize: Optional[bool]
-<<<<<<< HEAD
     size: Annotated[Optional[dict[str, int]], image_size_validator()]
-    size_divisor: Annotated[Optional[int], positive_int()]
     crop_size: Annotated[Optional[dict[str, int]], image_size_validator()]
     resample: Annotated[Optional[Union["PILImageResampling", int]], resampling_validator()]
-=======
-    size: Optional[dict[str, int]]
-    crop_size: Optional[dict[str, int]]
-    resample: Optional[Union["PILImageResampling", int]]
->>>>>>> 6d187592
     do_rescale: Optional[bool]
     rescale_factor: Optional[float]
     do_normalize: Optional[bool]
@@ -284,12 +277,7 @@
 
     do_convert_rgb: Optional[bool]
     do_resize: Optional[bool]
-<<<<<<< HEAD
     size: Annotated[Optional[dict[str, int]], image_size_validator()]
-    size_divisor: Annotated[Optional[int], positive_int()]
-=======
-    size: Optional[dict[str, int]]
->>>>>>> 6d187592
     default_to_square: Optional[bool]
     resample: Annotated[Optional[Union["PILImageResampling", int]], resampling_validator()]
     do_rescale: Optional[bool]
@@ -340,21 +328,12 @@
             Whether or not [`~ASTFeatureExtractor.__call__`] should return `attention_mask`.
     """
 
-<<<<<<< HEAD
     sampling_rate: Annotated[Optional[int], positive_int()]
     raw_speech: Optional[Union["np.ndarray", list[float], list["np.ndarray"], list[list[float]]]]
     padding: Annotated[Optional[Union[bool, str, PaddingStrategy]], padding_validator()]
     max_length: Annotated[Optional[int], positive_int()]
     truncation: Annotated[Optional[Union[bool, str, TruncationStrategy]], truncation_validator()]
     pad_to_multiple_of: Annotated[Optional[int], positive_int()]
-=======
-    sampling_rate: Optional[int]
-    raw_speech: Optional[Union[np.ndarray, list[float], list[np.ndarray], list[list[float]]]]
-    padding: Optional[Union[bool, str, PaddingStrategy]]
-    max_length: Optional[int]
-    truncation: Optional[bool]
-    pad_to_multiple_of: Optional[int]
->>>>>>> 6d187592
     return_attention_mask: Optional[bool]
     return_tensors: Annotated[Optional[Union[str, TensorType]], tensor_type_validator()]
 
