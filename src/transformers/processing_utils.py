--- conflicted
+++ resolved
@@ -1136,7 +1136,6 @@
             conversation, chat_template=chat_template, tokenize=False, return_dict=False, **kwargs
         )
 
-<<<<<<< HEAD
         def parse_conversation(conversation: Union[List[Dict[str, str]]]):
             images, videos = [], []
             for message in conversation:
@@ -1169,7 +1168,7 @@
             else:
                 return out["input_ids"]
         return prompt
-=======
+
     def post_process_image_text_to_text(self, generated_outputs):
         """
         Post-process the output of a vlm to decode the text.
@@ -1183,7 +1182,6 @@
             `List[str]`: The decoded text.
         """
         return self.tokenizer.batch_decode(generated_outputs, skip_special_tokens=True)
->>>>>>> ef976a7e
 
 
 def _validate_images_text_input_order(images, text):
