--- conflicted
+++ resolved
@@ -1472,11 +1472,6 @@
 
         self.name_or_path = config.name_or_path
         self.warnings_issued = {}
-<<<<<<< HEAD
-=======
-        self.generation_config = GenerationConfig.from_model_config(config) if self.can_generate() else None
-
->>>>>>> 266d3b05
         # Overwrite the class attribute to make it an instance attribute, so models like
         # `InstructBlipForConditionalGeneration` can dynamically update it without modifying the class attribute
         # when a different component (e.g. language_model) is used.
