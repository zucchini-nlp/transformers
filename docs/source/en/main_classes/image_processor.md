--- conflicted
+++ resolved
@@ -16,12 +16,7 @@
 
 # Image Processor
 
-<<<<<<< HEAD
-An image processor is in charge of loading images (optionally), preparing input features for vision models and post processing their outputs. This includes transformations such as resizing, normalization, and conversion to PyTorch, TensorFlow, Flax and Numpy tensors. It may also include model specific post-processing such as converting logits to segmentation masks.
-=======
-An image processor is in charge of preparing input features for vision models and post processing their outputs. This includes transformations such as resizing, normalization, and conversion to Numpy and PyTorch tensors. It may also include model specific post-processing such as converting logits to segmentation masks.
->>>>>>> e68146fb
-
+An image processor is in charge of loading images (optionally), preparing input features for vision models and post processing their outputs. This includes transformations such as resizing, normalization, and conversion to PyTorch and Numpy tensors. It may also include model specific post-processing such as converting logits to segmentation masks.
 Fast image processors are available for a few models and more will be added in the future. They are based on the [torchvision](https://pytorch.org/vision/stable/index.html) library and provide a significant speed-up, especially when processing on GPU.
 They have the same API as the base image processors and can be used as drop-in replacements.
 To use a fast image processor, you need to install the `torchvision` library, and set the `use_fast` argument to `True` when instantiating the image processor:
